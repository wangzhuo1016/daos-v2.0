--- conflicted
+++ resolved
@@ -37,13 +37,8 @@
 %endif
 
 Name:          daos
-<<<<<<< HEAD
-Version:       1.1.0
-Release:       35%{?relval}%{?dist}
-=======
 Version:       1.1.1
-Release:       1%{?relval}%{?dist}
->>>>>>> a68d0f54
+Release:       2%{?relval}%{?dist}
 Summary:       DAOS Storage Engine
 
 License:       Apache
@@ -518,14 +513,12 @@
 %{_libdir}/*.a
 
 %changelog
-<<<<<<< HEAD
-* Wed Oct 7 2020 Phillip Henderson <phillip.henderson@intel.com> 1.1.0-35
+* Tue Oct 13 2020 Phillip Henderson <phillip.henderson@intel.com> 1.1.1-2
 - Separated the daos-tests package into multiple packages based upon external
   package requirements.
-=======
+
 * Mon Oct 12 2020 Johann Lombardi <johann.lombardi@intel.com> 1.1.1-1
 - Version bump up to 1.1.1
->>>>>>> a68d0f54
 
 * Sat Oct 03 2020 Michael MacDonald <mjmac.macdonald@intel.com> 1.1.0-34
 - Add go-race to BuildRequires on OpenSUSE Leap
