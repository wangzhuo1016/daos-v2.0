%define daoshome %{_exec_prefix}/lib/%{name}
%define server_svc_name daos_server.service
%define agent_svc_name daos_agent.service

%global mercury_version 2.0.1-1%{?dist}
%global libfabric_version 1.12.0
%global __python %{__python3}

%if (0%{?rhel} >= 8)
# https://bugzilla.redhat.com/show_bug.cgi?id=1955184
%define _use_internal_dependency_generator 0
%define __find_requires %{_sourcedir}/bz-1955184_find-requires
%endif

Name:          daos
Version:       1.3.103
Release:       5%{?relval}%{?dist}
Summary:       DAOS Storage Engine

License:       BSD-2-Clause-Patent
URL:           https//github.com/daos-stack/daos
Source0:       %{name}-%{version}.tar.gz
Source1:       bz-1955184_find-requires
%if (0%{?rhel} >= 7)
%if (0%{?rhel} >= 8)
BuildRequires: python3-scons >= 2.4
%else
BuildRequires: python36-scons >= 2.4
%endif
%else
BuildRequires: scons >= 2.4
%endif
BuildRequires: libfabric-devel >= %{libfabric_version}
BuildRequires: mercury-devel = %{mercury_version}
%if (0%{?rhel} < 8) || (0%{?suse_version} > 0)
BuildRequires: openpa-devel
BuildRequires: libpsm2-devel
%endif
BuildRequires: gcc-c++
%if (0%{?rhel} >= 8)
BuildRequires: openmpi-devel
%else
BuildRequires: openmpi3-devel
%endif
BuildRequires: hwloc-devel
%if ("%{?compiler_args}" == "COMPILER=covc")
BuildRequires: bullseye
%endif
%if (0%{?rhel} >= 7)
BuildRequires: argobots-devel >= 1.1
BuildRequires: json-c-devel
%if (0%{?rhel} >= 8)
BuildRequires: boost-python3-devel
%else
BuildRequires: boost-python36-devel
%endif
%else
BuildRequires: libabt-devel >= 1.0rc1
BuildRequires: libjson-c-devel
BuildRequires: boost-devel
%endif
BuildRequires: libpmemobj-devel >= 1.11
%if (0%{?rhel} >= 8)
BuildRequires: fuse3-devel >= 3
%else
BuildRequires: fuse3-devel >= 3.4.2
%endif
%if (0%{?suse_version} >= 1500)
# NB: OpenSUSE is stupid about this... If we just
# specify go >= 1.X, it installs go=1.11 AND 1.X.
BuildRequires: go1.14
BuildRequires: go1.14-race
BuildRequires: libprotobuf-c-devel
BuildRequires: liblz4-devel
%else
BuildRequires: protobuf-c-devel
BuildRequires: lz4-devel
%endif
BuildRequires: spdk-devel >= 21.04
%if (0%{?rhel} >= 7)
BuildRequires: libisa-l-devel
BuildRequires: libisa-l_crypto-devel
%else
BuildRequires: libisal-devel
BuildRequires: libisal_crypto-devel
%endif
BuildRequires: daos-raft-devel = 0.8.0
BuildRequires: openssl-devel
BuildRequires: libevent-devel
BuildRequires: libyaml-devel
BuildRequires: libcmocka-devel
BuildRequires: valgrind-devel
BuildRequires: systemd
%if (0%{?rhel} >= 7)
BuildRequires: numactl-devel
BuildRequires: CUnit-devel
BuildRequires: golang-bin >= 1.12
# needed to retrieve PMM region info through control-plane
BuildRequires: libipmctl-devel
BuildRequires: python36-devel
%if (0%{?rhel} >= 8)
BuildRequires: python3-distro
%else
BuildRequires: python36-distro
%endif
BuildRequires: Lmod
%else
%if (0%{?suse_version} >= 1315)
# see src/client/dfs/SConscript for why we need /etc/os-release
# that code should be rewritten to use the python libraries provided for
# os detection
# prefer over libpsm2-compat
BuildRequires: libpsm_infinipath1
# prefer over libcurl4-mini
BuildRequires: libcurl4
BuildRequires: distribution-release
BuildRequires: libnuma-devel
BuildRequires: cunit-devel
BuildRequires: ipmctl-devel
BuildRequires: python3-devel
BuildRequires: python3-distro
BuildRequires: lua-lmod
BuildRequires: systemd-rpm-macros
%if 0%{?is_opensuse}
%else
# have choice for libcurl.so.4()(64bit) needed by systemd: libcurl4 libcurl4-mini
# have choice for libcurl.so.4()(64bit) needed by cmake: libcurl4 libcurl4-mini
BuildRequires: libcurl4
# have choice for libpsm_infinipath.so.1()(64bit) needed by libfabric1: libpsm2-compat libpsm_infinipath1
# have choice for libpsm_infinipath.so.1()(64bit) needed by openmpi-libs: libpsm2-compat libpsm_infinipath1
BuildRequires: libpsm_infinipath1
%endif
%endif
%endif
Requires: protobuf-c
Requires: openssl
# This should only be temporary until we can get a stable upstream release
# of mercury, at which time the autoprov shared library version should
# suffice
Requires: mercury = %{mercury_version}

%description
The Distributed Asynchronous Object Storage (DAOS) is an open-source
software-defined object store designed from the ground up for
massively distributed Non Volatile Memory (NVM). DAOS takes advantage
of next generation NVM technology like Storage Class Memory (SCM) and
NVM express (NVMe) while presenting a key-value storage interface and
providing features such as transactional non-blocking I/O, advanced
data protection with self healing on top of commodity hardware, end-
to-end data integrity, fine grained data control and elastic storage
to optimize performance and cost.

%package server
Summary: The DAOS server
Requires: %{name}%{?_isa} = %{version}-%{release}
Requires: spdk-tools >= 21.04
Requires: ndctl
# needed to set PMem configuration goals in BIOS through control-plane
%if (0%{?suse_version} >= 1500)
Requires: ipmctl >= 02.00.00.3733
Requires: libpmemobj1 >= 1.11
%else
Requires: ipmctl > 02.00.00.3816
Requires: libpmemobj >= 1.11
%endif
Requires: hwloc
Requires: mercury = %{mercury_version}
Requires(post): /sbin/ldconfig
Requires(postun): /sbin/ldconfig
Requires: libfabric >= %{libfabric_version}
%{?systemd_requires}
Obsoletes: cart < 1000

%description server
This is the package needed to run a DAOS server

%package client
Summary: The DAOS client
Requires: %{name}%{?_isa} = %{version}-%{release}
Requires: mercury = %{mercury_version}
Requires: libfabric >= %{libfabric_version}
%if (0%{?rhel} >= 8)
Requires: fuse3 >= 3
%else
Requires: fuse3 >= 3.4.2
%endif
Obsoletes: cart < 1000
%if (0%{?suse_version} >= 1500)
Requires: libfuse3-3 >= 3.4.2
%else
# because our repo has a deprecated fuse-3.x RPM, make sure we don't
# get it when fuse3 Requires: /etc/fuse.conf
%if (0%{?rhel} >= 8)
Requires: fuse3 >= 3
%else
Requires: fuse < 3, fuse3-libs >= 3.4.2
%endif
%endif
%{?systemd_requires}

%description client
This is the package needed to run a DAOS client

%package tests
Summary: The DAOS test suite
#This is a bit messy and needs some cleanup.  In theory,
#we should have client tests and server tests in separate
#packages but some binaries need libraries from both at
#present.
Requires: %{name}-client%{?_isa} = %{version}-%{release}
Requires: %{name}-server%{?_isa} = %{version}-%{release}
%if (0%{?rhel} >= 7) && (0%{?rhel} < 8)
Requires: python36-distro
Requires: python36-tabulate
%else
Requires: python3-distro
Requires: python3-tabulate
%endif
Requires: fio
Requires: dbench
Requires: lbzip2
Requires: attr
%if (0%{?suse_version} >= 1315)
Requires: libpsm_infinipath1
%endif

%description tests
This is the package needed to run the DAOS test suite

%package devel
Summary: The DAOS development libraries and headers
Requires: %{name}-client%{?_isa} = %{version}-%{release}
Requires: libuuid-devel

%description devel
This is the package needed to build software with the DAOS library.

%package firmware
Summary: The DAOS firmware management helper
Requires: %{name}-server%{?_isa} = %{version}-%{release}

%description firmware
This is the package needed to manage server storage firmware on DAOS servers.

%package daos_serialize
Summary: DAOS serialization library that uses HDF5
BuildRequires: hdf5-devel
Requires: hdf5

%description daos_serialize
This is the package needed to use the DAOS serialization and deserialization
tools, as well as the preserve option for the filesystem copy tool.

%if (0%{?suse_version} > 0)
%global __debug_package 1
%global _debuginfo_subpackages 0
%debug_package
%endif

%prep
%autosetup

%build

%define conf_dir %{_sysconfdir}/daos
%if (0%{?rhel} >= 7)
%define scons_exe scons-3
%else
%define scons_exe scons
%endif
%{scons_exe} %{?_smp_mflags} \
      --config=force         \
      --no-rpath             \
      --stack_mmap         \
      USE_INSTALLED=all      \
      FIRMWARE_MGMT=yes      \
      CONF_DIR=%{conf_dir}   \
      PREFIX=%{buildroot}    \
     %{?scons_args}          \
     %{?compiler_args}

%if ("%{?compiler_args}" == "COMPILER=covc")
mv test.cov{,-build}
%endif

%install
%{scons_exe} %{?_smp_mflags}          \
      --config=force                  \
      --no-rpath                      \
      --stack_mmap                    \
      --install-sandbox=%{buildroot}  \
      %{buildroot}%{_prefix}          \
      %{buildroot}%{conf_dir}         \
      USE_INSTALLED=all               \
      FIRMWARE_MGMT=yes               \
      CONF_DIR=%{conf_dir}            \
      PREFIX=%{_prefix}               \
      %{?scons_args}                  \
      %{?compiler_args}

%if ("%{?compiler_args}" == "COMPILER=covc")
mv test.cov-build %{buildroot}/usr/lib/daos/TESTING/ftest/test.cov
%endif
mkdir -p %{buildroot}/%{_sysconfdir}/ld.so.conf.d/
echo "%{_libdir}/daos_srv" > %{buildroot}/%{_sysconfdir}/ld.so.conf.d/daos.conf
mkdir -p %{buildroot}/%{_unitdir}
%if (0%{?rhel} == 7)
install -m 644 utils/systemd/%{server_svc_name}.pre230 %{buildroot}/%{_unitdir}/%{server_svc_name}
install -m 644 utils/systemd/%{agent_svc_name}.pre230 %{buildroot}/%{_unitdir}/%{agent_svc_name}
%else
install -m 644 utils/systemd/%{server_svc_name} %{buildroot}/%{_unitdir}
install -m 644 utils/systemd/%{agent_svc_name} %{buildroot}/%{_unitdir}
%endif
mkdir -p %{buildroot}/%{conf_dir}/certs/clients
mv %{buildroot}/%{conf_dir}/bash_completion.d %{buildroot}/%{_sysconfdir}

%pre server
getent group daos_metrics >/dev/null || groupadd -r daos_metrics
getent group daos_server >/dev/null || groupadd -r daos_server
getent passwd daos_server >/dev/null || useradd -s /sbin/nologin -r -g daos_server -G daos_metrics daos_server
%post server
/sbin/ldconfig
%systemd_post %{server_svc_name}
%preun server
%systemd_preun %{server_svc_name}
%postun server
/sbin/ldconfig
%systemd_postun %{server_svc_name}

%pre client
getent group daos_agent >/dev/null || groupadd -r daos_agent
getent passwd daos_agent >/dev/null || useradd -s /sbin/nologin -r -g daos_agent daos_agent
%post client
%systemd_post %{agent_svc_name}
%preun client
%systemd_preun %{agent_svc_name}
%postun client
%systemd_postun %{agent_svc_name}

%files
%defattr(-, root, root, -)
%{_sysconfdir}/ld.so.conf.d/daos.conf
%dir %attr(0755,root,root) %{conf_dir}/certs
%{conf_dir}/memcheck-cart.supp
%dir %{conf_dir}
%dir %{_sysconfdir}/bash_completion.d
%{_sysconfdir}/bash_completion.d/daos.bash
# Certificate generation files
%dir %{_libdir}/%{name}
%{_libdir}/%{name}/certgen/
%{_libdir}/%{name}/VERSION
%{_libdir}/libcart.so.*
%{_libdir}/libgurt.so.*
%doc

%files server
%config(noreplace) %attr(0644,root,root) %{conf_dir}/daos_server.yml
%dir %attr(0700,daos_server,daos_server) %{conf_dir}/certs/clients
# set daos_admin to be setuid root in order to perform privileged tasks
%attr(4750,root,daos_server) %{_bindir}/daos_admin
# set daos_server to be setgid daos_server in order to invoke daos_admin
# and/or daos_firmware
%attr(2755,root,daos_server) %{_bindir}/daos_server
%{_bindir}/daos_engine
%dir %{_libdir}/daos_srv
%{_libdir}/daos_srv/libcont.so
%{_libdir}/daos_srv/libdtx.so
%{_libdir}/daos_srv/libmgmt.so
%{_libdir}/daos_srv/libobj.so
%{_libdir}/daos_srv/libpool.so
%{_libdir}/daos_srv/librdb.so
%{_libdir}/daos_srv/librdbt.so
%{_libdir}/daos_srv/librebuild.so
%{_libdir}/daos_srv/librsvc.so
%{_libdir}/daos_srv/libsecurity.so
%{_libdir}/daos_srv/libvos_srv.so
%{_libdir}/daos_srv/libvos_size.so
%{_libdir}/daos_srv/libvos.so
%{_libdir}/daos_srv/libbio.so
%{_libdir}/daos_srv/libplacement.so
%{_libdir}/libdaos_common_pmem.so
%{conf_dir}/vos_size_input.yaml
%{_bindir}/daos_storage_estimator.py
%{python3_sitearch}/storage_estimator/*.py
%dir %{python3_sitearch}/storage_estimator
%if (0%{?rhel} >= 7)
%dir %{python3_sitearch}/storage_estimator/__pycache__
%{python3_sitearch}/storage_estimator/__pycache__/*.pyc
%endif
%{_datadir}/%{name}
%exclude %{_datadir}/%{name}/ioil-ld-opts
%{_unitdir}/%{server_svc_name}

%files client
%{_libdir}/libdaos_common.so
%{_libdir}/libdaos.so.*
%{_bindir}/cart_ctl
%{_bindir}/self_test
%{_bindir}/dmg
%{_bindir}/daos_agent
%{_bindir}/dfuse
%{_bindir}/daos
%{_bindir}/daos_old
%{_libdir}/libdaos_cmd_hdlrs.so
%{_libdir}/libdfs.so
%{_libdir}/%{name}/API_VERSION
%{_libdir}/libduns.so
%{_libdir}/libdfuse.so
%{_libdir}/libioil.so
%{_libdir}/libdfs_internal.so
%dir %{python3_sitearch}/pydaos
%{python3_sitearch}/pydaos/*.py
%dir %{python3_sitearch}/pydaos/raw
%{python3_sitearch}/pydaos/raw/*.py
%if (0%{?rhel} >= 7)
%dir %{python3_sitearch}/pydaos/__pycache__
%{python3_sitearch}/pydaos/__pycache__/*.pyc
%dir %{python3_sitearch}/pydaos/raw/__pycache__
%{python3_sitearch}/pydaos/raw/__pycache__/*.pyc
%endif
%{python3_sitearch}/pydaos/pydaos_shim.so
%{_datadir}/%{name}/ioil-ld-opts
%config(noreplace) %{conf_dir}/daos_agent.yml
%config(noreplace) %{conf_dir}/daos_control.yml
%{_unitdir}/%{agent_svc_name}
%{_mandir}/man8/daos.8*
%{_mandir}/man8/dmg.8*

%files tests
%dir %{_prefix}/lib/daos
%{_prefix}/lib/daos/TESTING
%{_prefix}/lib/daos/TESTING/ftest/list_tests.py
%{_bindir}/hello_drpc
%{_bindir}/*_test*
%{_bindir}/jobtest
%{_bindir}/self_test
%{_libdir}/libdaos_tests.so
%{_bindir}/jump_pl_map
%{_bindir}/ring_pl_map
%{_bindir}/pl_bench
%{_bindir}/smd_ut
%{_bindir}/vea_ut
%{_bindir}/daos_perf
%{_bindir}/daos_racer
%{_bindir}/evt_ctl
%{_bindir}/io_conf
%{_bindir}/rdbt
%{_bindir}/obj_ctl
%{_bindir}/daos_gen_io_conf
%{_bindir}/daos_run_io_conf
%{_bindir}/crt_launch
%{_bindir}/daos_metrics
%{_bindir}/daos_test
%{_bindir}/dfs_test
%{conf_dir}/fault-inject-cart.yaml
%{_bindir}/fault_status
# For avocado tests
%{_prefix}/lib/daos/.build_vars.json
%{_prefix}/lib/daos/.build_vars.sh
%{_libdir}/libdts.so

%files devel
%{_includedir}/*
%{_libdir}/libdaos.so
%{_libdir}/libgurt.so
%{_libdir}/libcart.so
%{_libdir}/*.a

%files firmware
# set daos_firmware to be setuid root in order to perform privileged tasks
%attr(4750,root,daos_server) %{_bindir}/daos_firmware

%files daos_serialize
%{_libdir}/libdaos_serialize.so

%changelog
<<<<<<< HEAD
* Tue Jul 27 2021 Bruno Faccini <bruno.faccini@intel.com> 1.3.103-5
- Build with --stack_mmap
=======
* Mon Jul 19 2021 Danielle M. Sikich <danielle.sikich@intel.com> 1.3.103-5
- Add DAOS serialization library that requires hdf5
>>>>>>> 4c5b7aa8

* Wed Jul 14 2021 Li Wei <wei.g.li@intel.com> 1.3.103-4
- Update raft to fix slow leader re-elections

* Tue Jul 13 2021  Maureen Jean <maureen.jean@intel.com> 1.3.103-3
- Add python modules to python3.6 site-packages

* Mon Jul 12 2021 Alexander Oganezov <alexander.a.oganezov@intel.com> 1.3.103-2
- Update to mercury release v2.0.1

* Mon Jul 12 2021 Johann Lombardi <johann.lombardi@intel.com> 1.3.103-1
- Version bump to 1.3.103 for 2.0 test build 3

* Wed Jul 7 2021 Phillip Henderson <phillip.henderson@intel.com> 1.3.102-6
- Update daos-devel to always require the same version daos-client

* Wed Jun 30 2021 Tom Nabarro <tom.nabarro@intel.com> 1.3.102-5
- Update to spdk 21.04 and (indirectly) dpdk 21.05

* Fri Jun 25 2021 Brian J. Murrell <brian.murrell@intel.com> - 1.3.102-4
- Add libuuid-devel back as a requirement of daos-devel

* Wed Jun 23 2021 Li Wei <wei.g.li@intel.com> 1.3.102-3
- Update raft to pick up Pre-Vote

* Mon Jun 14 2021 Jeff Olivier <jeffrey.v.olivier@intel.com> 1.3.102-2
- Update to pmdk 1.11.0-rc1
- Remove dependence on libpmem since we use libpmemobj directly

* Fri Jun 11 2021 Johann Lombardi <johann.lombardi@intel.com> 1.3.102-1
- Version bump to 1.3.102 for 2.0 test build 2

* Wed Jun 02 2021 Johann Lombardi <johann.lombardi@intel.com> 1.3.101-3
- Remove libs from devel package

* Thu May 20 2021 Jeff Olivier <jeffrey.v.olivier@intel.com> 1.3.0-101-2
- Remove client libs from common package

* Wed May 19 2021 Johann Lombardi <johann.lombardi@intel.com> 1.3.101-1
- Version bump to 1.3.101 for 2.0 test build 1

* Fri May 07 2021 Brian J. Murrell <brian.murrell@intel.com> 1.3.0-16
- Enable debuginfo package building on SUSE platforms

* Thu May 06 2021 Brian J. Murrell <brian.murrell@intel.com> 1.3.0-15
- Update to build on EL8

* Wed May 05 2021 Brian J. Murrell <brian.murrell@intel.com> 1.3.0-14
- Package /etc/daos/certs in main/common package so that both server
  and client get it created

* Wed Apr 21 2021 Tom Nabarro <tom.nabarro@intel.com> - 1.3.0-13
- Relax ipmctl version requirement on leap15 as we have runtime checks

* Fri Apr 16 2021 Mohamad Chaarawi <mohamad.chaarawi@intel.com> - 1.3.0-12
- remove dfuse_hl

* Wed Apr 14 2021 Jeff Olivier <jeffrey.v.olivier@intel.com> - 1.3.0-11
- Remove storage_estimator and io_conf from client packages to remove
  any client side dependence on bio and vos (and and PMDK/SPDK)

* Mon Apr 12 2021 Dalton A. Bohning <daltonx.bohning@intel.com> - 1.3.0-10
- Add attr to the test dependencies

* Tue Apr 06 2021 Kris Jacque <kristin.jacque@intel.com> 1.3.0-9
- Add package for daos_firmware helper binary

* Fri Apr 02 2021 Jeff Olivier <jeffrey.v.olivier@intel.com> 1.3.0-8
- Remove unused readline-devel

* Thu Apr 01 2021 Brian J. Murrell <brian.murrell@intel.com> 1.3.0-7
- Update argobots to 1.1

* Tue Mar 30 2021 Maureen Jean <maureen.jean@intel.com> 1.3.0-6
- Change pydaos_shim_3 to pydaos_shim

* Mon Mar 29 2021 Brian J. Murrell <brian.murrell@intel.com> - 1.3.0-5
- Move libdts.so to the daos-tests subpackage

* Tue Mar 23 2021 Alexander Oganezov <alexander.a.oganezov@intel.com> 1.3.0-4
- Update libfabric to v1.12.0
- Disable grdcopy/gdrapi linkage in libfabric

* Thu Mar 18 2021 Maureen Jean <maureen.jean@intel.com> 1.3.0-3
- Update to python3

* Thu Feb 25 2021 Li Wei <wei.g.li@intel.com> 1.3.0-2
- Require raft-devel 0.7.3 that fixes an unstable leadership problem caused by
  removed replicas as well as some Coverity issues

* Wed Feb 24 2021 Brian J. Murrell <brian.murrell@intel.com> - 1.3.0-1
- Version bump up to 1.3.0

* Mon Feb 22 2021 Brian J. Murrell <brian.murrell@intel.com> 1.1.3-3
- Remove all *-devel Requires from daos-devel as none of those are
  actually necessary to build libdaos clients

* Tue Feb 16 2021 Alexander Oganezov <alexander.a.oganezov@intel.com> 1.1.3-2
- Update libfabric to v1.12.0rc1

* Wed Feb 10 2021 Johann Lombardi <johann.lombardi@intel.com> 1.1.3-1
- Version bump up to 1.1.3

* Tue Feb 9 2021 Vish Venkatesan <vishwanath.venkatesan@intel.com> 1.1.2.1-11
- Add new pmem specific version of DAOS common library

* Fri Feb 5 2021 Saurabh Tandan <saurabh.tandan@intel.com> 1.1.2.1-10
- Added dbench as requirement for test package.

* Wed Feb 3 2021 Hua Kuang <hua.kuang@intel.com> 1.1.2.1-9
- Changed License to BSD-2-Clause-Patent

* Wed Feb 03 2021 Brian J. Murrell <brian.murrell@intel.com> - 1.1.2-8
- Update minimum required libfabric to 1.11.1

* Thu Jan 28 2021 Phillip Henderson <phillip.henderson@intel.com> 1.1.2.1-7
- Change ownership and permissions for the /etc/daos/certs directory.

* Sat Jan 23 2021 Alexander Oganezov <alexander.a.oganezov@intel.com> 1.1.2.1-6
- Update to mercury v2.0.1rc1

* Fri Jan 22 2021 Michael MacDonald <mjmac.macdonald@intel.com> 1.1.2.1-5
- Install daos_metrics utility to %{_bindir}

* Wed Jan 20 2021 Kenneth Cain <kenneth.c.cain@intel.com> 1.1.2.1-4
- Version update for API major version 1, libdaos.so.1 (1.0.0)

* Fri Jan 15 2021 Michael Hennecke <mhennecke@lenovo.com> 1.1.2.1-3
- Harmonize daos_server and daos_agent groups.

* Tue Dec 15 2020 Ashley Pittman <ashley.m.pittman@intel.com> 1.1.2.1-2
- Combine the two memcheck suppressions files.

* Wed Dec 09 2020 Johann Lombardi <johann.lombardi@intel.com> 1.1.2.1-1
- Version bump up to 1.1.2.1

* Fri Dec 04 2020 Li Wei <wei.g.li@intel.com> 1.1.2-3
- Require raft-devel 0.7.1 that fixes recent Coverity issues

* Wed Dec 02 2020 Maureen Jean <maureen.jean@intel.com> - 1.1.2-2
- define scons_args to be BUILD_TYPE=<release|dev>
- the scons default is BUILD_TYPE=release
- BUILD_TYPE=release will disable fault injection in build

* Tue Dec 01 2020 Brian J. Murrell <brian.murrell@intel.com> - 1.1.2-1
- Version bump up to 1.1.2

* Tue Nov 17 2020 Li Wei <wei.g.li@intel.com> 1.1.1-8
- Require raft-devel 0.7.0 that changes log indices and terms to 63-bit

* Wed Nov 11 2020 Tom Nabarro <tom.nabarro@intel.com> 1.1.1-7
- Add version validation for runtime daos_server ipmctl requirement to avoid
  potential corruption of PMMs when setting PMem goal, issue fixed in
  https://github.com/intel/ipmctl/commit/9e3898cb15fa9eed3ef3e9de4488be1681d53ff4

* Thu Oct 29 2020 Jonathan Martinez Montes <jonathan.martinez.montes@intel.com> 1.1.1-6
- Restore obj_ctl utility

* Wed Oct 28 2020 Brian J. Murrell <brian.murrell@intel.com> - 1.1.1-5
- Use %%autosetup
- Only use systemd_requires if it exists
- Obsoletes: cart now that it's included in daos

* Sat Oct 24 2020 Maureen Jean <maureen.jean@intel.com> 1.1.1-4
- Add daos.conf to the daos package to resolve the path to libbio.so

* Tue Oct 13 2020 Jonathan Martinez Montes <jonathan.martinez.montes@intel.com> 1.1.1-3
- Remove obj_ctl from Tests RPM package
- Add libdts.so shared library that is used by daos_perf, daos_racer and
  the daos utility.

* Tue Oct 13 2020 Amanda Justiniano <amanda.justiniano-pagn@intel.com> 1.1.1-3
- Add lbzip2 requirement to the daos-tests package

* Tue Oct 13 2020 Michael MacDonald <mjmac.macdonald@intel.com> 1.1.1-2
- Create unprivileged user for daos_agent

* Mon Oct 12 2020 Johann Lombardi <johann.lombardi@intel.com> 1.1.1-1
- Version bump up to 1.1.1

* Sat Oct 03 2020 Michael MacDonald <mjmac.macdonald@intel.com> 1.1.0-34
- Add go-race to BuildRequires on OpenSUSE Leap

* Wed Sep 16 2020 Alexander Oganezov <alexander.a.oganezov@intel.com> 1.1.0-33
- Update OFI to v1.11.0

* Mon Aug 17 2020 Michael MacDonald <mjmac.macdonald@intel.com> 1.1.0-32
- Install completion script in /etc/bash_completion.d

* Wed Aug 05 2020 Brian J. Murrell <brian.murrell@intel.com> - 1.1.0-31
- Change fuse requirement to fuse3
- Use Lmod for MPI module loading
- Remove unneeded (and un-distro gated) Requires: json-c

* Wed Jul 29 2020 Jonathan Martinez Montes <jonathan.martinez.montes@intel.com> - 1.1.0-30
- Add the daos_storage_estimator.py tool. It merges the functionality of the
  former tools vos_size, vos_size.py, vos_size_dfs_sample.py and parse_csv.py.

* Wed Jul 29 2020 Jeffrey V Olivier <jeffrey.v.olivier@intel.com> - 1.1.0-29
- Revert prior changes from version 28

* Mon Jul 13 2020 Brian J. Murrell <brian.murrell@intel.com> - 1.1.0-28
- Change fuse requirement to fuse3
- Use Lmod for MPI module loading

* Tue Jul 7 2020 Alexander A Oganezov <alexander.a.oganezov@intel.com> - 1.1.0-27
- Update to mercury release 2.0.0~rc1-1

* Sun Jun 28 2020 Jonathan Martinez Montes <jonathan.martinez.montes@intel.com> - 1.1.0-26
- Add the vos_size_dfs_sample.py tool. It is used to generate dynamically
  the vos_dfs_sample.yaml file using the real DFS super block data.

* Tue Jun 23 2020 Jeff Olivier <jeffrey.v.olivier@intel.com> - 1.1.0-25
- Add -no-rpath option and use it for rpm build rather than modifying
  SCons files in place

* Tue Jun 16 2020 Jeff Olivier <jeffrey.v.olivier@intel.com> - 1.1.0-24
- Modify RPATH removal snippet to replace line with pass as some lines
  can't be removed without breaking the code

* Fri Jun 05 2020 Ryon Jensen <ryon.jensen@intel.com> - 1.1.0-23
- Add libisa-l_crypto dependency

* Fri Jun 05 2020 Tom Nabarro <tom.nabarro@intel.com> - 1.1.0-22
- Change server systemd run-as user to daos_server in unit file

* Thu Jun 04 2020 Hua Kuang <hua.kuang@intel.com> - 1.1.0-21
- Remove dmg_old from DAOS RPM package

* Thu May 28 2020 Tom Nabarro <tom.nabarro@intel.com> - 1.1.0-20
- Create daos group to run as in systemd unit file

* Tue May 26 2020 Brian J. Murrell <brian.murrell@intel.com> - 1.1.0-19
- Enable parallel building with _smp_mflags

* Fri May 15 2020 Kenneth Cain <kenneth.c.cain@intel.com> - 1.1.0-18
- Require raft-devel >= 0.6.0 that adds new API raft_election_start()

* Thu May 14 2020 Brian J. Murrell <brian.murrell@intel.com> - 1.1.0-17
- Add cart-devel's Requires to daos-devel as they were forgotten
  during the cart merge

* Thu May 14 2020 Brian J. Murrell <brian.murrell@intel.com> - 1.1.0-16
- Fix fuse3-libs -> libfuse3 for SLES/Leap 15

* Thu Apr 30 2020 Brian J. Murrell <brian.murrell@intel.com> - 1.1.0-15
- Use new properly pre-release tagged mercury RPM

* Thu Apr 30 2020 Brian J. Murrell <brian.murrell@intel.com> - 1.1.0-14
- Move fuse dependencies to the client subpackage

* Mon Apr 27 2020 Michael MacDonald <mjmac.macdonald@intel.com> 1.1.0-13
- Rename /etc/daos.yml -> /etc/daos_control.yml

* Thu Apr 16 2020 Brian J. Murrell <brian.murrell@intel.com> - 1.1.0-12
- Use distro fuse

* Fri Apr 10 2020 Alexander Oganezov <alexander.a.oganezov@intel.com> - 1.1.0-11
- Update to mercury 4871023 to pick na_ofi.c race condition fix for
  "No route to host" errors.

* Sun Apr 05 2020 Brian J. Murrell <brian.murrell@intel.com> - 1.1.0-10
- Clean up spdk dependencies

* Mon Mar 30 2020 Tom Nabarro <tom.nabarro@intel.com> - 1.1.0-9
- Set version of spdk to < v21, > v19

* Fri Mar 27 2020 David Quigley <david.quigley@intel.com> - 1.1.0-8
- add daos and dmg man pages to the daos-client files list

* Thu Mar 26 2020 Michael MacDonald <mjmac.macdonald@intel.com> 1.1.0-7
- Add systemd scriptlets for managing daos_server/daos_admin services

* Thu Mar 26 2020 Alexander Oganeozv <alexander.a.oganezov@intel.com> - 1.1.0-6
- Update ofi to 62f6c937601776dac8a1f97c8bb1b1a6acfbc3c0

* Tue Mar 24 2020 Jeffrey V. Olivier <jeffrey.v.olivier@intel.com> - 1.1.0-5
- Remove cart as an external dependence

* Mon Mar 23 2020 Jeffrey V. Olivier <jeffrey.v.olivier@intel.com> - 1.1.0-4
- Remove scons_local as dependency

* Tue Mar 03 2020 Brian J. Murrell <brian.murrell@intel.com> - 1.1.0-3
- Bump up go minimum version to 1.12

* Thu Feb 20 2020 Brian J. Murrell <brian.murrell@intel.com> - 1.1.0-2
- daos-server requires daos-client (same version)

* Fri Feb 14 2020 Brian J. Murrell <brian.murrell@intel.com> - 1.1.0-1
- Version bump up to 1.1.0

* Wed Feb 12 2020 Brian J. Murrell <brian.murrell@intel.com> - 0.9.0-2
- Remove undefine _missing_build_ids_terminate_build

* Thu Feb 06 2020 Johann Lombardi <johann.lombardi@intel.com> - 0.9.0-1
- Version bump up to 0.9.0

* Sat Jan 18 2020 Jeff Olivier <jeffrey.v.olivier@intel.com> - 0.8.0-3
- Fixing a few warnings in the RPM spec file

* Fri Dec 27 2019 Jeff Olivier <jeffrey.v.olivier@intel.com> - 0.8.0-2
- Remove openmpi, pmix, and hwloc builds, use hwloc and openmpi packages

* Tue Dec 17 2019 Johann Lombardi <johann.lombardi@intel.com> - 0.8.0-1
- Version bump up to 0.8.0

* Thu Dec 05 2019 Johann Lombardi <johann.lombardi@intel.com> - 0.7.0-1
- Version bump up to 0.7.0

* Tue Nov 19 2019 Tom Nabarro <tom.nabarro@intel.com> 0.6.0-15
- Temporarily unconstrain max. version of spdk

* Wed Nov 06 2019 Brian J. Murrell <brian.murrell@intel.com> 0.6.0-14
- Constrain max. version of spdk

* Wed Nov 06 2019 Brian J. Murrell <brian.murrell@intel.com> 0.6.0-13
- Use new cart with R: mercury to < 1.0.1-20 due to incompatibility

* Wed Nov 06 2019 Michael MacDonald <mjmac.macdonald@intel.com> 0.6.0-12
- Add daos_admin privileged helper for daos_server

* Fri Oct 25 2019 Brian J. Murrell <brian.murrell@intel.com> 0.6.0-11
- Handle differences in Leap 15 Python packaging

* Wed Oct 23 2019 Brian J. Murrell <brian.murrell@intel.com> 0.6.0-9
- Update BR: libisal-devel for Leap

* Mon Oct 07 2019 Brian J. Murrell <brian.murrell@intel.com> 0.6.0-8
- Use BR: cart-devel-%{cart_sha1} if available
- Remove cart's BRs as it's -devel Requires them now

* Tue Oct 01 2019 Brian J. Murrell <brian.murrell@intel.com> 0.6.0-7
- Constrain cart BR to <= 1.0.0

* Sat Sep 21 2019 Brian J. Murrell <brian.murrell@intel.com>
- Remove Requires: {argobots, cart}
  - autodependencies should take care of these

* Thu Sep 19 2019 Jeff Olivier <jeffrey.v.olivier@intel.com>
- Add valgrind-devel requirement for argobots change

* Tue Sep 10 2019 Tom Nabarro <tom.nabarro@intel.com>
- Add requires ndctl as runtime dep for control plane.

* Thu Aug 15 2019 David Quigley <david.quigley@intel.com>
- Add systemd unit files to packaging.

* Thu Jul 25 2019 Brian J. Murrell <brian.murrell@intel.com>
- Add git hash and commit count to release

* Thu Jul 18 2019 David Quigley <david.quigley@intel.com>
- Add certificate generation files to packaging.

* Tue Jul 09 2019 Johann Lombardi <johann.lombardi@intel.com>
- Version bump up to 0.6.0

* Fri Jun 21 2019 David Quigley <dquigley@intel.com>
- Add daos_agent.yml to the list of packaged files

* Thu Jun 13 2019 Brian J. Murrell <brian.murrell@intel.com>
- move obj_ctl daos_gen_io_conf daos_run_io_conf to
  daos-tests sub-package
- daos-server needs spdk-tools

* Fri May 31 2019 Ken Cain <kenneth.c.cain@intel.com>
- Add new daos utility binary

* Wed May 29 2019 Brian J. Murrell <brian.murrell@intel.com>
- Version bump up to 0.5.0
- Add Requires: libpsm_infinipath1 for SLES 12.3

* Tue May 07 2019 Brian J. Murrell <brian.murrell@intel.com>
- Move some files around among the sub-packages

* Mon May 06 2019 Brian J. Murrell <brian.murrell@intel.com>
- Only BR fio
  - fio-{devel,src} is not needed

* Wed Apr 03 2019 Brian J. Murrell <brian.murrell@intel.com>
- initial package<|MERGE_RESOLUTION|>--- conflicted
+++ resolved
@@ -474,13 +474,11 @@
 %{_libdir}/libdaos_serialize.so
 
 %changelog
-<<<<<<< HEAD
-* Tue Jul 27 2021 Bruno Faccini <bruno.faccini@intel.com> 1.3.103-5
+* Tue Jul 27 2021 Bruno Faccini <bruno.faccini@intel.com> 1.3.103-6
 - Build with --stack_mmap
-=======
+
 * Mon Jul 19 2021 Danielle M. Sikich <danielle.sikich@intel.com> 1.3.103-5
 - Add DAOS serialization library that requires hdf5
->>>>>>> 4c5b7aa8
 
 * Wed Jul 14 2021 Li Wei <wei.g.li@intel.com> 1.3.103-4
 - Update raft to fix slow leader re-elections
