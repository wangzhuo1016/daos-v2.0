--- conflicted
+++ resolved
@@ -421,13 +421,11 @@
 %{_libdir}/*.a
 
 %changelog
-<<<<<<< HEAD
-* Tue Jan 26 2021 Saurabh Tandan <saurabh.tandan@intel.com> 1.1.2.1-6
+* Tue Jan 26 2021 Saurabh Tandan <saurabh.tandan@intel.com> 1.1.2.1-7
 - Add daos-tests-java package
-=======
+
 * Sat Jan 23 2021 Alexander Oganezov <alexander.a.oganezov@intel.com> 1.1.2.1-6
 - Update to mercury v2.0.1rc1
->>>>>>> 946d74bd
 
 * Fri Jan 22 2021 Michael MacDonald <mjmac.macdonald@intel.com> 1.1.2.1-5
 - Install daos_metrics utility to %{_bindir}
