%define daoshome %{_exec_prefix}/lib/%{name}
%define server_svc_name daos_server.service
%define agent_svc_name daos_agent.service

%global mercury_version 2.0.1~rc1-1%{?dist}
%global libfabric_version 1.11.1
%global __python %{__python3}

Name:          daos
<<<<<<< HEAD
Version:       1.1.2.1
Release:       12%{?relval}%{?dist}
=======
Version:       1.1.3
Release:       1%{?relval}%{?dist}
>>>>>>> 9916e14f
Summary:       DAOS Storage Engine

License:       BSD-2-Clause-Patent
URL:           https//github.com/daos-stack/daos
Source0:       %{name}-%{version}.tar.gz
%if (0%{?rhel} >= 7)
BuildRequires: python36-scons >= 2.4
%else
BuildRequires: scons >= 2.4
%endif
BuildRequires: libfabric-devel >= %{libfabric_version}
BuildRequires: mercury-devel = %{mercury_version}
BuildRequires: openpa-devel
BuildRequires: libpsm2-devel
BuildRequires: gcc-c++
BuildRequires: openmpi3-devel
BuildRequires: hwloc-devel
%if (0%{?rhel} >= 7)
BuildRequires: argobots-devel >= 1.0rc1
BuildRequires: json-c-devel
BuildRequires: boost-python36-devel
%else
BuildRequires: libabt-devel >= 1.0rc1
BuildRequires: libjson-c-devel
BuildRequires: boost-devel
%endif
BuildRequires: libpmem-devel >= 1.8, libpmemobj-devel >= 1.8
BuildRequires: fuse3-devel >= 3.4.2
%if (0%{?suse_version} >= 1500)
# NB: OpenSUSE is stupid about this... If we just
# specify go >= 1.X, it installs go=1.11 AND 1.X.
BuildRequires: go1.14
BuildRequires: go1.14-race
BuildRequires: libprotobuf-c-devel
BuildRequires: liblz4-devel
%else
BuildRequires: protobuf-c-devel
BuildRequires: lz4-devel
%endif
BuildRequires: spdk-devel >= 20, spdk-devel < 21
%if (0%{?rhel} >= 7)
BuildRequires: libisa-l-devel
BuildRequires: libisa-l_crypto-devel
%else
BuildRequires: libisal-devel
BuildRequires: libisal_crypto-devel
%endif
BuildRequires: raft-devel = 0.7.1
BuildRequires: openssl-devel
BuildRequires: libevent-devel
BuildRequires: libyaml-devel
BuildRequires: libcmocka-devel
BuildRequires: readline-devel
BuildRequires: valgrind-devel
BuildRequires: systemd
%if (0%{?rhel} >= 7)
BuildRequires: numactl-devel
BuildRequires: CUnit-devel
BuildRequires: golang-bin >= 1.12
# needed to retrieve PMM region info through control-plane
BuildRequires: libipmctl-devel
BuildRequires: python36-devel
BuildRequires: python36-distro
BuildRequires: Lmod
%else
%if (0%{?suse_version} >= 1315)
# see src/client/dfs/SConscript for why we need /etc/os-release
# that code should be rewritten to use the python libraries provided for
# os detection
# prefer over libpsm2-compat
BuildRequires: libpsm_infinipath1
# prefer over libcurl4-mini
BuildRequires: libcurl4
BuildRequires: distribution-release
BuildRequires: libnuma-devel
BuildRequires: cunit-devel
BuildRequires: ipmctl-devel
BuildRequires: python3-devel
BuildRequires: python3-distro
BuildRequires: lua-lmod
BuildRequires: systemd-rpm-macros
%if 0%{?is_opensuse}
%else
# have choice for libcurl.so.4()(64bit) needed by systemd: libcurl4 libcurl4-mini
# have choice for libcurl.so.4()(64bit) needed by cmake: libcurl4 libcurl4-mini
BuildRequires: libcurl4
# have choice for libpsm_infinipath.so.1()(64bit) needed by libfabric1: libpsm2-compat libpsm_infinipath1
# have choice for libpsm_infinipath.so.1()(64bit) needed by openmpi-libs: libpsm2-compat libpsm_infinipath1
BuildRequires: libpsm_infinipath1
%endif # 0%{?is_opensuse}
%endif # (0%{?suse_version} >= 1315)
%endif # (0%{?rhel} >= 7)
%if (0%{?suse_version} >= 1500)
Requires: libpmem1 >= 1.8, libpmemobj1 >= 1.8
%else
Requires: libpmem >= 1.8, libpmemobj >= 1.8
%endif
Requires: protobuf-c
Requires: openssl
# This should only be temporary until we can get a stable upstream release
# of mercury, at which time the autoprov shared library version should
# suffice
Requires: mercury = %{mercury_version}

%description
The Distributed Asynchronous Object Storage (DAOS) is an open-source
software-defined object store designed from the ground up for
massively distributed Non Volatile Memory (NVM). DAOS takes advantage
of next generation NVM technology like Storage Class Memory (SCM) and
NVM express (NVMe) while presenting a key-value storage interface and
providing features such as transactional non-blocking I/O, advanced
data protection with self healing on top of commodity hardware, end-
to-end data integrity, fine grained data control and elastic storage
to optimize performance and cost.

%package server
Summary: The DAOS server
Requires: %{name} = %{version}-%{release}
Requires: %{name}-client = %{version}-%{release}
Requires: spdk-tools
Requires: ndctl
# needed to set PMem configuration goals in BIOS through control-plane
%if (0%{?suse_version} >= 1500)
Requires: ipmctl < 02.00.00.3809
%else
Requires: ipmctl > 02.00.00.3816
%endif
Requires: hwloc
Requires: mercury = %{mercury_version}
Requires(post): /sbin/ldconfig
Requires(postun): /sbin/ldconfig
Requires: libfabric >= %{libfabric_version}
%{?systemd_requires}
Obsoletes: cart

%description server
This is the package needed to run a DAOS server

%package client
Summary: The DAOS client
Requires: %{name} = %{version}-%{release}
Requires: mercury = %{mercury_version}
Requires: libfabric >= %{libfabric_version}
Requires: fuse3 >= 3.4.2
Obsoletes: cart
%if (0%{?suse_version} >= 1500)
Requires: libfuse3-3 >= 3.4.2
%else
# because our repo has a deprecated fuse-3.x RPM, make sure we don't
# get it when fuse3 Requires: /etc/fuse.conf
Requires: fuse < 3, fuse3-libs >= 3.4.2
%endif
%{?systemd_requires}

%description client
This is the package needed to run a DAOS client

%package tests
Summary: The DAOS test suite
Requires: %{name}-client = %{version}-%{release}
%if (0%{?rhel} >= 7)
Requires: python36-distro
Requires: python36-tabulate
%endif
%if (0%{?suse_version} >= 1500)
Requires: python3-distro
Requires: python3-tabulate
%endif
Requires: fio
Requires: dbench
Requires: lbzip2
%if (0%{?suse_version} >= 1315)
Requires: libpsm_infinipath1
%endif

%description tests
This is the package needed to run the DAOS test suite

%package devel
# Leap 15 doesn't seem to be creating dependencies as richly as EL7
# for example, EL7 automatically adds:
# Requires: libdaos.so.0()(64bit)
%if (0%{?suse_version} >= 1500)
Requires: %{name}-client = %{version}-%{release}
Requires: %{name} = %{version}-%{release}
%endif
%if (0%{?rhel} >= 7)
Requires: boost-python36-devel
%endif
Requires: libuuid-devel
Requires: libyaml-devel
Requires: boost-devel
# Pin mercury to exact version during development
#Requires: mercury-devel < 2.0.0a1
# we ideally want to set this minimum version however it seems to confuse yum:
# https://github.com/rpm-software-management/yum/issues/124
#Requires: mercury >= 2.0.0~a1
Requires: mercury-devel = %{mercury_version}
Requires: openpa-devel
Requires: hwloc-devel
Summary: The DAOS development libraries and headers

%description devel
This is the package needed to build software with the DAOS library.

%prep
%autosetup

%build

%define conf_dir %{_sysconfdir}/daos
%if (0%{?rhel} >= 7)
%define scons_exe scons-3
%else
%define scons_exe scons
%endif
%{scons_exe} %{?_smp_mflags} \
      --config=force         \
      --no-rpath             \
      USE_INSTALLED=all      \
      CONF_DIR=%{conf_dir}   \
      PREFIX=%{?buildroot}   \
     %{?scons_args}

%install
%{scons_exe} %{?_smp_mflags}          \
      --config=force                  \
      --no-rpath                      \
      --install-sandbox=%{?buildroot} \
      %{?buildroot}%{_prefix}         \
      %{?buildroot}%{conf_dir}        \
      USE_INSTALLED=all               \
      CONF_DIR=%{conf_dir}            \
      PREFIX=%{_prefix}               \
      %{?scons_args}

BUILDROOT="%{?buildroot}"
PREFIX="%{?_prefix}"
mkdir -p %{?buildroot}/%{_sysconfdir}/ld.so.conf.d/
echo "%{_libdir}/daos_srv" > %{?buildroot}/%{_sysconfdir}/ld.so.conf.d/daos.conf
mkdir -p %{?buildroot}/%{_unitdir}
install -m 644 utils/systemd/%{server_svc_name} %{?buildroot}/%{_unitdir}
install -m 644 utils/systemd/%{agent_svc_name} %{?buildroot}/%{_unitdir}
mkdir -p %{?buildroot}/%{conf_dir}/certs/clients
mv %{?buildroot}/%{_prefix}/etc/bash_completion.d %{?buildroot}/%{_sysconfdir}

%pre server
getent group daos_metrics >/dev/null || groupadd -r daos_metrics
getent group daos_server >/dev/null || groupadd -r daos_server
getent passwd daos_server >/dev/null || useradd -s /sbin/nologin -r -g daos_server -G daos_metrics daos_server
%post server
/sbin/ldconfig
%systemd_post %{server_svc_name}
%preun server
%systemd_preun %{server_svc_name}
%postun server
/sbin/ldconfig
%systemd_postun %{server_svc_name}

%pre client
getent group daos_agent >/dev/null || groupadd -r daos_agent
getent passwd daos_agent >/dev/null || useradd -s /sbin/nologin -r -g daos_agent daos_agent
%post client
%systemd_post %{agent_svc_name}
%preun client
%systemd_preun %{agent_svc_name}
%postun client
%systemd_postun %{agent_svc_name}

%files
%defattr(-, root, root, -)
# you might think libvio.so goes in the server RPM but
# the 2 tools following it need it
%{_libdir}/daos_srv/libbio.so
# you might think libdaos_tests.so goes in the tests RPM but
# the 4 tools following it need it
%{_libdir}/libdaos_tests.so
%{_sysconfdir}/ld.so.conf.d/daos.conf
%{_bindir}/io_conf
%{_bindir}/jump_pl_map
%{_bindir}/ring_pl_map
%{_bindir}/pl_bench
%{_bindir}/rdbt
%{_libdir}/libvos.so
%{_libdir}/libcart*
%{_libdir}/libgurt*
%{_prefix}/%{_sysconfdir}/memcheck-cart.supp
%dir %{_prefix}%{_sysconfdir}
%{_prefix}%{_sysconfdir}/vos_size_input.yaml
%dir %{_sysconfdir}/bash_completion.d
%{_sysconfdir}/bash_completion.d/daos.bash
%{_libdir}/libdaos_common.so
%{_libdir}/libdaos_common_pmem.so
# TODO: this should move from daos_srv to daos
%{_libdir}/daos_srv/libplacement.so
# Certificate generation files
%dir %{_libdir}/%{name}
%{_libdir}/%{name}/certgen/
%{_libdir}/%{name}/VERSION
%doc

%files server
%config(noreplace) %{conf_dir}/daos_server.yml
%dir %{conf_dir}/certs
%attr(0755,root,root) %{conf_dir}/certs
%dir %{conf_dir}/certs/clients
%attr(0700,daos_server,daos_server) %{conf_dir}/certs/clients
%attr(0644,root,root) %{conf_dir}/daos_server.yml
# set daos_admin to be setuid root in order to perform privileged tasks
%attr(4750,root,daos_server) %{_bindir}/daos_admin
# set daos_server to be setgid daos_server in order to invoke daos_admin
%attr(2755,root,daos_server) %{_bindir}/daos_server
%{_bindir}/daos_engine
%dir %{_libdir}/daos_srv
%{_libdir}/daos_srv/libcont.so
%{_libdir}/daos_srv/libdtx.so
%{_libdir}/daos_srv/libmgmt.so
%{_libdir}/daos_srv/libobj.so
%{_libdir}/daos_srv/libpool.so
%{_libdir}/daos_srv/librdb.so
%{_libdir}/daos_srv/librdbt.so
%{_libdir}/daos_srv/librebuild.so
%{_libdir}/daos_srv/librsvc.so
%{_libdir}/daos_srv/libsecurity.so
%{_libdir}/daos_srv/libvos_srv.so
%{_datadir}/%{name}
%exclude %{_datadir}/%{name}/ioil-ld-opts
%{_unitdir}/%{server_svc_name}

%files client
%{_bindir}/cart_ctl
%{_bindir}/self_test
%{_bindir}/dmg
%{_bindir}/daos_agent
%{_bindir}/dfuse
%{_bindir}/daos
%{_bindir}/dfuse_hl
%{_bindir}/daos_storage_estimator.py
%{_libdir}/*.so.*
%{_libdir}/libdfs.so
%{_libdir}/%{name}/API_VERSION
%{_libdir}/libduns.so
%{_libdir}/libdfuse.so
%{_libdir}/libioil.so
%{_libdir}/libdfs_internal.so
%{_libdir}/libvos_size.so
%{_libdir}/libdts.so
%dir %{_libdir}/python3/site-packages/pydaos
%dir %{_libdir}/python3/site-packages/storage_estimator
%{_libdir}/python3/site-packages/pydaos/*.py
%{_libdir}/python3/site-packages/storage_estimator/*.py
%if (0%{?rhel} >= 7)
%dir %{_libdir}/python3/site-packages/pydaos/__pycache__
%dir %{_libdir}/python3/site-packages/storage_estimator/__pycache__
%{_libdir}/python3/site-packages/pydaos/__pycache__/*.pyc
%{_libdir}/python3/site-packages/storage_estimator/__pycache__/*.pyc
%endif
%{_libdir}/python3/site-packages/pydaos/pydaos_shim_3.so
%dir %{_libdir}/python3/site-packages/pydaos/raw
%{_libdir}/python3/site-packages/pydaos/raw/*.py
%if (0%{?rhel} >= 7)
%dir %{_libdir}/python3/site-packages/pydaos/raw/__pycache__
%{_libdir}/python3/site-packages/pydaos/raw/__pycache__/*.pyc
%endif
%{_datadir}/%{name}/ioil-ld-opts
%config(noreplace) %{conf_dir}/daos_agent.yml
%config(noreplace) %{conf_dir}/daos_control.yml
%{_unitdir}/%{agent_svc_name}
%{_mandir}/man8/daos.8*
%{_mandir}/man8/dmg.8*

%files tests
%dir %{_prefix}/lib/daos
%{_prefix}/lib/daos/TESTING
%{_bindir}/hello_drpc
%{_bindir}/*_test*
%{_bindir}/jobtest
%exclude %{_bindir}/self_test
%{_bindir}/smd_ut
%{_bindir}/vea_ut
%{_bindir}/daos_perf
%{_bindir}/daos_racer
%{_bindir}/evt_ctl
%{_bindir}/obj_ctl
%{_bindir}/daos_gen_io_conf
%{_bindir}/daos_run_io_conf
%{_bindir}/crt_launch
%{_bindir}/daos_metrics
%{_prefix}/etc/fault-inject-cart.yaml
%{_bindir}/fault_status
# For avocado tests
%{_prefix}/lib/daos/.build_vars.json
%{_prefix}/lib/daos/.build_vars.sh

%files devel
%{_includedir}/*
%{_libdir}/libdaos.so
%{_libdir}/*.a

%changelog
<<<<<<< HEAD
* Wed Feb 10 2021 Maureen Jean <maureen.jean@intel.com> 1.1.2.1-12
- Update to python3

* Tue Feb 9 2021 Vish Venkatesan<vishwanath.venkatesan@intel.com> 1.1.2.1-11
=======
* Wed Feb 10 2021 Johann Lombardi <johann.lombardi@intel.com> 1.1.3-1
- Version bump up to 1.1.3

* Tue Feb 9 2021 Vish Venkatesan <vishwanath.venkatesan@intel.com> 1.1.2.1-11
>>>>>>> 9916e14f
- Add new pmem specific version of DAOS common library

* Fri Feb 5 2021 Saurabh Tandan <saurabh.tandan@intel.com> 1.1.2.1-10
- Added dbench as requirement for test package.

* Wed Feb 3 2021 Hua Kuang <hua.kuang@intel.com> 1.1.2.1-9
- Changed License to BSD-2-Clause-Patent

* Wed Feb 03 2021 Brian J. Murrell <brian.murrell@intel.com> - 1.1.2-8
- Update minimum required libfabric to 1.11.1

* Thu Jan 28 2021 Phillip Henderson <phillip.henderson@intel.com> 1.1.2.1-7
- Change ownership and permissions for the /etc/daos/certs directory.

* Sat Jan 23 2021 Alexander Oganezov <alexander.a.oganezov@intel.com> 1.1.2.1-6
- Update to mercury v2.0.1rc1

* Fri Jan 22 2021 Michael MacDonald <mjmac.macdonald@intel.com> 1.1.2.1-5
- Install daos_metrics utility to %{_bindir}

* Wed Jan 20 2021 Kenneth Cain <kenneth.c.cain@intel.com> 1.1.2.1-4
- Version update for API major version 1, libdaos.so.1 (1.0.0)

* Fri Jan 15 2021 Michael Hennecke <mhennecke@lenovo.com> 1.1.2.1-3
- Harmonize daos_server and daos_agent groups.

* Tue Dec 15 2020 Ashley Pittman <ashley.m.pittman@intel.com> 1.1.2.1-2
- Combine the two memcheck suppressions files.

* Wed Dec 09 2020 Johann Lombardi <johann.lombardi@intel.com> 1.1.2.1-1
- Version bump up to 1.1.2.1

* Fri Dec 04 2020 Li Wei <wei.g.li@intel.com> 1.1.2-3
- Require raft-devel 0.7.1 that fixes recent Coverity issues

* Wed Dec 02 2020 Maureen Jean <maureen.jean@intel.com> - 1.1.2-2
- define scons_args to be BUILD_TYPE=<release|dev>
- the scons default is BUILD_TYPE=release
- BUILD_TYPE=release will disable fault injection in build

* Tue Dec 01 2020 Brian J. Murrell <brian.murrell@intel.com> - 1.1.2-1
- Version bump up to 1.1.2

* Tue Nov 17 2020 Li Wei <wei.g.li@intel.com> 1.1.1-8
- Require raft-devel 0.7.0 that changes log indices and terms to 63-bit

* Wed Nov 11 2020 Tom Nabarro <tom.nabarro@intel.com> 1.1.1-7
- Add version validation for runtime daos_server ipmctl requirement to avoid
  potential corruption of PMMs when setting PMem goal, issue fixed in
  https://github.com/intel/ipmctl/commit/9e3898cb15fa9eed3ef3e9de4488be1681d53ff4

* Thu Oct 29 2020 Jonathan Martinez Montes <jonathan.martinez.montes@intel.com> 1.1.1-6
- Restore obj_ctl utility

* Wed Oct 28 2020 Brian J. Murrell <brian.murrell@intel.com> - 1.1.1-5
- Use %%autosetup
- Only use systemd_requires if it exists
- Obsoletes: cart now that it's included in daos

* Sat Oct 24 2020 Maureen Jean <maureen.jean@intel.com> 1.1.1-4
- Add daos.conf to the daos package to resolve the path to libbio.so

* Tue Oct 13 2020 Jonathan Martinez Montes <jonathan.martinez.montes@intel.com> 1.1.1-3
- Remove obj_ctl from Tests RPM package
- Add libdts.so shared library that is used by daos_perf, daos_racer and
  the daos utility.

* Tue Oct 13 2020 Amanda Justiniano <amanda.justiniano-pagn@intel.com> 1.1.1-3
- Add lbzip2 requirement to the daos-tests package

* Tue Oct 13 2020 Michael MacDonald <mjmac.macdonald@intel.com> 1.1.1-2
- Create unprivileged user for daos_agent

* Mon Oct 12 2020 Johann Lombardi <johann.lombardi@intel.com> 1.1.1-1
- Version bump up to 1.1.1

* Sat Oct 03 2020 Michael MacDonald <mjmac.macdonald@intel.com> 1.1.0-34
- Add go-race to BuildRequires on OpenSUSE Leap

* Wed Sep 16 2020 Alexander Oganezov <alexander.a.oganezov@intel.com> 1.1.0-33
- Update OFI to v1.11.0

* Mon Aug 17 2020 Michael MacDonald <mjmac.macdonald@intel.com> 1.1.0-32
- Install completion script in /etc/bash_completion.d

* Wed Aug 05 2020 Brian J. Murrell <brian.murrell@intel.com> - 1.1.0-31
- Change fuse requirement to fuse3
- Use Lmod for MPI module loading
- Remove unneeded (and un-distro gated) Requires: json-c

* Wed Jul 29 2020 Jonathan Martinez Montes <jonathan.martinez.montes@intel.com> - 1.1.0-30
- Add the daos_storage_estimator.py tool. It merges the functionality of the
  former tools vos_size, vos_size.py, vos_size_dfs_sample.py and parse_csv.py.

* Wed Jul 29 2020 Jeffrey V Olivier <jeffrey.v.olivier@intel.com> - 1.1.0-29
- Revert prior changes from version 28

* Mon Jul 13 2020 Brian J. Murrell <brian.murrell@intel.com> - 1.1.0-28
- Change fuse requirement to fuse3
- Use Lmod for MPI module loading

* Tue Jul 7 2020 Alexander A Oganezov <alexander.a.oganezov@intel.com> - 1.1.0-27
- Update to mercury release 2.0.0~rc1-1

* Sun Jun 28 2020 Jonathan Martinez Montes <jonathan.martinez.montes@intel.com> - 1.1.0-26
- Add the vos_size_dfs_sample.py tool. It is used to generate dynamically
  the vos_dfs_sample.yaml file using the real DFS super block data.

* Tue Jun 23 2020 Jeff Olivier <jeffrey.v.olivier@intel.com> - 1.1.0-25
- Add -no-rpath option and use it for rpm build rather than modifying
  SCons files in place

* Tue Jun 16 2020 Jeff Olivier <jeffrey.v.olivier@intel.com> - 1.1.0-24
- Modify RPATH removal snippet to replace line with pass as some lines
  can't be removed without breaking the code

* Fri Jun 05 2020 Ryon Jensen <ryon.jensen@intel.com> - 1.1.0-23
- Add libisa-l_crypto dependency

* Fri Jun 05 2020 Tom Nabarro <tom.nabarro@intel.com> - 1.1.0-22
- Change server systemd run-as user to daos_server in unit file

* Thu Jun 04 2020 Hua Kuang <hua.kuang@intel.com> - 1.1.0-21
- Remove dmg_old from DAOS RPM package

* Thu May 28 2020 Tom Nabarro <tom.nabarro@intel.com> - 1.1.0-20
- Create daos group to run as in systemd unit file

* Tue May 26 2020 Brian J. Murrell <brian.murrell@intel.com> - 1.1.0-19
- Enable parallel building with _smp_mflags

* Fri May 15 2020 Kenneth Cain <kenneth.c.cain@intel.com> - 1.1.0-18
- Require raft-devel >= 0.6.0 that adds new API raft_election_start()

* Thu May 14 2020 Brian J. Murrell <brian.murrell@intel.com> - 1.1.0-17
- Add cart-devel's Requires to daos-devel as they were forgotten
  during the cart merge

* Thu May 14 2020 Brian J. Murrell <brian.murrell@intel.com> - 1.1.0-16
- Fix fuse3-libs -> libfuse3 for SLES/Leap 15

* Thu Apr 30 2020 Brian J. Murrell <brian.murrell@intel.com> - 1.1.0-15
- Use new properly pre-release tagged mercury RPM

* Thu Apr 30 2020 Brian J. Murrell <brian.murrell@intel.com> - 1.1.0-14
- Move fuse dependencies to the client subpackage

* Mon Apr 27 2020 Michael MacDonald <mjmac.macdonald@intel.com> 1.1.0-13
- Rename /etc/daos.yml -> /etc/daos_control.yml

* Thu Apr 16 2020 Brian J. Murrell <brian.murrell@intel.com> - 1.1.0-12
- Use distro fuse

* Fri Apr 10 2020 Alexander Oganezov <alexander.a.oganezov@intel.com> - 1.1.0-11
- Update to mercury 4871023 to pick na_ofi.c race condition fix for
  "No route to host" errors.

* Sun Apr 05 2020 Brian J. Murrell <brian.murrell@intel.com> - 1.1.0-10
- Clean up spdk dependencies

* Mon Mar 30 2020 Tom Nabarro <tom.nabarro@intel.com> - 1.1.0-9
- Set version of spdk to < v21, > v19

* Fri Mar 27 2020 David Quigley <david.quigley@intel.com> - 1.1.0-8
- add daos and dmg man pages to the daos-client files list

* Thu Mar 26 2020 Michael MacDonald <mjmac.macdonald@intel.com> 1.1.0-7
- Add systemd scriptlets for managing daos_server/daos_admin services

* Thu Mar 26 2020 Alexander Oganeozv <alexander.a.oganezov@intel.com> - 1.1.0-6
- Update ofi to 62f6c937601776dac8a1f97c8bb1b1a6acfbc3c0

* Tue Mar 24 2020 Jeffrey V. Olivier <jeffrey.v.olivier@intel.com> - 1.1.0-5
- Remove cart as an external dependence

* Mon Mar 23 2020 Jeffrey V. Olivier <jeffrey.v.olivier@intel.com> - 1.1.0-4
- Remove scons_local as dependency

* Tue Mar 03 2020 Brian J. Murrell <brian.murrell@intel.com> - 1.1.0-3
- Bump up go minimum version to 1.12

* Thu Feb 20 2020 Brian J. Murrell <brian.murrell@intel.com> - 1.1.0-2
- daos-server requires daos-client (same version)

* Fri Feb 14 2020 Brian J. Murrell <brian.murrell@intel.com> - 1.1.0-1
- Version bump up to 1.1.0

* Wed Feb 12 2020 Brian J. Murrell <brian.murrell@intel.com> - 0.9.0-2
- Remove undefine _missing_build_ids_terminate_build

* Thu Feb 06 2020 Johann Lombardi <johann.lombardi@intel.com> - 0.9.0-1
- Version bump up to 0.9.0

* Sat Jan 18 2020 Jeff Olivier <jeffrey.v.olivier@intel.com> - 0.8.0-3
- Fixing a few warnings in the RPM spec file

* Fri Dec 27 2019 Jeff Olivier <jeffrey.v.olivier@intel.com> - 0.8.0-2
- Remove openmpi, pmix, and hwloc builds, use hwloc and openmpi packages

* Tue Dec 17 2019 Johann Lombardi <johann.lombardi@intel.com> - 0.8.0-1
- Version bump up to 0.8.0

* Thu Dec 05 2019 Johann Lombardi <johann.lombardi@intel.com> - 0.7.0-1
- Version bump up to 0.7.0

* Tue Nov 19 2019 Tom Nabarro <tom.nabarro@intel.com> 0.6.0-15
- Temporarily unconstrain max. version of spdk

* Wed Nov 06 2019 Brian J. Murrell <brian.murrell@intel.com> 0.6.0-14
- Constrain max. version of spdk

* Wed Nov 06 2019 Brian J. Murrell <brian.murrell@intel.com> 0.6.0-13
- Use new cart with R: mercury to < 1.0.1-20 due to incompatibility

* Wed Nov 06 2019 Michael MacDonald <mjmac.macdonald@intel.com> 0.6.0-12
- Add daos_admin privileged helper for daos_server

* Fri Oct 25 2019 Brian J. Murrell <brian.murrell@intel.com> 0.6.0-11
- Handle differences in Leap 15 Python packaging

* Wed Oct 23 2019 Brian J. Murrell <brian.murrell@intel.com> 0.6.0-9
- Update BR: libisal-devel for Leap

* Mon Oct 07 2019 Brian J. Murrell <brian.murrell@intel.com> 0.6.0-8
- Use BR: cart-devel-%{cart_sha1} if available
- Remove cart's BRs as it's -devel Requires them now

* Tue Oct 01 2019 Brian J. Murrell <brian.murrell@intel.com> 0.6.0-7
- Constrain cart BR to <= 1.0.0

* Sat Sep 21 2019 Brian J. Murrell <brian.murrell@intel.com>
- Remove Requires: {argobots, cart}
  - autodependencies should take care of these

* Thu Sep 19 2019 Jeff Olivier <jeffrey.v.olivier@intel.com>
- Add valgrind-devel requirement for argobots change

* Tue Sep 10 2019 Tom Nabarro <tom.nabarro@intel.com>
- Add requires ndctl as runtime dep for control plane.

* Thu Aug 15 2019 David Quigley <david.quigley@intel.com>
- Add systemd unit files to packaging.

* Thu Jul 25 2019 Brian J. Murrell <brian.murrell@intel.com>
- Add git hash and commit count to release

* Thu Jul 18 2019 David Quigley <david.quigley@intel.com>
- Add certificate generation files to packaging.

* Tue Jul 09 2019 Johann Lombardi <johann.lombardi@intel.com>
- Version bump up to 0.6.0

* Fri Jun 21 2019 David Quigley <dquigley@intel.com>
- Add daos_agent.yml to the list of packaged files

* Thu Jun 13 2019 Brian J. Murrell <brian.murrell@intel.com>
- move obj_ctl daos_gen_io_conf daos_run_io_conf to
  daos-tests sub-package
- daos-server needs spdk-tools

* Fri May 31 2019 Ken Cain <kenneth.c.cain@intel.com>
- Add new daos utility binary

* Wed May 29 2019 Brian J. Murrell <brian.murrell@intel.com>
- Version bump up to 0.5.0
- Add Requires: libpsm_infinipath1 for SLES 12.3

* Tue May 07 2019 Brian J. Murrell <brian.murrell@intel.com>
- Move some files around among the sub-packages

* Mon May 06 2019 Brian J. Murrell <brian.murrell@intel.com>
- Only BR fio
  - fio-{devel,src} is not needed

* Wed Apr 03 2019 Brian J. Murrell <brian.murrell@intel.com>
- initial package<|MERGE_RESOLUTION|>--- conflicted
+++ resolved
@@ -7,13 +7,8 @@
 %global __python %{__python3}
 
 Name:          daos
-<<<<<<< HEAD
-Version:       1.1.2.1
-Release:       12%{?relval}%{?dist}
-=======
 Version:       1.1.3
-Release:       1%{?relval}%{?dist}
->>>>>>> 9916e14f
+Release:       2%{?relval}%{?dist}
 Summary:       DAOS Storage Engine
 
 License:       BSD-2-Clause-Patent
@@ -414,17 +409,13 @@
 %{_libdir}/*.a
 
 %changelog
-<<<<<<< HEAD
-* Wed Feb 10 2021 Maureen Jean <maureen.jean@intel.com> 1.1.2.1-12
+* Fri Feb 12 2021 Maureen Jean <maureen.jean@intel.com> 1.1.3-2
 - Update to python3
 
-* Tue Feb 9 2021 Vish Venkatesan<vishwanath.venkatesan@intel.com> 1.1.2.1-11
-=======
 * Wed Feb 10 2021 Johann Lombardi <johann.lombardi@intel.com> 1.1.3-1
 - Version bump up to 1.1.3
 
 * Tue Feb 9 2021 Vish Venkatesan <vishwanath.venkatesan@intel.com> 1.1.2.1-11
->>>>>>> 9916e14f
 - Add new pmem specific version of DAOS common library
 
 * Fri Feb 5 2021 Saurabh Tandan <saurabh.tandan@intel.com> 1.1.2.1-10
