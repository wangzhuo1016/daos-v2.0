#!/usr/bin/python3
"""
Node local test (NLT).

Test script for running DAOS on a single node over tmpfs and running initial
smoke/unit tests.

Includes support for DFuse with a number of unit tests, as well as stressing
the client with fault injection of D_ALLOC() usage.
"""

# pylint: disable=too-many-lines
# pylint: disable=too-few-public-methods
# pylint: disable=protected-access

import os
import bz2
import sys
import time
import uuid
import json
import signal
import stat
import errno
import argparse
import tabulate
import functools
import subprocess
import tempfile
import pickle
import xattr
from collections import OrderedDict
import yaml

class NLTestFail(Exception):
    """Used to indicate test failure"""
    pass

class NLTestNoFi(NLTestFail):
    """Used to indicate Fault injection didn't work"""
    pass

class NLTestNoFunction(NLTestFail):
    """Used to indicate a function did not log anything"""

    def __init__(self, function):
        super().__init__(self)
        self.function = function

class NLTestTimeout(NLTestFail):
    """Used to indicate that an operation timed out"""
    pass

instance_num = 0

def get_inc_id():
    """Return a unique character"""
    global instance_num
    instance_num += 1
    return '{:04d}'.format(instance_num)

def umount(path, bg=False):
    """Umount dfuse from a given path"""
    if bg:
        cmd = ['fusermount3', '-uz', path]
    else:
        cmd = ['fusermount3', '-u', path]
    ret = subprocess.run(cmd)
    print('rc from umount {}'.format(ret.returncode))
    return ret.returncode

class NLTConf():
    """Helper class for configuration"""
    def __init__(self, bc, args):
        self.bc = bc
        self.agent_dir = None
        self.wf = None
        self.args = None
        self.max_log_size = None

        self.dfuse_parent_dir = tempfile.mkdtemp(dir=args.dfuse_dir,
                                                 prefix='dnt_dfuse_')

    def __del__(self):
        os.rmdir(self.dfuse_parent_dir)

    def set_wf(self, wf):
        """Set the WarningsFactory object"""
        self.wf = wf

    def set_args(self, args):
        """Set command line args"""
        self.args = args

        # Parse the max log size.
        if args.max_log_size:
            size = args.max_log_size
            if size.endswith('MiB'):
                size = int(size[:-3])
                size *= (1024 * 1024)
            elif size.endswith('GiB'):
                size = int(size[:-3])
                size *= (1024 * 1024 * 1024)
            self.max_log_size = int(size)

    def __getitem__(self, key):
        return self.bc[key]

class BoolRatchet():
    """Used for saving test results"""

    # Any call to fail() of add_result with a True value will result
    # in errors being True.

    def __init__(self):
        self.errors = False

    def fail(self):
        """Mark as failure"""
        self.errors = True

    def add_result(self, result):
        """Save result, keep record of failure"""
        if result:
            self.fail()

class WarningsFactory():
    """Class to parse warnings, and save to JSON output file

    Take a list of failures, and output the data in a way that is best
    displayed according to
    https://github.com/jenkinsci/warnings-ng-plugin/blob/master/doc/Documentation.md
    """

    # Error levels supported by the reporting are LOW, NORMAL, HIGH, ERROR.

    def __init__(self, filename):
        self._fd = open(filename, 'w')
        self.filename = filename
        self.issues = []
        self.pending = []
        self._running = True
        # Save the filename of the object, as __file__ does not
        # work in __del__
        self._file = __file__.lstrip('./')
        self._flush()

    def __del__(self):
        """Ensure the file is flushed on exit, but if it hasn't already
        been closed then mark an error"""
        if not self._fd:
            return

        entry = {}
        entry['fileName'] = os.path.basename(self._file)
        entry['directory'] = os.path.dirname(self._file)
        # pylint: disable=protected-access
        entry['lineStart'] = sys._getframe().f_lineno
        entry['message'] = 'Tests exited without shutting down properly'
        entry['severity'] = 'ERROR'
        self.issues.append(entry)
        self.close()

    def explain(self, line, log_file, esignal):
        """Log an error, along with the other errors it caused

        Log the line as an error, and reference everything in the pending
        array.
        """
        count = len(self.pending)
        symptoms = set()
        locs = set()
        mtype = 'Fault injection'

        sev = 'LOW'
        if esignal:
            symptoms.add('Process died with signal {}'.format(esignal))
            sev = 'ERROR'
            mtype = 'Fault injection caused crash'
            count += 1

        if count == 0:
            print('Nothing to explain')
            return

        for (sline, smessage) in self.pending:
            locs.add('{}:{}'.format(sline.filename, sline.lineno))
            symptoms.add(smessage)

        preamble = 'Fault injected here caused {} errors,' \
                   ' logfile {}:'.format(count, log_file)

        message = '{} {} {}'.format(preamble,
                                    ' '.join(sorted(symptoms)),
                                    ' '.join(sorted(locs)))
        self.add(line,
                 sev,
                 message,
                 cat='Fault injection location',
                 mtype=mtype)
        self.pending = []

    def add(self, line, sev, message, cat=None, mtype=None):
        """Log an error

        Describe an error and add it to the issues array.
        Add it to the pending array, for later clarification
        """
        entry = {}
        entry['directory'] = os.path.dirname(line.filename)
        entry['fileName'] = os.path.basename(line.filename)
        if mtype:
            entry['type'] = mtype
        else:
            entry['type'] = message
        if cat:
            entry['category'] = cat
        entry['lineStart'] = line.lineno
        entry['description'] = message
        entry['message'] = line.get_anon_msg()
        entry['severity'] = sev
        self.issues.append(entry)
        if self.pending and self.pending[0][0].pid != line.pid:
            self.reset_pending()
        self.pending.append((line, message))
        self._flush()

    def reset_pending(self):
        """Reset the pending list

        Should be called before iterating on each new file, so errors
        from previous files aren't attribured to new files.
        """
        self.pending = []

    def _flush(self):
        """Write the current list to the json file

        This is done just in case of crash.  This function might get called
        from the __del__ method of DaosServer, so do not use __file__ here
        either.
        """
        self._fd.seek(0)
        self._fd.truncate(0)
        data = {}
        data['issues'] = list(self.issues)
        if self._running:
            # When the test is running insert an error in case of abnormal
            # exit, so that crashes in this code can be identified.
            entry = {}
            entry['fileName'] = os.path.basename(self._file)
            entry['directory'] = os.path.dirname(self._file)
            # pylint: disable=protected-access
            entry['lineStart'] = sys._getframe().f_lineno
            entry['severity'] = 'ERROR'
            entry['message'] = 'Tests are still running'
            data['issues'].append(entry)
        json.dump(data, self._fd, indent=2)
        self._fd.flush()

    def close(self):
        """Save, and close the log file"""
        self._running = False
        self._flush()
        self._fd.close()
        self._fd = None
        print('Closed JSON file {} with {} errors'.format(self.filename,
                                                          len(self.issues)))

def load_conf(args):
    """Load the build config file"""
    file_self = os.path.dirname(os.path.abspath(__file__))
    json_file = None
    while True:
        new_file = os.path.join(file_self, '.build_vars.json')
        if os.path.exists(new_file):
            json_file = new_file
            break
        file_self = os.path.dirname(file_self)
        if file_self == '/':
            raise Exception('build file not found')
    ofh = open(json_file, 'r')
    conf = json.load(ofh)
    ofh.close()
    return NLTConf(conf, args)

def get_base_env():
    """Return the base set of env vars needed for DAOS"""

    env = os.environ.copy()
    env['DD_MASK'] = 'all'
    env['DD_SUBSYS'] = 'all'
    env['D_LOG_MASK'] = 'DEBUG'
    env['D_LOG_SIZE'] = '5g'
    env['FI_UNIVERSE_SIZE'] = '128'
    return env

DEFAULT_AGENT_DIR = '/var/run/daos_agent'

class DaosServer():
    """Manage a DAOS server instance"""

    def __init__(self, conf, valgrind=False):
        self.running = False
        self._file = __file__.lstrip('./')
        self._sp = None
        self.conf = conf
        self.valgrind = valgrind
        self._agent = None
        self.control_log = tempfile.NamedTemporaryFile(prefix='dnt_control_',
                                                       suffix='.log',
                                                       delete=False)
        self.agent_log = tempfile.NamedTemporaryFile(prefix='dnt_agent_',
                                                     suffix='.log',
                                                     delete=False)
        self.server_log = tempfile.NamedTemporaryFile(prefix='dnt_server_',
                                                      suffix='.log',
                                                      delete=False)
        self.__process_name = 'daos_engine'
        if self.valgrind:
            self.__process_name = 'valgrind'

        socket_dir = '/tmp/dnt_sockets'
        if not os.path.exists(socket_dir):
            os.mkdir(socket_dir)

<<<<<<< HEAD
        if os.access(DEFAULT_AGENT_DIR, os.W_OK):
            self.agent_dir = DEFAULT_AGENT_DIR
        else:
            self.agent_dir = tempfile.mkdtemp(prefix='dnt_agent_')
=======
        self.agent_dir = tempfile.mkdtemp(prefix='dnt_agent_')
>>>>>>> d70d2235

        self._yaml_file = None
        self._io_server_dir = None
        self._size = os.statvfs('/mnt/daos')
        capacity = self._size.f_blocks * self._size.f_bsize
        mb = int(capacity / (1024*1024))
        self.mb = mb

    def __del__(self):
        if self.running:
            self.stop(None)
        os.rmdir(self.agent_dir)

    # pylint: disable=no-self-use
    def _check_timing(self, op, start, max_time):
        elapsed = time.time() - start
        if elapsed > max_time:
            raise NLTestTimeout("{} failed after {:.2f}s (max {:.2f}s)".format(
                op, elapsed, max_time))

    def _check_system_state(self, desired_states):
        if not isinstance(desired_states, list):
            desired_states = [desired_states]

        rc = self.run_dmg(['system', 'query', '--json'])
        if rc.returncode == 0:
            data = json.loads(rc.stdout.decode('utf-8'))
            members = data['response']['members']
            if members is not None:
                for desired_state in desired_states:
                    if members[0]['state'] == desired_state:
                        return True
        return False

    def start(self):
        """Start a DAOS server"""

        daos_server = os.path.join(self.conf['PREFIX'], 'bin', 'daos_server')

        self_dir = os.path.dirname(os.path.abspath(__file__))

        # Create a server yaml file.  To do this open and copy the
        # nlt_server.yaml file in the current directory, but overwrite
        # the server log file with a temporary file so that multiple
        # server runs do not overwrite each other.
        scfd = open(os.path.join(self_dir, 'nlt_server.yaml'), 'r')

        scyaml = yaml.safe_load(scfd)
        scyaml['engines'][0]['log_file'] = self.server_log.name
        if self.conf.args.server_debug:
            scyaml['control_log_mask'] = 'ERROR'
            scyaml['engines'][0]['log_mask'] = self.conf.args.server_debug
        scyaml['control_log_file'] = self.control_log.name

        self._yaml_file = tempfile.NamedTemporaryFile(
            prefix='nlt-server-config-',
            suffix='.yaml')

        self._yaml_file.write(yaml.dump(scyaml, encoding='utf-8'))
        self._yaml_file.flush()

        server_env = get_base_env()

        if self.valgrind:
            valgrind_args = ['--fair-sched=yes',
                             '--xml=yes',
                             '--xml-file=dnt_server.%p.memcheck.xml',
                             '--num-callers=2',
                             '--leak-check=no',
                             '--keep-stacktraces=none',
                             '--undef-value-errors=no']
            self._io_server_dir = tempfile.TemporaryDirectory(prefix='dnt_io_')

            fd = open(os.path.join(self._io_server_dir.name,
                                   'daos_engine'), 'w')
            fd.write('#!/bin/sh\n')
            fd.write('export PATH=$REAL_PATH\n')
            fd.write('exec valgrind {} daos_engine "$@"\n'.format(
                ' '.join(valgrind_args)))
            fd.close()

            os.chmod(os.path.join(self._io_server_dir.name, 'daos_engine'),
                     stat.S_IXUSR | stat.S_IRUSR)

            server_env['REAL_PATH'] = '{}:{}'.format(
                os.path.join(self.conf['PREFIX'], 'bin'), server_env['PATH'])
            server_env['PATH'] = '{}:{}'.format(self._io_server_dir.name,
                                                server_env['PATH'])

        cmd = [daos_server, '--config={}'.format(self._yaml_file.name),
               'start', '-t' '4', '--insecure', '-d', self.agent_dir]

        server_env['DAOS_DISABLE_REQ_FWD'] = '1'
        self._sp = subprocess.Popen(cmd, env=server_env)

        agent_config = os.path.join(self_dir, 'nlt_agent.yaml')

        agent_bin = os.path.join(self.conf['PREFIX'], 'bin', 'daos_agent')

        agent_cmd = [agent_bin,
                     '--config-path', agent_config,
                     '--insecure',
                     '--runtime_dir', self.agent_dir,
                     '--logfile', self.agent_log.name]

        if not self.conf.args.server_debug:
            agent_cmd.append('--debug')

        self._agent = subprocess.Popen(agent_cmd,
                                       env=os.environ.copy())
        self.conf.agent_dir = self.agent_dir
        self.running = True

        # Configure the storage.  DAOS wants to mount /mnt/daos itself if not
        # already mounted, so let it do that.
        # This code supports three modes of operation:
        # /mnt/daos is not mounted.  It will be mounted and formatted.
        # /mnt/daos is mounted but empty.  It will be remounted and formatted
        # /mnt/daos exists and has data in.  It will be used as is.
        start = time.time()
        max_start_time = 30

        cmd = ['storage', 'format']
        while True:
            time.sleep(0.5)
            rc = self.run_dmg(cmd)
            ready = False
            if rc.returncode == 1:
                for line in rc.stdout.decode('utf-8').splitlines():
                    if 'format storage of running instance' in line:
                        ready = True
                    format_message = ('format request for already-formatted'
                                      ' storage and reformat not specified')
                    if format_message in line:
                        cmd = ['storage', 'format', '--reformat']
                for line in rc.stderr.decode('utf-8').splitlines():
                    if 'system reformat requires the following' in line:
                        ready = True
            if ready:
                break
            self._check_timing("format", start, max_start_time)
        print('Format completion in {:.2f} seconds'.format(time.time() - start))

        # How wait until the system is up, basically the format to happen.
        while True:
            time.sleep(0.5)
            if self._check_system_state(['ready', 'joined']):
                break
            self._check_timing("start", start, max_start_time)
        print('Server started in {:.2f} seconds'.format(time.time() - start))

    def stop(self, wf):
        """Stop a previously started DAOS server"""
        if self._agent:
            self._agent.send_signal(signal.SIGINT)
            ret = self._agent.wait(timeout=5)
            print('rc from agent is {}'.format(ret))

        if not self._sp:
            return

        # Check the correct number of processes are still running at this
        # point, in case anything has crashed.  daos_server does not
        # propagate errors, so check this here.
        parent_pid = self._sp.pid
        procs = []
        for proc_id in os.listdir('/proc/'):
            if proc_id == 'self':
                continue
            status_file = '/proc/{}/status'.format(proc_id)
            if not os.path.exists(status_file):
                continue
            fd = open(status_file, 'r')
            for line in fd.readlines():
                try:
                    key, v = line.split(':', maxsplit=2)
                except ValueError:
                    continue
                value = v.strip()
                if key == 'Name' and value != self.__process_name:
                    break
                if key != 'PPid':
                    continue
                if int(value) == parent_pid:
                    procs.append(proc_id)
                    break

        if len(procs) != 1:
            entry = {}
            entry['fileName'] = os.path.basename(self._file)
            entry['directory'] = os.path.dirname(self._file)
            # pylint: disable=protected-access
            entry['lineStart'] = sys._getframe().f_lineno
            entry['severity'] = 'ERROR'
            entry['message'] = 'daos_engine died during testing'
            self.conf.wf.issues.append(entry)

        rc = self.run_dmg(['system', 'stop'])
        assert rc.returncode == 0 # nosec

        start = time.time()
        max_stop_time = 5
        while True:
            time.sleep(0.5)
            if self._check_system_state('stopped'):
                break
            try:
                self._check_timing("stop", start, max_stop_time)
            except NLTestTimeout as e:
                print('Failed to stop: {}'.format(e))
                if time.time() - start > 30:
                    raise
        print('Server stopped in {:.2f} seconds'.format(time.time() - start))

        self._sp.send_signal(signal.SIGTERM)
        ret = self._sp.wait(timeout=5)
        print('rc from server is {}'.format(ret))

        compress_file(self.agent_log.name)
        compress_file(self.control_log.name)

        log_test(self.conf, self.server_log.name, leak_wf=wf)
        self.running = False
        if self.agent_dir != DEFAULT_AGENT_DIR:
            os.rmdir(self.agent_dir)
        return ret

    def run_dmg(self, cmd):
        """Run the specified dmg command"""

        exe_cmd = [os.path.join(self.conf['PREFIX'], 'bin', 'dmg')]
        exe_cmd.append('--insecure')
        exe_cmd.extend(cmd)

        print('running {}'.format(exe_cmd))
        return subprocess.run(exe_cmd,
                              stdout=subprocess.PIPE,
                              stderr=subprocess.PIPE)

def il_cmd(dfuse, cmd, check_read=True, check_write=True):
    """Run a command under the interception library

    Do not run valgrind here, not because it's not useful
    but the options needed are different.  Valgrind handles
    linking differently so some memory is wrongly lost that
    would be freed in the _fini() function, and a lot of
    commands do not free all memory anyway.
    """
    my_env = get_base_env()
    prefix = 'dnt_dfuse_il_{}_'.format(get_inc_id())
    log_file = tempfile.NamedTemporaryFile(prefix=prefix,
                                           suffix='.log',
                                           delete=False)
    my_env['D_LOG_FILE'] = log_file.name
    my_env['LD_PRELOAD'] = os.path.join(dfuse.conf['PREFIX'],
                                        'lib64', 'libioil.so')
    my_env['DAOS_AGENT_DRPC_DIR'] = dfuse._daos.agent_dir
    ret = subprocess.run(cmd, env=my_env)
    print('Logged il to {}'.format(log_file.name))
    print(ret)

    try:
        log_test(dfuse.conf,
                 log_file.name,
                 check_read=check_read,
                 check_write=check_write)
        assert ret.returncode == 0 # nosec
    except NLTestNoFunction as error:
        print("ERROR: command '{}' did not log via {}".format(' '.join(cmd),
                                                              error.function))
        ret.returncode = 1

    return ret

class ValgrindHelper():

    """Class for running valgrind commands

    This helps setup the command line required, and
    performs log modification after the fact to assist
    Jenkins in locating the source code.
    """

    def __init__(self, conf, logid=None):

        # Set this to False to disable valgrind, which will run faster.
        self.conf = conf
        self.use_valgrind = True
        self.full_check = True
        self._xml_file = None
        self._logid = logid

        self.src_dir = '{}/'.format(os.path.realpath(
            os.path.dirname(os.path.dirname(os.path.abspath(__file__)))))

    def get_cmd_prefix(self):
        """Return the command line prefix"""

        if not self.use_valgrind:
            return []

        if not self._logid:
            self._logid = get_inc_id()

        self._xml_file = 'dnt.{}.memcheck'.format(self._logid)

        cmd = ['valgrind', '--fair-sched=yes']

        if self.full_check:
            cmd.extend(['--leak-check=full', '--show-leak-kinds=all'])
        else:
            cmd.append('--leak-check=no')

        src_suppression_file = os.path.join('src',
                                            'cart',
                                            'utils',
                                            'memcheck-cart.supp')
        if os.path.exists(src_suppression_file):
            cmd.append('--suppressions={}'.format(src_suppression_file))
        else:
            cmd.append('--suppressions={}'.format(
                os.path.join(self.conf['PREFIX'],
                             'etc',
                             'memcheck-cart.supp')))

        cmd.append('--error-exitcode=42')

        cmd.extend(['--xml=yes',
                    '--xml-file={}'.format(self._xml_file)])
        return cmd

    def convert_xml(self):
        """Modify the xml file"""

        if not self.use_valgrind:
            return
        fd = open(self._xml_file, 'r')
        ofd = open('{}.xml'.format(self._xml_file), 'w')
        for line in fd:
            if self.src_dir in line:
                ofd.write(line.replace(self.src_dir, ''))
            else:
                ofd.write(line)
        os.unlink(self._xml_file)

class DFuse():
    """Manage a dfuse instance"""

    instance_num = 0

    def __init__(self,
                 daos,
                 conf,
                 pool=None,
                 container=None,
                 path=None,
                 multi_user=False,
                 caching=False):
        if path:
            self.dir = path
        else:
            self.dir = os.path.join(conf.dfuse_parent_dir, 'dfuse_mount')
        self.pool = pool
        self.valgrind_file = None
        self.container = container
        self.conf = conf
        self.multi_user = multi_user
        # Detect the number of cores and do something sensible, if there are
        # more than 32 on the node then use 12, otherwise use the whole node.
        num_cores = len(os.sched_getaffinity(0))
        if num_cores > 32:
            self.cores = 12
        else:
            self.cores = None
        self._daos = daos
        self.caching = caching
        self.use_valgrind = True
        self._sp = None

        self.log_file = None

        self.valgrind = None
        if not os.path.exists(self.dir):
            os.mkdir(self.dir)

    def start(self, v_hint=None):
        """Start a dfuse instance"""
        dfuse_bin = os.path.join(self.conf['PREFIX'], 'bin', 'dfuse')

        single_threaded = False

        pre_inode = os.stat(self.dir).st_ino

        my_env = get_base_env()

        if self.conf.args.dfuse_debug:
            my_env['D_LOG_MASK'] = self.conf.args.dfuse_debug

        if v_hint is None:
            v_hint = get_inc_id()

        prefix = 'dnt_dfuse_{}_'.format(v_hint)
        log_file = tempfile.NamedTemporaryFile(prefix=prefix,
                                               suffix='.log',
                                               delete=False)
        self.log_file = log_file.name

        my_env['D_LOG_FILE'] = self.log_file
        my_env['DAOS_AGENT_DRPC_DIR'] = self._daos.agent_dir
        if self.conf.args.dtx == 'yes':
            my_env['DFS_USE_DTX'] = '1'

        self.valgrind = ValgrindHelper(self.conf, v_hint)
        if self.conf.args.memcheck == 'no':
            self.valgrind.use_valgrind = False

        if not self.use_valgrind:
            self.valgrind.use_valgrind = False

        if self.cores:
            cmd = ['numactl', '--physcpubind', '0-{}'.format(self.cores - 1)]
        else:
            cmd = []

        cmd.extend(self.valgrind.get_cmd_prefix())

        cmd.extend([dfuse_bin, '-m', self.dir, '-f'])

        if self.multi_user:
            cmd.append('--multi-user')

        if single_threaded:
            cmd.append('-S')

        if self.caching:
            cmd.append('--enable-caching')

        if self.pool:
            cmd.extend(['--pool', self.pool])
        if self.container:
            cmd.extend(['--container', self.container])
        self._sp = subprocess.Popen(cmd, env=my_env)
        print('Started dfuse at {}'.format(self.dir))
        print('Log file is {}'.format(self.log_file))

        total_time = 0
        while os.stat(self.dir).st_ino == pre_inode:
            print('Dfuse not started, waiting...')
            try:
                ret = self._sp.wait(timeout=1)
                print('dfuse command exited with {}'.format(ret))
                self._sp = None
                if os.path.exists(self.log_file):
                    log_test(self.conf, self.log_file)
                raise Exception('dfuse died waiting for start')
            except subprocess.TimeoutExpired:
                pass
            total_time += 1
            if total_time > 60:
                raise Exception('Timeout starting dfuse')

    def _close_files(self):
        work_done = False
        for fname in os.listdir('/proc/self/fd'):
            try:
                tfile = os.readlink(os.path.join('/proc/self/fd', fname))
            except FileNotFoundError:
                continue
            if tfile.startswith(self.dir):
                print('closing file {}'.format(tfile))
                os.close(int(fname))
                work_done = True
        return work_done

    def __del__(self):
        if self._sp:
            self.stop()

    def stop(self):
        """Stop a previously started dfuse instance"""

        fatal_errors = False
        if not self._sp:
            return fatal_errors

        print('Stopping fuse')
        ret = umount(self.dir)
        if ret:
            umount(self.dir, bg=True)
            self._close_files()
            time.sleep(2)
            umount(self.dir)

        run_leak_test = True
        try:
            ret = self._sp.wait(timeout=20)
            print('rc from dfuse {}'.format(ret))
            if ret != 0:
                fatal_errors = True
        except subprocess.TimeoutExpired:
            print('Timeout stopping dfuse')
            self._sp.send_signal(signal.SIGTERM)
            fatal_errors = True
            run_leak_test = False
        self._sp = None
        log_test(self.conf, self.log_file, show_memleaks=run_leak_test)

        # Finally, modify the valgrind xml file to remove the
        # prefix to the src dir.
        self.valgrind.convert_xml()
        os.rmdir(self.dir)
        return fatal_errors

    def wait_for_exit(self):
        """Wait for dfuse to exit"""
        ret = self._sp.wait()
        print('rc from dfuse {}'.format(ret))
        self._sp = None
        log_test(self.conf, self.log_file)

        # Finally, modify the valgrind xml file to remove the
        # prefix to the src dir.
        self.valgrind.convert_xml()

def get_pool_list():
    """Return a list of valid pool names"""
    pools = []

    for fname in os.listdir('/mnt/daos'):
        if len(fname) != 36:
            continue
        try:
            uuid.UUID(fname)
        except ValueError:
            continue
        pools.append(fname)
    return sorted(pools)

def assert_file_size_fd(fd, size):
    """Verify the file size is as expected"""
    my_stat = os.fstat(fd)
    print('Checking file size is {} {}'.format(size, my_stat.st_size))
    assert my_stat.st_size == size # nosec

def assert_file_size(ofd, size):
    """Verify the file size is as expected"""
    assert_file_size_fd(ofd.fileno(), size)

def import_daos(server, conf):
    """Return a handle to the pydaos module"""

    if sys.version_info.major < 3:
        pydir = 'python{}.{}'.format(sys.version_info.major,
                                     sys.version_info.minor)
    else:
        pydir = 'python{}'.format(sys.version_info.major)

    sys.path.append(os.path.join(conf['PREFIX'],
                                 'lib64',
                                 pydir,
                                 'site-packages'))

    os.environ['DD_MASK'] = 'all'
    os.environ['DD_SUBSYS'] = 'all'
    os.environ['D_LOG_MASK'] = 'DEBUG'
    os.environ['FI_UNIVERSE_SIZE'] = '128'
    os.environ['DAOS_AGENT_DRPC_DIR'] = server.agent_dir

    daos = __import__('pydaos')
    return daos

def run_daos_cmd(conf,
                 cmd,
                 valgrind=True):
    """Run a DAOS command

    Run a command, returning what subprocess.run() would.

    Enable logging, and valgrind for the command.

    if prefix is set to False do not run a DAOS command, but instead run what's
    provided, however run it under the IL.
    """
    vh = ValgrindHelper(conf)

    if conf.args.memcheck == 'no':
        valgrind = False

    if not valgrind:
        vh.use_valgrind = False

    exec_cmd = vh.get_cmd_prefix()
    exec_cmd.append(os.path.join(conf['PREFIX'], 'bin', 'daos'))
    exec_cmd.extend(cmd)

    cmd_env = get_base_env()

    prefix = 'dnt_cmd_{}_'.format(get_inc_id())
    log_file = tempfile.NamedTemporaryFile(prefix=prefix,
                                           suffix='.log',
                                           delete=False)

    cmd_env['D_LOG_FILE'] = log_file.name
    cmd_env['DAOS_AGENT_DRPC_DIR'] = conf.agent_dir

    rc = subprocess.run(exec_cmd,
                        stdout=subprocess.PIPE,
                        stderr=subprocess.PIPE,
                        env=cmd_env)

    if rc.stderr != b'':
        print('Stderr from command')
        print(rc.stderr.decode('utf-8').strip())

    show_memleaks = True

    # A negative return code means the process exited with a signal so do not
    # check for memory leaks in this case as it adds noise, right when it's
    # least wanted.
    if rc.returncode < 0:
        show_memleaks = False

    rc.fi_loc = log_test(conf,
                         log_file.name,
                         show_memleaks=show_memleaks)
    vh.convert_xml()
    return rc

def create_cont(conf, pool, posix=False):
    """Create a container and return the uuid"""
    if posix:
        cmd = ['container', 'create', '--pool', pool, '--type', 'POSIX']
    else:
        cmd = ['container', 'create', '--pool', pool]
    rc = run_daos_cmd(conf, cmd)
    print('rc is {}'.format(rc))
    assert rc.returncode == 0 # nosec
    return rc.stdout.decode().split(' ')[-1].rstrip()

def destroy_container(conf, pool, container):
    """Destroy a container"""
    cmd = ['container', 'destroy', '--pool', pool, '--cont', container]
    rc = run_daos_cmd(conf, cmd)
    print('rc is {}'.format(rc))
    assert rc.returncode == 0 # nosec

def make_pool(daos):
    """Create a DAOS pool"""

    size = int(daos.mb / 4)

    attempt = 0
    max_tries = 5
    while attempt < max_tries:
        rc = daos.run_dmg(['pool',
                           'create',
                           '--scm-size',
                           '{}M'.format(size)])
        if rc.returncode == 0:
            break
        attempt += 1
        time.sleep(0.5)

    print(rc)
    assert rc.returncode == 0 # nosec

    return get_pool_list()

def needs_dfuse(method):
    """Decorator function for starting dfuse under posix_tests class"""
    @functools.wraps(method)
    def _helper(self):
        self.dfuse = DFuse(self.server,
                           self.conf,
                           pool=self.pool,
                           container=self.container)
        self.dfuse.start(v_hint=method.__name__)
        rc = method(self)
        if self.dfuse.stop():
            self.fatal_errors = True
        return rc
    return _helper

def needs_dfuse_with_cache(method):
    """Decorator function for starting dfuse under posix_tests class"""
    @functools.wraps(method)
    def _helper(self):
        self.dfuse = DFuse(self.server,
                           self.conf,
                           pool=self.pool,
                           caching=True,
                           container=self.container)
        self.dfuse.start(v_hint=method.__name__)
        rc = method(self)
        if self.dfuse.stop():
            self.fatal_errors = True
        return rc
    return _helper

class posix_tests():
    """Class for adding standalone unit tests"""

    def __init__(self, server, conf, pool=None, container=None):
        self.server = server
        self.conf = conf
        self.pool = pool
        self.container = container
        self.dfuse = None
        self.fatal_errors = False

    # pylint: disable=no-self-use
    def fail(self):
        """Mark a test method as failed"""
        raise NLTestFail

    @needs_dfuse
    def test_readdir_25(self):
        """Test reading a directory with 25 entries"""
        self.readdir_test(25, test_all=True)

    # Works, but is very slow so needs to be run without debugging.
    #@needs_dfuse
    #def test_readdir_300(self):
    #    self.readdir_test(300, test_all=False)

    def readdir_test(self, count, test_all=False):
        """Run a rudimentary readdir test"""

        wide_dir = tempfile.mkdtemp(dir=self.dfuse.dir)
        if count == 0:
            files = os.listdir(wide_dir)
            assert len(files) == 0
            return
        start = time.time()
        for idx in range(count):
            fd = open(os.path.join(wide_dir, str(idx)), 'w')
            fd.close()
            if test_all:
                files = os.listdir(wide_dir)
                assert len(files) == idx + 1
        duration = time.time() - start
        rate = count / duration
        print('Created {} files in {:.1f} seconds rate {:.1f}'.format(count,
                                                                      duration,
                                                                      rate))
        print('Listing dir contents')
        start = time.time()
        files = os.listdir(wide_dir)
        duration = time.time() - start
        rate = count / duration
        print('Listed {} files in {:.1f} seconds rate {:.1f}'.format(count,
                                                                     duration,
                                                                     rate))
        print(files)
        print(len(files))
        assert len(files) == count

    @needs_dfuse
    def test_open_replaced(self):
        """Test that fstat works on file clobbered by rename"""
        fname = os.path.join(self.dfuse.dir, 'unlinked')
        newfile = os.path.join(self.dfuse.dir, 'unlinked2')
        ofd = open(fname, 'w')
        nfd = open(newfile, 'w')
        nfd.write('hello')
        nfd.close()
        print(os.fstat(ofd.fileno()))
        os.rename(newfile, fname)
        # This should fail, because the file has been deleted.
        try:
            print(os.fstat(ofd.fileno()))
            self.fail()
        except FileNotFoundError:
            print('Failed to fstat() replaced file')
        ofd.close()

    @needs_dfuse
    def test_open_rename(self):
        """Check that fstat() on renamed files works as expected"""
        fname = os.path.join(self.dfuse.dir, 'unlinked')
        newfile = os.path.join(self.dfuse.dir, 'unlinked2')
        ofd = open(fname, 'w')
        pre = os.fstat(ofd.fileno())
        print(pre)
        os.rename(fname, newfile)
        try:
            post = os.fstat(ofd.fileno())
            print(post)
            self.fail()
        except FileNotFoundError:
            print('Failed to fstat() renamed file')
        os.stat(newfile)
        post = os.fstat(ofd.fileno())
        print(post)
        assert pre.st_ino == post.st_ino
        ofd.close()

    @needs_dfuse
    def test_open_unlinked(self):
        """Test that fstat works on unlinked file"""
        fname = os.path.join(self.dfuse.dir, 'unlinked')
        ofd = open(fname, 'w')
        print(os.fstat(ofd.fileno()))
        os.unlink(fname)
        try:
            print(os.fstat(ofd.fileno()))
            self.fail()
        except FileNotFoundError:
            print('Failed to fstat() unlinked file')
        ofd.close()

    @needs_dfuse
    def test_xattr(self):
        """Perform basic tests with extended attributes"""

        new_file = os.path.join(self.dfuse.dir, 'attr_file')
        fd = open(new_file, 'w')

        xattr.set(fd, 'user.mine', 'init_value')
        # This should fail as a security test.
        try:
            xattr.set(fd, 'user.dfuse.ids', b'other_value')
            assert False
        except OSError as e:
            assert e.errno == errno.EPERM

        try:
            xattr.set(fd, 'user.dfuse', b'other_value')
            assert False
        except OSError as e:
            assert e.errno == errno.EPERM

        xattr.set(fd, 'user.Xfuse.ids', b'other_value')
        for (key, value) in xattr.get_all(fd):
            print('xattr is {}:{}'.format(key, value))
        fd.close()

    @needs_dfuse
    def test_chmod(self):
        """Test that chmod works on file"""
        fname = os.path.join(self.dfuse.dir, 'testfile')
        ofd = open(fname, 'w')
        ofd.close()

        modes = [stat.S_IRUSR | stat.S_IWUSR | stat.S_IXUSR,
                 stat.S_IRUSR]

        for mode in modes:
            os.chmod(fname, mode)
            attr = os.stat(fname)
            assert stat.S_IMODE(attr.st_mode) == mode

    @needs_dfuse
    def test_fchmod_replaced(self):
        """Test that fchmod works on file clobbered by rename"""
        fname = os.path.join(self.dfuse.dir, 'unlinked')
        newfile = os.path.join(self.dfuse.dir, 'unlinked2')
        e_mode = stat.S_IRUSR | stat.S_IWUSR | stat.S_IXUSR
        ofd = open(fname, 'w')
        nfd = open(newfile, 'w')
        nfd.write('hello')
        nfd.close()
        print(os.stat(fname))
        print(os.stat(newfile))
        os.chmod(fname, stat.S_IRUSR | stat.S_IWUSR)
        os.chmod(newfile, e_mode)
        print(os.stat(fname))
        print(os.stat(newfile))
        os.rename(newfile, fname)
        # This should fail, because the file has been deleted.
        try:
            os.fchmod(ofd.fileno(), stat.S_IRUSR)
            print(os.fstat(ofd.fileno()))
            self.fail()
        except FileNotFoundError:
            print('Failed to fchmod() replaced file')
        ofd.close()
        nf = os.stat(fname)
        assert stat.S_IMODE(nf.st_mode) == e_mode

    @needs_dfuse
    def test_uns_create(self):
        """Simple test to create a container using a path in dfuse"""
        path = os.path.join(self.dfuse.dir, 'mycont')
        cmd = ['container', 'create',
               '--pool', self.pool, '--path', path,
               '--type', 'POSIX']
        rc = run_daos_cmd(self.conf, cmd)
        assert rc.returncode == 0
        stbuf = os.stat(path)
        print(stbuf)
        assert stbuf.st_ino < 100
        print(os.listdir(path))

    @needs_dfuse_with_cache
    def test_uns_create_with_cache(self):
        """Simple test to create a container using a path in dfuse"""
        path = os.path.join(self.dfuse.dir, 'mycont2')
        cmd = ['container', 'create',
               '--pool', self.pool, '--path', path,
               '--type', 'POSIX']
        rc = run_daos_cmd(self.conf, cmd)
        assert rc.returncode == 0
        stbuf = os.stat(path)
        print(stbuf)
        assert stbuf.st_ino < 100
        print(os.listdir(path))

    def test_uns_basic(self):
        """Create a UNS entry point and access it via both EP and path"""

        pool = self.pool
        container = self.container
        server = self.server
        conf = self.conf

        # Start dfuse on the container.
        dfuse = DFuse(server, conf, pool=pool, container=container)
        dfuse.start('uns-0')

        # Create a new container within it using UNS
        uns_path = os.path.join(dfuse.dir, 'ep0')
        uns_container = str(uuid.uuid4())
        cmd = ['container', 'create',
               '--pool', pool, '--cont', uns_container, '--path', uns_path,
               '--type', 'POSIX']

        print('Inserting entry point')
        rc = run_daos_cmd(conf, cmd)
        print('rc is {}'.format(rc))
        print(os.stat(uns_path))
        print(os.listdir(dfuse.dir))

        # Verify that it exists.
        run_container_query(conf, uns_path)

        # Make a directory in the new container itself, and query that.
        child_path = os.path.join(uns_path, 'child')
        os.mkdir(child_path)
        run_container_query(conf, child_path)
        if dfuse.stop():
            self.fatal_errors = True

        print('Trying UNS')
        dfuse = DFuse(server, conf)
        dfuse.start('uns-1')

        # List the root container.
        print(os.listdir(os.path.join(dfuse.dir, pool, container)))

        # Now create a UNS link from the 2nd container to a 3rd one.
        uns_path = os.path.join(dfuse.dir, pool, container, 'ep0', 'ep')
        second_path = os.path.join(dfuse.dir, pool, uns_container)

        uns_container = str(uuid.uuid4())

        # Make a link within the new container.
        cmd = ['container', 'create',
               '--pool', pool, '--cont', uns_container,
               '--path', uns_path, '--type', 'POSIX']

        print('Inserting entry point')
        rc = run_daos_cmd(conf, cmd)
        print('rc is {}'.format(rc))

        # List the root container again.
        print(os.listdir(os.path.join(dfuse.dir, pool, container)))

        # List the 2nd container.
        files = os.listdir(second_path)
        print(files)
        # List the target container through UNS.
        print(os.listdir(uns_path))
        direct_stat = os.stat(os.path.join(second_path, 'ep'))
        uns_stat = os.stat(uns_path)
        print(direct_stat)
        print(uns_stat)
        assert uns_stat.st_ino == direct_stat.st_ino # nosec

        third_path = os.path.join(dfuse.dir, pool, uns_container)
        third_stat = os.stat(third_path)
        print(third_stat)
        assert third_stat.st_ino == direct_stat.st_ino # nosec

        if dfuse.stop():
            self.fatal_errors = True
        print('Trying UNS with previous cont')
        dfuse = DFuse(server, conf)
        dfuse.start('uns-3')

        files = os.listdir(second_path)
        print(files)
        print(os.listdir(uns_path))

        direct_stat = os.stat(os.path.join(second_path, 'ep'))
        uns_stat = os.stat(uns_path)
        print(direct_stat)
        print(uns_stat)
        assert uns_stat.st_ino == direct_stat.st_ino # nosec
        if dfuse.stop():
            self.fatal_errors = True

def run_posix_tests(server, conf, test=None):
    """Run one or all posix tests"""

    def _run_test():
        start = time.time()
        print('Calling {}'.format(fn))
        rc = obj()
        duration = time.time() - start
        print('rc from {} is {}'.format(fn, rc))
        print('Took {:.1f} seconds'.format(duration))

    pools = get_pool_list()
    while len(pools) < 1:
        pools = make_pool(server)
    pool = pools[0]
    container = create_cont(conf, pool, posix=True)

    pt = posix_tests(server, conf, pool=pool, container=container)
    if test:
        fn = 'test_{}'.format(test)
        obj = getattr(pt, fn)
        _run_test()
    else:

        for fn in sorted(dir(pt)):
            if not fn.startswith('test'):
                continue
            obj = getattr(pt, fn)
            if not callable(obj):
                continue
            _run_test()

    destroy_container(conf, pool, container)
    return pt.fatal_errors

def run_tests(dfuse):
    """Run some tests"""
    path = dfuse.dir

    fname = os.path.join(path, 'test_file3')

    rc = subprocess.run(['dd', 'if=/dev/zero', 'bs=16k', 'count=64',
                         'of={}'.format(os.path.join(path, 'dd_file'))])
    print(rc)
    assert rc.returncode == 0 # nosec
    ofd = open(fname, 'w')
    ofd.write('hello')
    print(os.fstat(ofd.fileno()))
    ofd.flush()
    print(os.stat(fname))
    assert_file_size(ofd, 5)
    ofd.truncate(0)
    assert_file_size(ofd, 0)
    ofd.truncate(1024*1024)
    assert_file_size(ofd, 1024*1024)
    ofd.truncate(0)
    ofd.seek(0)
    ofd.write('simple file contents\n')
    ofd.flush()
    assert_file_size(ofd, 21)
    print(os.fstat(ofd.fileno()))
    ofd.close()
    ret = il_cmd(dfuse, ['cat', fname], check_write=False)
    assert ret.returncode == 0 # nosec
    ofd = os.open(fname, os.O_TRUNC)
    assert_file_size_fd(ofd, 0)
    os.close(ofd)
    symlink_name = os.path.join(path, 'symlink_src')
    symlink_dest = 'missing_dest'
    os.symlink(symlink_dest, symlink_name)
    assert symlink_dest == os.readlink(symlink_name) # nosec

    # Note that this doesn't test dfs because fuse will do a
    # lookup to check if the file exists rather than just trying
    # to create it.
    fname = os.path.join(path, 'test_file5')
    fd = os.open(fname, os.O_CREAT | os.O_EXCL)
    os.close(fd)
    try:
        fd = os.open(fname, os.O_CREAT | os.O_EXCL)
        os.close(fd)
        assert False
    except OSError as e:
        assert e.errno == errno.EEXIST
    os.unlink(fname)

    # DAOS-6238
    fname = os.path.join(path, 'test_file4')
    ofd = os.open(fname, os.O_CREAT | os.O_RDONLY | os.O_EXCL)
    assert_file_size_fd(ofd, 0)
    os.close(ofd)
    os.chmod(fname, stat.S_IRUSR)

def stat_and_check(dfuse, pre_stat):
    """Check that dfuse started"""
    post_stat = os.stat(dfuse.dir)
    if pre_stat.st_dev == post_stat.st_dev:
        raise NLTestFail('Device # unchanged')
    if post_stat.st_ino != 1:
        raise NLTestFail('Unexpected inode number')

def check_no_file(dfuse):
    """Check that a non-existent file doesn't exist"""
    try:
        os.stat(os.path.join(dfuse.dir, 'no-file'))
        raise NLTestFail('file exists')
    except FileNotFoundError:
        pass

lp = None
lt = None

def setup_log_test(conf):
    """Setup and import the log tracing code"""

    # Try and pick this up from the src tree if possible.
    file_self = os.path.dirname(os.path.abspath(__file__))
    logparse_dir = os.path.join(file_self,
                                '../src/tests/ftest/cart/util')
    crt_mod_dir = os.path.realpath(logparse_dir)
    if crt_mod_dir not in sys.path:
        sys.path.append(crt_mod_dir)

    # Or back off to the install dir if not.
    logparse_dir = os.path.join(conf['PREFIX'],
                                'lib/daos/TESTING/ftest/cart')
    crt_mod_dir = os.path.realpath(logparse_dir)
    if crt_mod_dir not in sys.path:
        sys.path.append(crt_mod_dir)

    global lp
    global lt

    lp = __import__('cart_logparse')
    lt = __import__('cart_logtest')

    lt.wf = conf.wf

def compress_file(filename):
    """Compress a file using bz2 for space reasons"""
    small = bz2.BZ2Compressor()

    fd = open(filename, 'rb')

    nfd = open('{}.bz2'.format(filename), 'wb')
    lines = fd.read(64*1024)
    while lines:
        new_data = bz2.compress(lines)
        if new_data:
            nfd.write(new_data)
        lines = fd.read(64*1024)
    new_data = small.flush()
    if new_data:
        nfd.write(new_data)

    os.unlink(filename)

# https://stackoverflow.com/questions/1094841/get-human-readable-version-of-file-size
def sizeof_fmt(num, suffix='B'):
    """Return size as a human readable string"""
    for unit in ['', 'Ki', 'Mi', 'Gi', 'Ti', 'Pi', 'Ei', 'Zi']:
        if abs(num) < 1024.0:
            return "%3.1f%s%s" % (num, unit, suffix)
        num /= 1024.0
    return "%.1f%s%s" % (num, 'Yi', suffix)

def log_test(conf,
             filename,
             show_memleaks=True,
             quiet=False,
             skip_fi=False,
             fi_signal=None,
             leak_wf=None,
             check_read=False,
             check_write=False):
    """Run the log checker on filename, logging to stdout"""

    # Check if the log file has wrapped, if it has then log parsing checks do
    # not work correctly.
    if os.path.exists('{}.old'.format(filename)):
        raise Exception('Log file exceeded max size')
    fstat = os.stat(filename)
    if not quiet:
        print('Running log_test on {} {}'.format(filename,
                                                 sizeof_fmt(fstat.st_size)))

    log_iter = lp.LogIter(filename)

    lto = lt.LogTest(log_iter, quiet=quiet)

    lto.hide_fi_calls = skip_fi

    wf_list = [conf.wf]
    if leak_wf:
        wf_list.append(leak_wf)

    try:
        lto.check_log_file(abort_on_warning=True,
                           show_memleaks=show_memleaks,
                           leak_wf=leak_wf)
    except lt.LogCheckError:
        if lto.fi_location:
            for wf in wf_list:
                wf.explain(lto.fi_location,
                           os.path.basename(filename),
                           fi_signal)

    if skip_fi:
        if not show_memleaks:
            for wf in wf_list:
                wf.explain(lto.fi_location,
                           os.path.basename(filename),
                           fi_signal)
        if not lto.fi_triggered:
            compress_file(filename)
            raise NLTestNoFi

    functions = set()

    if check_read or check_write:
        for line in log_iter.new_iter():
            functions.add(line.function)

    if check_read and 'dfuse_read' not in functions:
        raise NLTestNoFunction('dfuse_read')

    if check_write and 'dfuse_write' not in functions:
        raise NLTestNoFunction('dfuse_write')

    compress_file(filename)

    if conf.max_log_size and fstat.st_size > conf.max_log_size:
        raise Exception('Max log size exceeded, {} > {}'\
                        .format(sizeof_fmt(fstat.st_size),
                                sizeof_fmt(conf.max_log_size)))

    return lto.fi_location

def set_server_fi(server):
    """Run the client code to set server params"""

    cmd_env = get_base_env()

    cmd_env['OFI_INTERFACE'] = 'eth0'
    cmd_env['CRT_PHY_ADDR_STR'] = 'ofi+sockets'
    vh = ValgrindHelper(server.conf)

    system_name = 'daos_server'

    exec_cmd = vh.get_cmd_prefix()

    agent_bin = os.path.join(server.conf['PREFIX'], 'bin', 'daos_agent')

    addr_dir = tempfile.TemporaryDirectory(prefix='dnt_addr_',)
    addr_file = os.path.join(addr_dir.name,
                             '{}.attach_info_tmp'.format(system_name))

    agent_cmd = [agent_bin,
                 '-i',
                 '-s',
                 server.agent_dir,
                 'dump-attachinfo',
                 '-o',
                 addr_file]

    rc = subprocess.run(agent_cmd, env=cmd_env)
    print(rc)
    assert rc.returncode == 0

    cmd = ['set_fi_attr',
           '--cfg_path',
           addr_dir.name,
           '--group-name',
           'daos_server',
           '--rank',
           '0',
           '--attr',
           '0,0,0,0,0']

    exec_cmd.append(os.path.join(server.conf['PREFIX'], 'bin', 'cart_ctl'))
    exec_cmd.extend(cmd)

    prefix = 'dnt_crt_ctl_{}_'.format(get_inc_id())
    log_file = tempfile.NamedTemporaryFile(prefix=prefix,
                                           suffix='.log',
                                           delete=False)

    cmd_env['D_LOG_FILE'] = log_file.name
    cmd_env['DAOS_AGENT_DRPC_DIR'] = server.agent_dir

    rc = subprocess.run(exec_cmd,
                        env=cmd_env,
                        stdout=subprocess.PIPE,
                        stderr=subprocess.PIPE)
    print(rc)
    vh.convert_xml()
    log_test(server.conf, log_file.name)
    assert rc.returncode == 0
    return False # fatal_errors

def create_and_read_via_il(dfuse, path):
    """Create file in dir, write to and read
    through the interception library"""

    fname = os.path.join(path, 'test_file')
    ofd = open(fname, 'w')
    ofd.write('hello ')
    ofd.write('world\n')
    ofd.flush()
    assert_file_size(ofd, 12)
    print(os.fstat(ofd.fileno()))
    ofd.close()
    ret = il_cmd(dfuse, ['cat', fname], check_write=False)
    assert ret.returncode == 0 # nosec

def run_container_query(conf, path):
    """Query a path to extract container information"""

    cmd = ['container', 'query', '--path', path]

    rc = run_daos_cmd(conf, cmd)

    assert rc.returncode == 0 # nosec

    print(rc)
    output = rc.stdout.decode('utf-8')
    for line in output.splitlines():
        print(line)

def run_duns_overlay_test(server, conf):
    """Create a DUNS entry point, and then start fuse over it

    Fuse should use the pool/container IDs from the entry point,
    and expose the container.
    """

    pools = get_pool_list()
    while len(pools) < 1:
        pools = make_pool(server)

    parent_dir = tempfile.TemporaryDirectory(dir=conf.dfuse_parent_dir,
                                             prefix='dnt_uns_')

    uns_dir = os.path.join(parent_dir.name, 'uns_ep')

    rc = run_daos_cmd(conf, ['container',
                             'create',
                             '--pool',
                             pools[0],
                             '--type',
                             'POSIX',
                             '--path',
                             uns_dir])

    print('rc is {}'.format(rc))
    assert rc.returncode == 0 # nosec

    dfuse = DFuse(server, conf, path=uns_dir)

    dfuse.start(v_hint='uns-overlay')
    # To show the contents.
    # getfattr -d <file>

    # This should work now if the container was correctly found
    create_and_read_via_il(dfuse, uns_dir)

    return dfuse.stop()

def run_dfuse(server, conf):
    """Run several dfuse instances"""

    fatal_errors = BoolRatchet()

    pools = get_pool_list()
    while len(pools) < 1:
        pools = make_pool(server)

    dfuse = DFuse(server, conf)
    try:
        pre_stat = os.stat(dfuse.dir)
    except OSError:
        umount(dfuse.dir)
        raise
    container = str(uuid.uuid4())
    dfuse.start(v_hint='no_pool')
    print(os.statvfs(dfuse.dir))
    subprocess.run(['df', '-h'])
    subprocess.run(['df', '-i', dfuse.dir])
    print('Running dfuse with nothing')
    stat_and_check(dfuse, pre_stat)
    check_no_file(dfuse)
    for pool in pools:
        pool_stat = os.stat(os.path.join(dfuse.dir, pool))
        print('stat for {}'.format(pool))
        print(pool_stat)
        cdir = os.path.join(dfuse.dir, pool, container)
        os.mkdir(cdir)
        #create_and_read_via_il(dfuse, cdir)
    fatal_errors.add_result(dfuse.stop())

    uns_container = container

    container2 = str(uuid.uuid4())
    dfuse = DFuse(server, conf, pool=pools[0])
    pre_stat = os.stat(dfuse.dir)
    dfuse.start(v_hint='pool_only')
    print('Running dfuse with pool only')
    stat_and_check(dfuse, pre_stat)
    check_no_file(dfuse)
    cpath = os.path.join(dfuse.dir, container2)
    os.mkdir(cpath)
    cdir = os.path.join(dfuse.dir, container)
    create_and_read_via_il(dfuse, cdir)

    fatal_errors.add_result(dfuse.stop())

    dfuse = DFuse(server, conf, pool=pools[0], container=container)
    dfuse.cores = 2
    pre_stat = os.stat(dfuse.dir)
    dfuse.start(v_hint='pool_and_cont')
    print('Running fuse with both')

    stat_and_check(dfuse, pre_stat)

    create_and_read_via_il(dfuse, dfuse.dir)

    run_tests(dfuse)

    fatal_errors.add_result(dfuse.stop())

    if fatal_errors.errors:
        print('Errors from dfuse')
    else:
        print('Reached the end, no errors')
    return fatal_errors.errors

def run_il_test(server, conf):
    """Run a basic interception library test"""

    pools = get_pool_list()

    # TODO:                       # pylint: disable=W0511
    # This doesn't work with two pools, partly related to
    # DAOS-5109 but there may be other issues.
    while len(pools) < 1:
        pools = make_pool(server)

    print('pools are ', ','.join(pools))

    dfuse = DFuse(server, conf)
    dfuse.start()

    dirs = []

    for p in pools:
        for _ in range(2):
            # Use a unique ID for each container to avoid DAOS-5109
            container = str(uuid.uuid4())

            d = os.path.join(dfuse.dir, p, container)
            try:
                print('Making directory {}'.format(d))
                os.mkdir(d)
            except FileExistsError:
                pass
            dirs.append(d)

    # Create a file natively.
    f = os.path.join(dirs[0], 'file')
    fd = open(f, 'w')
    fd.write('Hello')
    fd.close()
    # Copy it across containers.
    ret = il_cmd(dfuse, ['cp', f, dirs[-1]])
    assert ret.returncode == 0 # nosec

    # Copy it within the container.
    child_dir = os.path.join(dirs[0], 'new_dir')
    os.mkdir(child_dir)
    il_cmd(dfuse, ['cp', f, child_dir])
    assert ret.returncode == 0 # nosec

    # Copy something into a container
    ret = il_cmd(dfuse, ['cp', '/bin/bash', dirs[-1]], check_read=False)
    assert ret.returncode == 0 # nosec
    # Read it from within a container
    # TODO:                              # pylint: disable=W0511
    # change this to something else, md5sum uses fread which isn't
    # intercepted.
    ret = il_cmd(dfuse,
                 ['md5sum', os.path.join(dirs[-1], 'bash')],
                 check_read=False, check_write=False)
    assert ret.returncode == 0 # nosec
    ret = il_cmd(dfuse, ['dd',
                         'if={}'.format(os.path.join(dirs[-1], 'bash')),
                         'of={}'.format(os.path.join(dirs[-1], 'bash_copy')),
                         'iflag=direct',
                         'oflag=direct',
                         'bs=128k'])

    print(ret)
    assert ret.returncode == 0 # nosec

    for my_dir in dirs:
        create_and_read_via_il(dfuse, my_dir)

    dfuse.stop()

def run_in_fg(server, conf):
    """Run dfuse in the foreground.

    Block until ctrl-c is pressed.
    """

    pools = get_pool_list()

    while len(pools) < 1:
        pools = make_pool(server)

    dfuse = DFuse(server, conf, pool=pools[0])
    dfuse.start()
    container = str(uuid.uuid4())
    t_dir = os.path.join(dfuse.dir, container)
    os.mkdir(t_dir)
    t_dir = dfuse.dir
    print('Running at {}'.format(t_dir))
    print('export DAOS_AGENT_DRPC_DIR={}'.format(conf.agent_dir))
    print('daos container create --type POSIX ' \
          '--pool {} --path {}/uns-link'.format(
              pools[0], t_dir))
    print('cd {}/uns-link'.format(t_dir))

    print('daos container destroy --path {}/uns-link'.format(t_dir))
    print('daos pool list-containers --pool {}'.format(pools[0]))
    try:
        dfuse.wait_for_exit()
    except KeyboardInterrupt:
        pass
    dfuse = None

def check_readdir_perf(server, conf):
    """ Check and report on readdir performance

    Loop over number of files, measuring the time taken to
    populate a directory, and to read the directory contents,
    measure both files and directories as contents, and
    readdir both with and without stat, restarting dfuse
    between each test to avoid cache effects.

    Continue testing until five minutes have passed, and print
    a table of results.
    """

    headers = ['count', 'create\ndirs', 'create\nfiles']
    headers.extend(['dirs', 'files', 'dirs\nwith stat', 'files\nwith stat'])
    headers.extend(['caching\n1st', 'caching\n2nd'])

    results = []

    def make_dirs(parent, count):
        """Populate the test directory"""
        print('Populating to {}'.format(count))
        dir_dir = os.path.join(parent,
                               'dirs.{}.in'.format(count))
        t_dir = os.path.join(parent,
                             'dirs.{}'.format(count))
        file_dir = os.path.join(parent,
                                'files.{}.in'.format(count))
        t_file = os.path.join(parent,
                              'files.{}'.format(count))

        start_all = time.time()
        if not os.path.exists(t_dir):
            try:
                os.mkdir(dir_dir)
            except FileExistsError:
                pass
            for i in range(count):
                try:
                    os.mkdir(os.path.join(dir_dir, str(i)))
                except FileExistsError:
                    pass
            dir_time = time.time() - start_all
            print('Creating {} dirs took {:.2f}'.format(count,
                                                        dir_time))
            os.rename(dir_dir, t_dir)

        if not os.path.exists(t_file):
            try:
                os.mkdir(file_dir)
            except FileExistsError:
                pass
            start = time.time()
            for i in range(count):
                f = open(os.path.join(file_dir, str(i)), 'w')
                f.close()
            file_time = time.time() - start
            print('Creating {} files took {:.2f}'.format(count,
                                                         file_time))
            os.rename(file_dir, t_file)

        return [dir_time, file_time]

    def print_results():
        """Display the results"""

        print(tabulate.tabulate(results,
                                headers=headers,
                                floatfmt=".2f"))

    pools = get_pool_list()

    while len(pools) < 1:
        pools = make_pool(server)

    pool = pools[0]

    container = str(uuid.uuid4())

    dfuse = DFuse(server, conf, pool=pool)

    print('Creating container and populating')
    count = 1024
    dfuse.start()
    parent = os.path.join(dfuse.dir, container)
    try:
        os.mkdir(parent)
    except FileExistsError:
        pass
    create_times = make_dirs(parent, count)
    dfuse.stop()

    all_start = time.time()

    while True:

        row = [count]
        row.extend(create_times)
        dfuse = DFuse(server, conf, pool=pool, container=container)
        dir_dir = os.path.join(dfuse.dir,
                               'dirs.{}'.format(count))
        file_dir = os.path.join(dfuse.dir,
                                'files.{}'.format(count))
        dfuse.start()
        start = time.time()
        subprocess.run(['/bin/ls', dir_dir], stdout=subprocess.PIPE)
        elapsed = time.time() - start
        print('processed {} dirs in {:.2f} seconds'.format(count,
                                                           elapsed))
        row.append(elapsed)
        dfuse.stop()
        dfuse = DFuse(server, conf, pool=pool, container=container)
        dfuse.start()
        start = time.time()
        subprocess.run(['/bin/ls', file_dir], stdout=subprocess.PIPE)
        elapsed = time.time() - start
        print('processed {} files in {:.2f} seconds'.format(count,
                                                            elapsed))
        row.append(elapsed)
        dfuse.stop()

        dfuse = DFuse(server, conf, pool=pool, container=container)
        dfuse.start()
        start = time.time()
        subprocess.run(['/bin/ls', '-t', dir_dir], stdout=subprocess.PIPE)
        elapsed = time.time() - start
        print('processed {} dirs in {:.2f} seconds'.format(count,
                                                           elapsed))
        row.append(elapsed)
        dfuse.stop()
        dfuse = DFuse(server, conf, pool=pool, container=container)
        dfuse.start()
        start = time.time()
        # Use sort by time here so ls calls stat, if you run ls -l then it will
        # also call getxattr twice which skews the figures.
        subprocess.run(['/bin/ls', '-t', file_dir], stdout=subprocess.PIPE)
        elapsed = time.time() - start
        print('processed {} files in {:.2f} seconds'.format(count,
                                                            elapsed))
        row.append(elapsed)
        dfuse.stop()

        # Test with caching enabled.  Check the file directory, and do it twice
        # without restarting, to see the effect of populating the cache, and
        # reading from the cache.
        dfuse = DFuse(server,
                      conf,
                      pool=pool,
                      container=container,
                      caching=True)
        dfuse.start()
        start = time.time()
        subprocess.run(['/bin/ls', '-t', file_dir], stdout=subprocess.PIPE)
        elapsed = time.time() - start
        print('processed {} files in {:.2f} seconds'.format(count,
                                                            elapsed))
        row.append(elapsed)
        start = time.time()
        subprocess.run(['/bin/ls', '-t', file_dir], stdout=subprocess.PIPE)
        elapsed = time.time() - start
        print('processed {} files in {:.2f} seconds'.format(count,
                                                            elapsed))
        row.append(elapsed)
        results.append(row)

        elapsed = time.time() - all_start
        if elapsed > 5 * 60:
            dfuse.stop()
            break

        print_results()
        count *= 2
        create_times = make_dirs(dfuse.dir, count)
        dfuse.stop()

    run_daos_cmd(conf, ['container',
                        'destroy',
                        '--pool',
                        pool,
                        '--cont',
                        container])
    print_results()

def test_pydaos_kv(server, conf):
    """Test the KV interface"""

    pydaos_log_file = tempfile.NamedTemporaryFile(prefix='dnt_pydaos_',
                                                  suffix='.log',
                                                  delete=False)

    os.environ['D_LOG_FILE'] = pydaos_log_file.name
    daos = import_daos(server, conf)

    pools = get_pool_list()

    while len(pools) < 1:
        pools = make_pool(server)

    pool = pools[0]

    c_uuid = create_cont(conf, pool)

    container = daos.Cont(pool, c_uuid)

    kv = container.get_kv_by_name('my_test_kv', create=True)
    kv['a'] = 'a'
    kv['b'] = 'b'
    kv['list'] = pickle.dumps(list(range(1, 100000)))
    for k in range(1, 100):
        kv[str(k)] = pickle.dumps(list(range(1, 10)))
    print(type(kv))
    print(kv)
    print(kv['a'])

    print("First iteration")
    data = OrderedDict()
    for key in kv:
        print('key is {}, len {}'.format(key, len(kv[key])))
        print(type(kv[key]))
        data[key] = None

    print("Bulk loading")

    data['no-key'] = None

    kv.value_size = 32
    kv.bget(data, value_size=16)
    print("Default get value size %d", kv.value_size)
    print("Second iteration")
    failed = False
    for key in data:
        if data[key]:
            print('key is {}, len {}'.format(key, len(data[key])))
        elif key == 'no-key':
            pass
        else:
            failed = True
            print('Key is None {}'.format(key))

    if failed:
        print("That's not good")

    kv = None
    print('Closing container and opening new one')
    kv = container.get_kv_by_name('my_test_kv')
    kv = None
    container = None
    daos._cleanup()
    log_test(conf, pydaos_log_file.name)

# Fault injection testing.
#
# This runs two different commands under fault injection, although it allows
# for more to be added.  The command is defined, then run in a loop with
# different locations (loc) enabled, essentially failing each call to
# D_ALLOC() in turn.  This iterates for all memory allocations in the command
# which is around 1300 each command so this takes a while.
#
# In order to improve response times the different locations are run in
# parallel, although the results are processed in order.
#
# Each location is checked for memory leaks according to the log file
# (D_ALLOC/D_FREE not matching), that it didn't crash and some checks are run
# on stdout/stderr as well.
#
# If a particular loc caused the command to exit with a signal then that
# location is re-run at the end under valgrind to get better diagnostics.
#

class AllocFailTestRun():
    """Class to run a fault injection command with a single fault"""

    def __init__(self, aft, cmd, env, loc):

        # The subprocess handle
        self._sp = None
        # The valgrind handle
        self.vh = None
        # The return from subprocess.poll
        self.ret = None

        self.cmd = cmd
        self.env = env
        self.aft = aft
        self._fi_file = None
        self.returncode = None
        self.stdout = None
        self.stderr = None
        self.fi_loc = None
        self.fault_injected = None
        self.loc = loc

        prefix = 'dnt_fi_check_{}_'.format(get_inc_id())
        self.log_file = tempfile.NamedTemporaryFile(prefix=prefix,
                                                    suffix='.log',
                                                    delete=False).name
        self.env['D_LOG_FILE'] = self.log_file

    def __str__(self):
        res = "Fault injection test of '{}'\n".format(' '.join(self.cmd))
        res += 'Fault injection location {}\n'.format(self.loc)
        if self.vh:
            res += 'Valgrind enabled for this test'
        if self.returncode is None:
            res += 'Process not completed'
        else:
            res += 'Returncode was {}'.format(self.returncode)
        return res

    def start(self):
        """Start the command"""
        fc = {}
        if self.loc:
            fc['fault_config'] = [{'id': 0,
                                   'probability_x': 1,
                                   'probability_y': 1,
                                   'interval': self.loc,
                                   'max_faults': 1}]

            self._fi_file = tempfile.NamedTemporaryFile(prefix='fi_',
                                                        suffix='.yaml')

            self._fi_file.write(yaml.dump(fc, encoding='utf=8'))
            self._fi_file.flush()

            self.env['D_FI_CONFIG'] = self._fi_file.name

        if self.vh:
            exec_cmd = self.vh.get_cmd_prefix()
            exec_cmd.extend(self.cmd)
        else:
            exec_cmd = self.cmd

        self._sp = subprocess.Popen(exec_cmd,
                                    env=self.env,
                                    stdin=subprocess.PIPE,
                                    stdout=subprocess.PIPE,
                                    stderr=subprocess.PIPE)

    def has_finished(self):
        """Check if the command has completed"""
        if self.returncode is not None:
            return True

        rc = self._sp.poll()
        if rc is None:
            return False
        self._post(rc)
        return True

    def wait(self):
        """Wait for the command to complete"""
        if self.returncode is not None:
            return

        self._post(self._sp.wait())

    def _post(self, rc):
        """Helper function, called once after command is complete.

        This is where all the checks are performed.
        """

        self.returncode = rc
        self.stdout = self._sp.stdout.read()
        self.stderr = self._sp.stderr.read()

        if self.stderr != b'':
            print('Stderr from command')
            print(self.stderr.decode('utf-8').strip())

        show_memleaks = True

        fi_signal = None
        # A negative return code means the process exited with a signal so do
        # not check for memory leaks in this case as it adds noise, right when
        # it's least wanted.
        if rc < 0:
            show_memleaks = False
            fi_signal = -rc

        try:
            self.fi_loc = log_test(self.aft.conf,
                                   self.log_file,
                                   show_memleaks=show_memleaks,
                                   quiet=True,
                                   skip_fi=True,
                                   leak_wf=self.aft.wf,
                                   fi_signal=fi_signal)
            self.fault_injected = True
        except NLTestNoFi:
            # If a fault wasn't injected then check output is as expected.
            # It's not possible to log these as warnings, because there is
            # no src line to log them against, so simply assert.
            assert self.returncode == 0
            assert self.stderr == b''
            if self.aft.expected_stdout is not None:
                assert self.stdout == self.aft.expected_stdout
            self.fault_injected = False
        if self.vh:
            self.vh.convert_xml()
        if not self.fault_injected:
            return
        if not self.aft.check_stderr:
            return

        if self.returncode == 0:
            if self.stdout != self.aft.expected_stdout:
                self.aft.wf.add(self.fi_loc,
                                'NORMAL',
                                "Incorrect stdout '{}'".format(self.stdout),
                                mtype='Out of memory caused zero exit '
                                'code with incorrect output')

        stderr = self.stderr.decode('utf-8').rstrip()
        if not stderr.endswith("Out of memory (-1009)") and \
           'error parsing command line arguments' not in stderr and \
           self.stdout != self.aft.expected_stdout:
            if self.stdout != b'':
                print(self.aft.expected_stdout)
                print()
                print(self.stdout)
                print()
            self.aft.wf.add(self.fi_loc,
                            'NORMAL',
                            "Incorrect stderr '{}'".format(stderr),
                            mtype='Out of memory not reported '
                            'correctly via stderr')

class AllocFailTest():
    """Class to describe fault injection command"""

    def __init__(self, conf, cmd):
        self.conf = conf
        self.cmd = cmd
        self.prefix = True
        self.check_stderr = False
        self.expected_stdout = None
        self.use_il = False
        self.wf = conf.wf

    def launch(self):
        """Run all tests for this command"""

        def _prep(self):
            rc = self._run_cmd(None)
            rc.wait()
            self.expected_stdout = rc.stdout
            assert not rc.fault_injected

        # Prep what the expected stdout is by running once without faults
        # enabled.
        _prep(self)

        print('Expected stdout is')
        print(self.expected_stdout)

        num_cores = len(os.sched_getaffinity(0))

        if num_cores < 20:
            max_child = 1
        else:
            max_child = int(num_cores / 4 * 3)

        active = []
        fid = 1
        max_count = 0
        finished = False

        # List of fids to re-run under valgrind.
        to_rerun = []

        fatal_errors = False

        while not finished or active:
            if len(active) < max_child and not finished:
                active.append(self._run_cmd(fid))
                fid += 1

                if len(active) > max_count:
                    max_count = len(active)

            # Now complete as many as have finished.
            while active and active[0].has_finished():
                ret = active.pop(0)
                print(ret)
                if ret.returncode < 0:
                    fatal_errors = True
                    to_rerun.append(ret.loc)

                if not ret.fault_injected:
                    print('Fault injection did not trigger, stopping')
                    finished = True

        print('Completed, fid {}'.format(fid))
        print('Max in flight {}'.format(max_count))

        for fid in to_rerun:
            rerun = self._run_cmd(fid, valgrind=True)
            print(rerun)
            rerun.wait()

        return fatal_errors

    def _run_cmd(self,
                 loc,
                 valgrind=False):
        """Run the test with FI enabled
        """

        cmd_env = get_base_env()

        if self.use_il:
            cmd_env['LD_PRELOAD'] = os.path.join(self.conf['PREFIX'],
                                                 'lib64', 'libioil.so')

        cmd_env['DAOS_AGENT_DRPC_DIR'] = self.conf.agent_dir

        aftf = AllocFailTestRun(self, self.cmd, cmd_env, loc)
        if valgrind:
            aftf.vh = ValgrindHelper(self.conf)
            # Turn off leak checking in this case, as we're just interested in
            # why it crashed.
            aftf.vh.full_check = False

        aftf.start()

        return aftf

def test_alloc_fail_cat(server, conf, wf):
    """Run the Interception library with fault injection

    Start dfuse for this test, and do not do output checking on the command
    itself yet.
    """

    pools = get_pool_list()

    while len(pools) < 1:
        pools = make_pool(server)

    pool = pools[0]

    dfuse = DFuse(server, conf, pool=pool)
    dfuse.use_valgrind = False
    dfuse.start()

    container = str(uuid.uuid4())

    os.mkdir(os.path.join(dfuse.dir, container))
    target_file = os.path.join(dfuse.dir, container, 'test_file')

    fd = open(target_file, 'w')
    fd.write('Hello there')
    fd.close()

    cmd = ['cat', target_file]

    test_cmd = AllocFailTest(conf, cmd)
    test_cmd.use_il = True
    test_cmd.wf = wf

    rc = test_cmd.launch()
    dfuse.stop()
    return rc

def test_alloc_fail(server, conf):
    """run 'daos' client binary with fault injection"""

    pools = get_pool_list()

    while len(pools) < 1:
        pools = make_pool(server)

    pool = pools[0]

    cmd = [os.path.join(conf['PREFIX'], 'bin', 'daos'),
           'pool',
           'list-containers',
           '--pool',
           pool]
    test_cmd = AllocFailTest(conf, cmd)

    # Create at least one container, and record what the output should be when
    # the command works.
    container = create_cont(conf, pool)
    test_cmd.check_stderr = True

    rc = test_cmd.launch()
    destroy_container(conf, pool, container)
    return rc

def main():
    """Main entry point"""

    parser = argparse.ArgumentParser(
        description='Run DAOS client on local node')
    parser.add_argument('--server-debug', default=None)
    parser.add_argument('--dfuse-debug', default=None)
    parser.add_argument('--multi-user', action='store_true')
    parser.add_argument('--memcheck', default='some',
                        choices=['yes', 'no', 'some'])
    parser.add_argument('--max-log-size', default=None)
    parser.add_argument('--dfuse-dir', default='/tmp',
                        help='parent directory for all dfuse mounts')
    parser.add_argument('--perf-check', action='store_true')
    parser.add_argument('--dtx', action='store_true')
    parser.add_argument('--test', help="Use '--test list' for list")
    parser.add_argument('mode', nargs='?')
    args = parser.parse_args()

    if args.mode and args.test:
        print('Cannot use mode and test')
        sys.exit(1)

    if args.test == 'list':
        tests = []
        for fn in dir(posix_tests):
            if fn.startswith('test'):
                tests.append(fn[5:])
        print('Tests are: {}'.format(','.join(sorted(tests))))
        return

    conf = load_conf(args)

    wf = WarningsFactory('nlt-errors.json')

    wf_server = WarningsFactory('nlt-server-leaks.json')
    wf_client = WarningsFactory('nlt-client-leaks.json')

    conf.set_wf(wf)
    conf.set_args(args)
    setup_log_test(conf)

    server = DaosServer(conf)
    server.start()

    fatal_errors = BoolRatchet()
    fi_test = False

    if args.mode == 'launch':
        run_in_fg(server, conf)
    elif args.mode == 'il':
        fatal_errors.add_result(run_il_test(server, conf))
    elif args.mode == 'kv':
        test_pydaos_kv(server, conf)
    elif args.mode == 'overlay':
        fatal_errors.add_result(run_duns_overlay_test(server, conf))
    elif args.mode == 'set-fi':
        fatal_errors.add_result(set_server_fi(server))
    elif args.mode == 'fi':
        fi_test = True
    elif args.mode == 'all':
        fi_test = True
        fatal_errors.add_result(run_il_test(server, conf))
        fatal_errors.add_result(run_dfuse(server, conf))
        fatal_errors.add_result(run_duns_overlay_test(server, conf))
        fatal_errors.add_result(run_posix_tests(server, conf))
        test_pydaos_kv(server, conf)
        fatal_errors.add_result(set_server_fi(server))
    elif args.test:
        if args.test == 'all':
            fatal_errors.add_result(run_posix_tests(server, conf))
        else:
            fatal_errors.add_result(run_posix_tests(server, conf, args.test))
    else:
        fatal_errors.add_result(run_il_test(server, conf))
        fatal_errors.add_result(run_dfuse(server, conf))
        fatal_errors.add_result(run_posix_tests(server, conf))
        fatal_errors.add_result(set_server_fi(server))

    if server.stop(wf_server) != 0:
        fatal_errors.fail()

    # If running all tests then restart the server under valgrind.
    # This is really, really slow so just do list-containers, then
    # exit again.
    if args.mode == 'server-valgrind':
        server = DaosServer(conf, valgrind=True)
        server.start()
        pools = get_pool_list()
        for pool in pools:
            cmd = ['pool', 'list-containers', '--pool', pool]
            run_daos_cmd(conf, cmd, valgrind=False)
        if server.stop(wf_server) != 0:
            fatal_errors.add_result(True)

    # If the perf-check option is given then re-start everything without much
    # debugging enabled and run some microbenchmarks to give numbers for use
    # as a comparison against other builds.
    if args.perf_check or fi_test:
        args.server_debug = 'INFO'
        args.memcheck = 'no'
        args.dfuse_debug = 'WARN'
        server = DaosServer(conf)
        server.start()
        if fi_test:
            fatal_errors.add_result(test_alloc_fail_cat(server,
                                                        conf, wf_client))
            fatal_errors.add_result(test_alloc_fail(server, conf))
        if args.perf_check:
            check_readdir_perf(server, conf)
        if server.stop(wf_server) != 0:
            fatal_errors.fail()

    wf.close()
    wf_server.close()
    wf_client.close()
    if fatal_errors.errors:
        print("Significant errors encountered")
        sys.exit(1)

if __name__ == '__main__':
    main()<|MERGE_RESOLUTION|>--- conflicted
+++ resolved
@@ -324,14 +324,10 @@
         if not os.path.exists(socket_dir):
             os.mkdir(socket_dir)
 
-<<<<<<< HEAD
         if os.access(DEFAULT_AGENT_DIR, os.W_OK):
             self.agent_dir = DEFAULT_AGENT_DIR
         else:
             self.agent_dir = tempfile.mkdtemp(prefix='dnt_agent_')
-=======
-        self.agent_dir = tempfile.mkdtemp(prefix='dnt_agent_')
->>>>>>> d70d2235
 
         self._yaml_file = None
         self._io_server_dir = None
