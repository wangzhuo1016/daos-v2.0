--- conflicted
+++ resolved
@@ -325,19 +325,9 @@
             raise NLTestTimeout("{} failed after {:.2f}s (max {:.2f}s)".format(
                 op, elapsed, max_time))
 
-<<<<<<< HEAD
-    def _check_system_state(self, desired):
-        # The json returned from the control plane should have
-        # string-based states.
-        states = {
-            "ready": [8],
-            "stopped": [16, 32, 128],
-        }
-=======
     def _check_system_state(self, desired_states):
         if not isinstance(desired_states, list):
             desired_states = [desired_states]
->>>>>>> b84b6788
 
         # TODO: 128 status is crashed, which is happening under valgrind for
         # some reason, so understand this and raise an error if this happens
@@ -347,12 +337,7 @@
         print(rc.stdout)
         if rc.returncode == 0:
             data = json.loads(rc.stdout.decode('utf-8'))
-<<<<<<< HEAD
-            print(data)
-            members = data['response']['Members']
-=======
             members = data['response']['members']
->>>>>>> b84b6788
             if members is not None:
                 for desired_state in desired_states:
                     if members[0]['state'] == desired_state:
