# Container Management

DAOS containers are datasets managed by the users. Similarly to S3 buckets,
a DAOS container is a collection of objects that can be presented to applications
through different interfaces including POSIX I/O (files and directories),
HDF5, SQL or any other data models of your choice.

A container belongs to a single pool and shares the space with other containers.
It is identified by a label selected by the user and an immutable UUID allocated
when the container is first created.

The container is the unit of data management in DAOS and can be snapshotted or
cloned.

!!! warning
    DAOS containers are storage containers and should not be confused with Linux
    containers.

## Container Basics

Containers can be created, queried, relabeled, listed and destroyed through the
`daos(1)` utility or native DAOS API.

### Creating a Container

To create and then query a container labeled `mycont` on a pool
labeled `tank`:

```bash
$ daos cont create tank --label mycont
  Container UUID : daefe12c-45d4-44f7-8e56-995d02549041
  Container Label: mycont
  Container Type : unknown
Successfully created container daefe12c-45d4-44f7-8e56-995d02549041

$ daos cont query tank mycont
  Container UUID             : daefe12c-45d4-44f7-8e56-995d02549041
  Container Label            : mycont
  Container Type             : unknown
  Pool UUID                  : 0d1fad71-5681-48d4-acdd-7bb2e786f12e
  Number of snapshots        : 0
  Latest Persistent Snapshot : 0
  Highest Aggregated Epoch   : 263546931609567249
  Container redundancy factor: 0
  Snapshot Epochs            :
```

While a label is not mandatory, it is highly recommended. Like pools, container
labels can be up to 127 characters long and must only include alphanumeric
characters, colon (':'), period ('.'), hyphen ('-') or underscore ('\_').
Labels that can be parsed as UUID are not allowed.

The container type (i.e., POSIX or HDF5) can be passed via the --type option.

For convenience, a container can also be identified by a path to a filesystem
supporting extended attributes. In this case, the pool and container UUIDs
are stored in an extended attribute of the target file or directory that can
then be used in subsequent command invocations to identify the container.

```bash
$ daos cont create tank --label mycont --path /tmp/mycontainer --type POSIX --oclass=SX
  Container UUID : 30e5d364-62c9-4ddf-9284-1021359455f2
  Container Type : POSIX

Successfully created container 30e5d364-62c9-4ddf-9284-1021359455f2 type POSIX

$ daos cont query --path /tmp/mycontainer
  Container UUID             : 30e5d364-62c9-4ddf-9284-1021359455f2
  Container Type             : POSIX
  Pool UUID                  : 0d1fad71-5681-48d4-acdd-7bb2e786f12e
  Number of snapshots        : 0
  Latest Persistent Snapshot : 0
  Highest Aggregated Epoch   : 263548861715283973
  Container redundancy factor: 0
  Snapshot Epochs            :
  Object Class               : SX
  Chunk Size                 : 1.0 MiB
```

By default, containers are created without data protection enabled. This can
be modified by changing the redundancy factor (rf) property at creation time.
To create a container that can support one engine failure, use a redundancy
factor of 1 as follows:

```bash
$ daos cont create tank --label mycont1 --type POSIX --properties rf:1
  Container UUID : b396e2ca-2077-4908-9ff2-1af4b4b2fd4a
  Container Label: mycont1
  Container Type : unknown
Successfully created container b396e2ca-2077-4908-9ff2-1af4b4b2fd4a
```

Please refer to the [redundancy factor property](#Redundancy_Factor)
for more information.

### Listing Containers

To list all containers available in a pool:

```bash
$ daos cont list tank
UUID                                 Label
----                                 -----
30e5d364-62c9-4ddf-9284-1021359455f2 container_label_not_set
daefe12c-45d4-44f7-8e56-995d02549041 mycont
```

### Destroying a Container

To destroy a container:
```bash
$ daos cont destroy tank mycont
Successfully destroyed container mycont

$ daos cont destroy --path /tmp/mycontainer
Successfully destroyed container 30e5d364-62c9-4ddf-9284-1021359455f2
```

If the container is in use, the force option (i.e., --force or -f) must be added.
Active users of a force-deleted container will fail with a bad handle error.

!!! tip
    It is orders of magniture faster to destroy a container compared to
    punching/deleting each object individually.

## Container Properties

Container properties are the main mechanism that one can use to control the
behavior of containers. This includes the type of middleware, whether some
features like deduplication or checksum are enabled. Some properties are
immutable after creation creation, while some others can be dynamically
changed.

### Listing Properties

The `daos` utility may be used to list all container's properties as follows:

```bash
$ daos cont get-prop tank mycont
# -OR- --path interface shown below
$ daos cont get-prop --path=/tmp/mycontainer
Properties for container mycont
Name                  Value
----                  -----
Highest Allocated OID 0
Checksum              off
Checksum Chunk Size   32 KiB
Compression           off
Deduplication         off
Dedupe Threshold      4.0 KiB
EC Cell Size          1.0 MiB
Encryption            off
Group                 jlombard@
Label                 mycont
Layout Type           unknown (0)
Layout Version        1
Max Snapshot          0
Owner                 jlombard@
Redundancy Factor     rf0
Redundancy Level      rank (1)
Server Checksumming   off
Health                HEALTHY
Access Control List   A::OWNER@:rwdtTaAo, A:G:GROUP@:rwtT
```

Additionally, a container's properties may be retrieved using the
libdaos API `daos_cont_query()` function. Refer to the file
src/include/daos\_cont.h Doxygen comments and the online documentation
available [here](https://daos-stack.github.io/html/).

### Changing Properties

By default, a container will inherit a set of default value for each property.
Those can be overridden at container creation time via the `--properties` option.

```bash
$ daos cont create tank --label mycont2 --properties cksum:sha1,dedup:hash,rf:1
  Container UUID : a6286ead-1952-4faa-bf87-00fc0f3785aa
  Container Label: mycont2
  Container Type : unknown
Successfully created container a6286ead-1952-4faa-bf87-00fc0f3785aa

$ daos cont query tank mycont2
Properties for container mycont2
Name                  Value
----                  -----
Highest Allocated OID 0
Checksum              sha1
Checksum Chunk Size   32 KiB
Compression           off
Deduplication         hash
Dedupe Threshold      4.0 KiB
EC Cell Size          1.0 MiB
Encryption            off
Group                 jlombard@
Label                 mycont2
Layout Type           unknown (0)
Layout Version        1
Max Snapshot          0
Owner                 jlombard@
Redundancy Factor     rf1
Redundancy Level      rank (1)
Server Checksumming   off
Health                HEALTHY
Access Control List   A::OWNER@:rwdtTaAo, A:G:GROUP@:rwtT
```

Mutable properties can be modified after container creation via the `set-prop`
option.

```bash
$ daos cont set-prop tank mycont2 --properties label:mycont3
Properties were successfully set
```

This effectively changed the container label.

```bash
$ daos cont get-prop tank mycont2
ERROR: daos: DER_NONEXIST(-1005): The specified entity does not exist

$ daos cont get-prop tank mycont3
Properties for container mycont3
Name                  Value
----                  -----
Highest Allocated OID 0
Checksum              sha1
Checksum Chunk Size   32 KiB
Compression           off
Deduplication         hash
Dedupe Threshold      4.0 KiB
EC Cell Size          1.0 MiB
Encryption            off
Group                 jlombard@
Label                 mycont3
Layout Type           unknown (0)
Layout Version        1
Max Snapshot          0
Owner                 jlombard@
Redundancy Factor     rf1
Redundancy Level      rank (1)
Server Checksumming   off
Health                HEALTHY
Access Control List   A::OWNER@:rwdtTaAo, A:G:GROUP@:rwtT
```

### Property Values

The table below summarizes the available container properties.

| **Container Property**  | **Immutable**   | **Description** |
| ------------------------| --------------- | ----------------|
| label			  | No              | String associate with a containers. e.g., "Cat\_Pics" or "training\_data"|
| owner                   | Yes             | User acting as the owner of the container|
| group                   | Yes             | Group acting as the owner of the container|
| acl                     | No              | Container access control list|
| layout\_type            | Yes             | Container type (e.g., POSIX, HDF5, ...)|
| layout\_ver             | Yes             | Layout version to be used at the discretion of I/O middleware for interoperability|
| rf                      | Yes             | Redundancy Factor which is the maximum number of simultaneous engine failures that objects can support without data loss|
| rf\_lvl                 | Yes             | Redundancy Level which is the level in the fault domain hierarchy to use for object placement|
| health                  | No              | Current state of the container|
| alloc\_oid              | No              | Maximum allocated object ID by container allocator|
| ec\_cell                | Yes             | Erasure code cell size for erasure-coded objects|
| cksum                   | Yes             | Checksum off, or algorithm to use (adler32, crc[16,32,64] or sha[1,256,512])|
| cksum\_size             | Yes             | Checksum Size determining the maximum extent size that a checksum can cover|
| srv\_cksum              | Yes             | Whether to verify checksum on the server before writing data (default: off)|


Moreover, the following properties have been added as placeholders, but are not
fully supported yet:

| **Container Property**  | **Immutable**   | **Description** |
| ------------------------| --------------- | ----------------|
| max\_snapshot           | No              | Impose a upper limit on number of snapshots to retain (default: 0, no limitation)|
| compression             | Yes             | Online compression off, or algorithm to use (off, lz4, deflate[1-4])|
| dedup                   | Yes             | Inline deduplication off, or algorithm to use (hash or memcmp)|
| dedup\_threshold        | Yes             | Minimum I/O size to consider for deduplication|
| encryption              | Yes             | Inline encryption off, or algorithm to use (XTS[128,256], CBC[128,192,256] or GCM[128,256])|

Please refer to the next sections for more details on each property.

### Redundancy Factor

Objects in a DAOS container may belong to different object classes and
have different levels of data protection. While this model gives a lot of control
to the users, it also requires carefully selecting a suitable class for each
object. If objects with different data protection level are also stored in the
same container, the user should also be prepared for the case where some objects
might suffer from data loss after several cascading failures, while some others
with higher level of data protection may not. This incurs extra complexity that
not all I/O middleware necessarily wants to deal with.

To lower the bar of adoption while still keeping the flexibility, two container
properties have been introduced:

- the redundancy factor (rf) that describes the number of concurrent engine
  exclusions that objects in the container are protected against. The rf value
  is an integer between 0 (no data protection) and 5 (support up to 5
  simultaneous failures).
- a `health` property representing whether any object content might have been
  lost due to cascading engine failures. The value of this property can be
  either `HEALTHY` (no data loss) or `UNCLEAN` (data might have been lost).

The redundancy factor can be set at container creation time and cannot be
modified after creation.

```bash
$ daos cont create tank --label mycont1 --type POSIX --properties rf:1
  Container UUID : b396e2ca-2077-4908-9ff2-1af4b4b2fd4a
  Container Label: mycont1
  Container Type : unknown
Successfully created container b396e2ca-2077-4908-9ff2-1af4b4b2fd4a
```

It can be checked by listing the properties:

```bash
$ daos cont get-prop tank mycont1
Properties for container mycont1
Name                  Value
----                  -----
[...]
Redundancy Factor     rf1
Redundancy Level      rank (1)
Health                HEALTHY
[...]
```

Only objects with data protection enabled can be stored in such a container.
This includes replicated or erasure-coded objects. Attempts to open an
object with a class that does not support data redundancy (e.g., SX)
will fail.

For rf2, only objects with at least 3-way replication or erasure code with two
parities or more can be stored in the container.

As long as the number of simulatenous engine failures is below the redundancy
factor, the container is reported as healthy. if not, then the container is
marked as unclean and cannot be accessed.

```bash
$ daos cont get-prop tank mycont1
Properties for container mycont1
Name                  Value
----                  -----
[...]
Redundancy Factor     rf1
Redundancy Level      rank (1)
Health                UNCLEAN
[...]
```

For instance, an attempt to mount with dfuse this POSIX container fails as
follows:

```bash
$ dfuse --pool tank --container mycont1 -m /tmp/dfuse
dfuse ERR  src/client/dfuse/dfuse_core.c:873 dfuse_cont_open(0x19b9b00) daos_cont_open() failed: DER_RF(-2031): 'Failures exceed RF'
Failed to connect to container (5) Input/output error
```

If the excluded engines can be reintegrated in the pool by the administrator,
then the container state will automatically switch back to healthy and can be
accessed again.

If the user is willing to access an unhealthy container (e.g., to recover data),
the force flag can be passed on container open or the container state can be
forced to healthy via `daos cont set-prop tank mycont1 --properties health:healthy`.

The redundancy level (rf\_lvl) is another property that was introduced to
specify the fault domain level to use for placement.

### Data Integrity

DAOS allows to detect and fix (when data protection is enabled) silent data
corruptions. This is done by calculating checksums for both data and metadata
in the DAOS library on the client side and storing those checksums persistently
in SCM. The checksums will then be validated on access and on update/write as
well on the server side if server verify option is enabled.

Corrupted data will never be returned to the application. When a corruption is
detected, DAOS will try to read from a different replica, if any.  If the
original data cannot be recovered, then an error will be reported to the
application.

To enable and configure checksums, the following container properties are used
during container create.

- cksum (`DAOS_PROP_CO_CSUM`): the type of checksum algorithm to use.
  Supported values are adler32, crc[16|32|64] or sha[1|256|512]. By default,
  checksum is disabled for new containers.
- cksum\_size (`DAOS_PROP_CO_CSUM_CHUNK_SIZE`): defines the chunk size used for
  creating checksums of array types. (default is 32K).
- srv\_cksum (`DAOS_PROP_CO_CSUM_SERVER_VERIFY`): Because of the probable decrease to
  IOPS, in most cases, it is not desired to verify checksums on an object
  update on the server side. It is sufficient for the client to verify on
  a fetch because any data corruption, whether on the object update,
  storage, or fetch, will be caught. However, there is an advantage to
  knowing if corruption happens on an update. The update would fail
  right away, indicating to the client to retry the RPC or report an
  error to upper levels.

For instance, to create a new container with crc64 checksum enabled and
checksum verification on the server side, one can use the following command
line:

```bash
$ daos cont create tank --label mycont --properties cksum:crc64,srv_cksum:on
Successfully created container dfa09efd-4529-482c-b7cd-748c29ef7419

$ daos cont get-prop  tank mycont4 | grep cksum
Checksum              crc64
Checksum Chunk Size   32 KiB
Server Checksumming   on
```

!!! note
    Note that currently, once a container is created, its checksum configuration
    cannot be changed.

<<<<<<< HEAD
### Checksum Background Scrubbing
A pool ULT can be configured to scan the VOS trees to discover silent data
corruption proactively. (see data_integrity.md for more details). This can be
disabled per container using the ```DAOS_PROP_CO_SCRUBBER_DISABLED``` container
property.

### Inline Deduplication (Preview)
=======
### Erasure Code

DAOS erasure code implementation uses a fixed cell size that applies to all
objects in the container. The cell size in DAOS is the size of each data and
parity fragments (also called sometimes chunks). The cell size can be set at
container creation time via the property:

```bash
$ daos cont create tank --label mycont5 --type POSIX --properties rf:1,cell_size:65536
  Container UUID : 90185799-0e22-4a0b-be9d-1a20900a35ee
  Container Label: mycont5
  Container Type : unknown
Successfully created container 90185799-0e22-4a0b-be9d-1a20900a35ee
```

This will force a cell size of 64KiB for all erasure-coded objects created in
this container. If no cell size is specified, it will be inherited from the
pool. The default cell size on the pool is set to 1MiB if not modified by the
administrator at pool creation time.

### Deduplication (Preview)
>>>>>>> fcc8eb25

Data deduplication (dedup) is a process that allows to eliminate duplicated
data copies in order to decrease capacity requirements. DAOS has some initial
support of inline dedup.

When dedup is enabled, each DAOS server maintains a per-pool table indexing
extents by their hash (i.e., checksum). Any new I/Os bigger than the
deduplication threshold will thus be looked up in this table to find out
whether an existing extent with the same signature has already been stored.
If an extent is found, then two options are provided:

- Transferring the data from the client to the server and doing a memory compare
  (i.e., memcmp) of the two extents to verify that they are indeed identical.
- Trusting the hash function and skipping the data transfer. To minimize issue
  with hash collision, a cryptographic hash function (i.e., SHA256) is used in
  this case. The benefit of this approarch is that the data to be written does
  not need to be transferred to the server. Data processing is thus greatly
  accelerated.

The inline dedup feature can be enabled on a per-container basis. To enable and
configure dedup, the following container properties are used:

- dedup (`DAOS_PROP_CO_DEDUP`): Type of dedup mechanism to use. Supported values
  are off (default), memcmp (memory compare) or hash (hash-based using SHA256).
- dedup\_threshold (`DAOS_PROP_CO_DEDUP_THRESHOLD`): defines the minimal I/O size
  to consider the I/O for dedup (default is 4K).

!!! warning
    Dedup is a feature preview in 2.0 and has some known
    limitations. Aggregation of deduplicated extents isn't supported and the
    checksum tree isn't persistent yet. This means that aggregation is disabled
    for a container with dedplication enabled and duplicated extents won't be
    matched after a server restart.
    NVMe isn't supported for dedup enabled container, so please make sure not
    using dedup on the pool with NVMe enabled.

### Compression (unsupported)

The compression (`DAOS_PROP_CO_COMPRESS`) property is reserved for configuring
online compression and not implemented yet.

### Encryption (unsupported)

The encryption (`DAOS_PROP_CO_ENCRYPT`) property is reserved for configuring
online encryption and not implemented yet.

## Snapshot & Rollback

The `daos` tool provides container {create/destroy}-snap and list-snaps
commands.

```bash
$ daos cont create-snap tank mycont
snapshot/epoch 262508437483290624 has been created

$ daos cont list-snaps tank mycont
Container's snapshots :
262508437483290624

$ daos cont destroy-snap tank mycont -e 262508437483290624
```

The max\_snapshot (`DAOS_PROP_CO_SNAPSHOT_MAX`) property is used to limit the
maximum number of snapshots to retain. When a new snapshot is taken, and the
threshold is reached, the oldest snapshot will be automatically deleted.

Rolling back the content of a container to a snapshot is planned for future
DAOS versions.

## User Attributes

Similar to POSIX extended attributes, users can attach some metadata to each
container through the `daos cont [set|get|list|del]-attr` commands or via the
`daos_cont_{list/get/set}_attr()` functions of the libdaos API.

```bash
$ daos cont set-attr tank mycont import_date "12/01/2021"

$ daos cont list-attr tank mycont
Attributes for container mycont:
Name
----
import_date

$ daos cont get-attr tank mycont import_date
Attributes for container mycont:
Name        Value
----        -----
import_date 12/01/2021

$ daos cont del-attr tank mycont import_date

$ daos cont list-attr tank mycont
Attributes for container mycont:
  No attributes found.
```

## Access Control Lists

Client user and group access for containers is controlled by
[Access Control Lists (ACLs)](https://daos-stack.github.io/overview/security/#access-control-lists).

Access-controlled container accesses include:

* Opening the container for access.

* Reading and writing data in the container.

  * Reading and writing objects.

  * Getting, setting, and listing user attributes.

  * Getting, setting, and listing snapshots.

* Deleting the container (if the pool does not grant the user permission).

* Getting and setting container properties.

* Getting and modifying the container ACL.

* Modifying the container's owner.


This is reflected in the set of supported
[container permissions](https://daos-stack.github.io/overview/security/#permissions).

### Pool vs. Container Permissions

In general, pool permissions are separate from container permissions, and access
to one does not guarantee access to the other. However, a user must have
permission to connect to a container's pool before they can access the
container in any way, regardless of their permissions on that container.
Once the user has connected to a pool, container access decisions are based on
the individual container ACL. A user need not have read/write access to a pool
in order to open a container with read/write access, for example.

There is one situation in which the pool can grant a container-level permission:
Container deletion. If a user has Delete permission on a pool, this grants them
the ability to delete *any* container in the pool, regardless of their
permissions on that container.

If the user does not have Delete permission on the pool, they will only be able
to delete containers for which they have been explicitly granted Delete
permission in the container's ACL.

### ACL at Container Creation

To create a container labeled mycont in a pool labeled tank with a custom ACL:

```bash
$ export DAOS_POOL="tank"
$ export DAOS_CONT="mycont"
$ daos cont create $DAOS_POOL --label $DAOS_CONT --acl-file=<path>
```

The ACL file format is detailed in the
[security overview](https://daos-stack.github.io/overview/security/#acl-file).

### Displaying ACL

To view a container's ACL:

```bash
$ daos cont get-acl $DAOS_POOL $DAOS_CONT
```

The output is in the same string format used in the ACL file during creation,
with one ACE per line.

### Modifying ACL

For all of these commands using an ACL file, the ACL file must be in the format
noted above for container creation.

#### Overwriting ACL

To replace a container's ACL with a new ACL:

```bash
$ daos cont overwrite-acl $DAOS_POOL $DAOS_CONT --acl-file=<path>
```

#### Adding and Updating ACEs

To add or update multiple entries in an existing container ACL:

```bash
$ daos cont update-acl $DAOS_POOL $DAOS_CONT --acl-file=<path>
```

To add or update a single entry in an existing container ACL:

```bash
$ daos cont update-acl $DAOS_POOL $DAOS_CONT --entry <ACE>
```

If there is no existing entry for the principal in the ACL, the new entry is
added to the ACL. If there is already an entry for the principal, that entry
is replaced with the new one.

#### Removing an ACE

To delete an entry for a given principal in an existing container ACL:

```bash
$ daos cont delete-acl $DAOS_POOL $DAOS_CONT --principal=<principal>
```

The `principal` argument refers to the
[principal](https://daos-stack.github.io/overview/security/#principal), or
identity, of the entry to be removed.

For the delete operation, the `principal` argument must be formatted as follows:

* Named user: `u:username@`
* Named group: `g:groupname@`
* Special principals:
  * `OWNER@`
  * `GROUP@`
  * `EVERYONE@`

The entry for that principal will be completely removed. This does not always
mean that the principal will have no access. Rather, their access to the
container will be decided based on the remaining ACL rules.

### Ownership

The ownership of the container corresponds to the special principals `OWNER@`
and `GROUP@` in the ACL. These values are a part of the container properties.
They may be set on container creation and changed later.

#### Privileges

The owner-user (`OWNER@`) has some implicit privileges on their container.
These permissions are silently included alongside any permissions that the
user was explicitly granted by entries in the ACL.

The owner-user will always have the following implicit capabilities:

* Open container
* Set ACL (A)
* Get ACL (a)

Because the owner's special permissions are implicit, they do not need to be
specified in the `OWNER@` entry. After
[determining](https://daos-stack.github.io/overview/security/#enforcement)
the user's privileges from the container ACL, DAOS checks whether the user
requesting access is the owner-user. If so, DAOS grants the owner's
implicit permissions to that user, in addition to any permissions granted by
the ACL.

In contrast, the owner-group (`GROUP@`) has no special permissions beyond those
explicitly granted by the `GROUP@` entry in the ACL.

#### Setting Ownership at Creation

The default owner user and group are the effective user and group of the user
creating the container. However, a specific user and/or group may be specified
at container creation time.

```bash
$ daos cont create $DAOS_POOL --label $DAOS_CONT --user=<owner-user> --group=<owner-group>
```

The user and group names are case sensitive and must be formatted as
[DAOS ACL user/group principals](https://daos-stack.github.io/overview/security/#principal).

#### Changing Ownership

To change the owner user:

```bash
$ daos cont set-owner $DAOS_POOL $DAOS_CONT --user=<owner-user>
```

To change the owner group:

```bash
$ daos cont set-owner $DAOS_POOL $DAOS_CONT --group=<owner-group>
```

The user and group names are case sensitive and must be formatted as
[DAOS ACL user/group principals](https://daos-stack.github.io/overview/security/#principal).<|MERGE_RESOLUTION|>--- conflicted
+++ resolved
@@ -418,37 +418,33 @@
     Note that currently, once a container is created, its checksum configuration
     cannot be changed.
 
-<<<<<<< HEAD
+### Erasure Code
+
+DAOS erasure code implementation uses a fixed cell size that applies to all
+objects in the container. The cell size in DAOS is the size of each data and
+parity fragments (also called sometimes chunks). The cell size can be set at
+container creation time via the property:
+
+```bash
+$ daos cont create tank --label mycont5 --type POSIX --properties rf:1,cell_size:65536
+  Container UUID : 90185799-0e22-4a0b-be9d-1a20900a35ee
+  Container Label: mycont5
+  Container Type : unknown
+Successfully created container 90185799-0e22-4a0b-be9d-1a20900a35ee
+```
+
+This will force a cell size of 64KiB for all erasure-coded objects created in
+this container. If no cell size is specified, it will be inherited from the
+pool. The default cell size on the pool is set to 1MiB if not modified by the
+administrator at pool creation time.
+
 ### Checksum Background Scrubbing
 A pool ULT can be configured to scan the VOS trees to discover silent data
 corruption proactively. (see data_integrity.md for more details). This can be
 disabled per container using the ```DAOS_PROP_CO_SCRUBBER_DISABLED``` container
 property.
 
-### Inline Deduplication (Preview)
-=======
-### Erasure Code
-
-DAOS erasure code implementation uses a fixed cell size that applies to all
-objects in the container. The cell size in DAOS is the size of each data and
-parity fragments (also called sometimes chunks). The cell size can be set at
-container creation time via the property:
-
-```bash
-$ daos cont create tank --label mycont5 --type POSIX --properties rf:1,cell_size:65536
-  Container UUID : 90185799-0e22-4a0b-be9d-1a20900a35ee
-  Container Label: mycont5
-  Container Type : unknown
-Successfully created container 90185799-0e22-4a0b-be9d-1a20900a35ee
-```
-
-This will force a cell size of 64KiB for all erasure-coded objects created in
-this container. If no cell size is specified, it will be inherited from the
-pool. The default cell size on the pool is set to 1MiB if not modified by the
-administrator at pool creation time.
-
 ### Deduplication (Preview)
->>>>>>> fcc8eb25
 
 Data deduplication (dedup) is a process that allows to eliminate duplicated
 data copies in order to decrease capacity requirements. DAOS has some initial
