--- conflicted
+++ resolved
@@ -228,11 +228,8 @@
                   "hdf5-vol-daos-openmpi3-tests-daos-0 " +
                   "MACSio-mpich2-daos-0 " +
                   "MACSio-openmpi3-daos-0 " +
-<<<<<<< HEAD
+                  "mpifileutils-mpich-daos-0 " +
                   "maven"
-=======
-                  "mpifileutils-mpich-daos-0"
->>>>>>> aef93e75
     if (distro == "leap15") {
         if (quickbuild()) {
             pkgs += " spdk-tools"
