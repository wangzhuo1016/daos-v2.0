/*
 * (C) Copyright 2016-2021 Intel Corporation.
 *
 * SPDX-License-Identifier: BSD-2-Clause-Patent
 */
/**
 * This file is part of CaRT. It implements the main RPC routines.
 */
#define D_LOGFAC	DD_FAC(rpc)

#include <semaphore.h>

#include "crt_internal.h"

#define CRT_CTL_MAX_LOG_MSG_SIZE 256

void
crt_hdlr_ctl_fi_toggle(crt_rpc_t *rpc_req)
{
	struct crt_ctl_fi_toggle_in	*in_args;
	struct crt_ctl_fi_toggle_out	*out_args;
	int				 rc = 0;

	in_args = crt_req_get(rpc_req);
	out_args = crt_reply_get(rpc_req);

	if (in_args->op)
		rc = d_fault_inject_enable();
	else
		rc = d_fault_inject_disable();

	out_args->rc = rc;
	rc = crt_reply_send(rpc_req);
	if (rc != 0)
		D_ERROR("crt_reply_send() failed. rc: %d\n", rc);
}

void
crt_hdlr_ctl_log_add_msg(crt_rpc_t *rpc_req)
{
	struct crt_ctl_log_add_msg_in	*in_args;
	struct crt_ctl_log_add_msg_out	*out_args;
	int				rc = 0;

	in_args = crt_req_get(rpc_req);
	out_args = crt_reply_get(rpc_req);

	if (in_args->log_msg == NULL) {
		D_ERROR("Empty log message\n");
		rc = -DER_INVAL;
	} else {
		D_EMIT("%.*s\n", CRT_CTL_MAX_LOG_MSG_SIZE,
		       in_args->log_msg);
	}

	out_args->rc = rc;
	rc = crt_reply_send(rpc_req);
	if (rc != 0)
		D_ERROR("crt_reply_send() failed. rc: %d\n", rc);
}

void
crt_hdlr_ctl_log_set(crt_rpc_t *rpc_req)
{
	struct crt_ctl_log_set_in	*in_args;
	struct crt_ctl_log_set_out	*out_args;
	int				rc = 0;

	in_args = crt_req_get(rpc_req);
	out_args = crt_reply_get(rpc_req);

	out_args->rc = rc;

	d_log_setmasks(in_args->log_mask, -1);
	rc = crt_reply_send(rpc_req);
	if (rc != 0)
		D_ERROR("crt_reply_send() failed. rc: %d\n", rc);
}

void
crt_hdlr_ctl_fi_attr_set(crt_rpc_t *rpc_req)
{
	struct crt_ctl_fi_attr_set_in	*in_args_fi_attr;
	struct crt_ctl_fi_attr_set_out	*out_args_fi_attr;
	struct d_fault_attr_t		 fa_in = {0};
	int				 rc;

	in_args_fi_attr = crt_req_get(rpc_req);
	out_args_fi_attr = crt_reply_get(rpc_req);

	fa_in.fa_max_faults = in_args_fi_attr->fa_max_faults;
	fa_in.fa_probability_x = in_args_fi_attr->fa_probability_x;
	fa_in.fa_probability_y = in_args_fi_attr->fa_probability_y;
	fa_in.fa_err_code = in_args_fi_attr->fa_err_code;
	fa_in.fa_interval = in_args_fi_attr->fa_interval;

	rc = d_fault_attr_set(in_args_fi_attr->fa_fault_id, fa_in);
	if (rc != 0)
		D_ERROR("d_fault_attr_set() failed. rc: %d\n", rc);

	out_args_fi_attr->fa_ret = rc;
	rc = crt_reply_send(rpc_req);
	if (rc != 0)
		D_ERROR("crt_reply_send() failed. rc: %d\n", rc);
}

/* CRT internal RPC format definitions uri lookup */
CRT_RPC_DEFINE(crt_uri_lookup, CRT_ISEQ_URI_LOOKUP, CRT_OSEQ_URI_LOOKUP)

/* for self-test service */
CRT_RPC_DEFINE(crt_st_send_id_reply_iov,
	       CRT_ISEQ_ST_SEND_ID, CRT_OSEQ_ST_REPLY_IOV)

CRT_RPC_DEFINE(crt_st_send_iov_reply_empty,
	       CRT_ISEQ_ST_SEND_ID_IOV, CRT_OSEQ_ST_REPLY_EMPTY)

CRT_RPC_DEFINE(crt_st_both_iov,
	       CRT_ISEQ_ST_SEND_ID_IOV, CRT_OSEQ_ST_REPLY_IOV)

CRT_RPC_DEFINE(crt_st_send_iov_reply_bulk,
	       CRT_ISEQ_ST_SEND_ID_IOV_BULK, CRT_OSEQ_ST_REPLY_EMPTY)

CRT_RPC_DEFINE(crt_st_send_bulk_reply_iov,
	       CRT_ISEQ_ST_SEND_ID_BULK, CRT_OSEQ_ST_REPLY_IOV)

CRT_RPC_DEFINE(crt_st_both_bulk,
	       CRT_ISEQ_ST_SEND_ID_BULK, CRT_OSEQ_ST_REPLY_EMPTY)

CRT_RPC_DEFINE(crt_st_open_session,
	       CRT_ISEQ_ST_SEND_SESSION, CRT_OSEQ_ST_REPLY_ID)

CRT_RPC_DEFINE(crt_st_close_session,
	       CRT_ISEQ_ST_SEND_ID, CRT_OSEQ_ST_REPLY_EMPTY)

CRT_RPC_DEFINE(crt_st_start, CRT_ISEQ_ST_START, CRT_OSEQ_ST_START)

CRT_RPC_DEFINE(crt_st_status_req,
	       CRT_ISEQ_ST_STATUS_REQ, CRT_OSEQ_ST_STATUS_REQ)

CRT_RPC_DEFINE(crt_iv_fetch, CRT_ISEQ_IV_FETCH, CRT_OSEQ_IV_FETCH)

CRT_RPC_DEFINE(crt_iv_update, CRT_ISEQ_IV_UPDATE, CRT_OSEQ_IV_UPDATE)

CRT_RPC_DEFINE(crt_iv_sync, CRT_ISEQ_IV_SYNC, CRT_OSEQ_IV_SYNC)

static struct crt_corpc_ops crt_iv_sync_co_ops = {
	.co_aggregate = crt_iv_sync_corpc_aggregate,
	.co_pre_forward = crt_iv_sync_corpc_pre_forward,
};

CRT_GEN_PROC_FUNC(crt_grp_cache, CRT_SEQ_GRP_CACHE);

static int
crt_proc_struct_crt_grp_cache(crt_proc_t proc, crt_proc_op_t proc_op,
			      struct crt_grp_cache *data)
{
	return crt_proc_crt_grp_cache(proc, data);
}

/* !! All of the following 4 RPC definition should have the same input fields !!
 * All of them are verified in one function:
 * int verify_ctl_in_args(struct crt_ctl_ep_ls_in *in_args)
 */
CRT_RPC_DEFINE(crt_ctl_get_uri_cache, CRT_ISEQ_CTL, CRT_OSEQ_CTL_GET_URI_CACHE)
CRT_RPC_DEFINE(crt_ctl_ep_ls,         CRT_ISEQ_CTL, CRT_OSEQ_CTL_EP_LS)
CRT_RPC_DEFINE(crt_ctl_get_host,      CRT_ISEQ_CTL, CRT_OSEQ_CTL_GET_HOST)
CRT_RPC_DEFINE(crt_ctl_get_pid,       CRT_ISEQ_CTL, CRT_OSEQ_CTL_GET_PID)

CRT_RPC_DEFINE(crt_proto_query, CRT_ISEQ_PROTO_QUERY, CRT_OSEQ_PROTO_QUERY)

CRT_RPC_DEFINE(crt_ctl_fi_attr_set, CRT_ISEQ_CTL_FI_ATTR_SET,
	       CRT_OSEQ_CTL_FI_ATTR_SET)
CRT_RPC_DEFINE(crt_ctl_fi_toggle, CRT_ISEQ_CTL_FI_TOGGLE,
	       CRT_OSEQ_CTL_FI_TOGGLE)

CRT_RPC_DEFINE(crt_ctl_log_set, CRT_ISEQ_CTL_LOG_SET, CRT_OSEQ_CTL_LOG_SET)
CRT_RPC_DEFINE(crt_ctl_log_add_msg, CRT_ISEQ_CTL_LOG_ADD_MSG,
	       CRT_OSEQ_CTL_LOG_ADD_MSG)

/* Define for crt_internal_rpcs[] array population below.
 * See CRT_INTERNAL_RPCS_LIST macro definition
 */
#define X(a, b, c, d, e)	\
{				\
	.prf_flags = b,		\
	.prf_req_fmt = c,	\
	.prf_hdlr = d,		\
	.prf_co_ops = e,	\
},

static struct crt_proto_rpc_format crt_internal_rpcs[] = {
	CRT_INTERNAL_RPCS_LIST
};

static struct crt_proto_rpc_format crt_fi_rpcs[] = {
	CRT_FI_RPCS_LIST
};

static struct crt_proto_rpc_format crt_st_rpcs[] = {
	CRT_ST_RPCS_LIST
};

static struct crt_proto_rpc_format crt_ctl_rpcs[] = {
	CRT_CTL_RPCS_LIST
};

static struct crt_proto_rpc_format crt_iv_rpcs[] = {
	CRT_IV_RPCS_LIST
};

#undef X

#define X(a, b, c, d, e) case a: return #a;

/* Helper function to convert internally registered RPC opc to str */
char
*crt_opc_to_str(crt_opcode_t opc)
{
	if (crt_opc_is_swim(opc))
		return "SWIM";

	switch (opc) {
		CRT_INTERNAL_RPCS_LIST
		CRT_FI_RPCS_LIST
		CRT_IV_RPCS_LIST
		CRT_ST_RPCS_LIST
		CRT_CTL_RPCS_LIST
	}
	return "DAOS";
}

#undef X

/* CRT RPC related APIs or internal functions */
int
crt_internal_rpc_register(bool server)
{
	struct crt_proto_format	cpf;
	int			rc;

	cpf.cpf_name  = "internal";
	cpf.cpf_ver   = CRT_PROTO_INTERNAL_VERSION;
	cpf.cpf_count = ARRAY_SIZE(crt_internal_rpcs);
	cpf.cpf_prf   = crt_internal_rpcs;
	cpf.cpf_base  = CRT_OPC_INTERNAL_BASE;

	rc = crt_proto_register_internal(&cpf);
	if (rc != 0) {
		D_ERROR("crt_proto_register_internal() failed, "DF_RC"\n",
			DP_RC(rc));
		return rc;
	}

	/* TODO: The self-test protocols should not be registered on the client
	 * by default.
	 */

	cpf.cpf_name  = "self-test";
	cpf.cpf_ver   = CRT_PROTO_ST_VERSION;
	cpf.cpf_count = ARRAY_SIZE(crt_st_rpcs);
	cpf.cpf_prf   = crt_st_rpcs;
	cpf.cpf_base  = CRT_OPC_ST_BASE;

	rc = crt_proto_register(&cpf);
	if (rc != 0) {
		D_ERROR("crt_proto_register() failed, "DF_RC"\n", DP_RC(rc));
		return rc;
	}

	if (!server)
		return -DER_SUCCESS;

	cpf.cpf_name  = "fault-injection";
	cpf.cpf_ver   = CRT_PROTO_FI_VERSION;
	cpf.cpf_count = ARRAY_SIZE(crt_fi_rpcs);
	cpf.cpf_prf   = crt_fi_rpcs;
	cpf.cpf_base  = CRT_OPC_FI_BASE;

	rc = crt_proto_register(&cpf);
	if (rc != 0) {
		D_ERROR("crt_proto_register() failed, "DF_RC"\n", DP_RC(rc));
		return rc;
	}

	cpf.cpf_name  = "ctl";
	cpf.cpf_ver   = CRT_PROTO_CTL_VERSION;
	cpf.cpf_count = ARRAY_SIZE(crt_ctl_rpcs);
	cpf.cpf_prf   = crt_ctl_rpcs;
	cpf.cpf_base  = CRT_OPC_CTL_BASE;

	rc = crt_proto_register(&cpf);
	if (rc != 0) {
		D_ERROR("crt_proto_register() failed, "DF_RC"\n", DP_RC(rc));
		return rc;
	}

	cpf.cpf_name  = "incast";
	cpf.cpf_ver   = CRT_PROTO_IV_VERSION;
	cpf.cpf_count = ARRAY_SIZE(crt_iv_rpcs);
	cpf.cpf_prf   = crt_iv_rpcs;
	cpf.cpf_base  = CRT_OPC_IV_BASE;

	rc = crt_proto_register(&cpf);
	if (rc != 0)
		D_ERROR("crt_proto_register() failed, "DF_RC"\n", DP_RC(rc));

	return rc;
}

struct crt_pfi {
	int	pfi_ver;
	int	pfi_rc;
	sem_t	pfi_sem;
};

static void
crt_pfi_cb(struct crt_proto_query_cb_info *cb_info)
{
	struct crt_pfi *pfi = cb_info->pq_arg;

	pfi->pfi_rc = cb_info->pq_rc;
	pfi->pfi_ver = cb_info->pq_ver;
	sem_post(&pfi->pfi_sem);
}

/* Register the FI protocol against an endpoint.
 * This is from client code, so pass in an endpoint, and query the target for
 * what version it supports.  The client only supports one version so abort
 * if there is any error.
 */
int
crt_register_proto_fi(crt_endpoint_t *ep)
{
	struct crt_proto_format cpf;
	struct crt_pfi	pfi = {};
	int		rc;

	cpf.cpf_name  = "fault-injection";
	cpf.cpf_ver   = CRT_PROTO_FI_VERSION;
	cpf.cpf_count = ARRAY_SIZE(crt_fi_rpcs);
	cpf.cpf_prf   = crt_fi_rpcs;
	cpf.cpf_base  = CRT_OPC_FI_BASE;

	rc = sem_init(&pfi.pfi_sem, 0, 0);
	if (rc != 0)
		return -DER_MISC;

	rc = crt_proto_query(ep, cpf.cpf_base, &cpf.cpf_ver,
			     1, crt_pfi_cb, &pfi);
	if (rc != -DER_SUCCESS)
		D_GOTO(out, rc);

	sem_wait(&pfi.pfi_sem);

	if (pfi.pfi_rc != -DER_SUCCESS)
		D_GOTO(out, rc = pfi.pfi_rc);

	if (pfi.pfi_ver != cpf.cpf_ver)
		D_GOTO(out, rc = -DER_MISMATCH);

	rc = crt_proto_register(&cpf);
	if (rc != 0)
		D_ERROR("crt_proto_register() failed, "DF_RC"\n", DP_RC(rc));

out:
	sem_destroy(&pfi.pfi_sem);

	return rc;
}

int
crt_register_proto_ctl(crt_endpoint_t *ep)
{
	struct crt_proto_format cpf;
	struct crt_pfi	pfi = {};
	int		rc;

	cpf.cpf_name  = "ctl";
	cpf.cpf_ver   = CRT_PROTO_CTL_VERSION;
	cpf.cpf_count = ARRAY_SIZE(crt_ctl_rpcs);
	cpf.cpf_prf   = crt_ctl_rpcs;
	cpf.cpf_base  = CRT_OPC_CTL_BASE;

	rc = sem_init(&pfi.pfi_sem, 0, 0);
	if (rc != 0)
		return -DER_MISC;

	rc = crt_proto_query(ep, cpf.cpf_base, &cpf.cpf_ver,
			     1, crt_pfi_cb, &pfi);
	if (rc != -DER_SUCCESS)
		D_GOTO(out, rc);

	sem_wait(&pfi.pfi_sem);

	if (pfi.pfi_rc != -DER_SUCCESS)
		D_GOTO(out, rc = pfi.pfi_rc);

	if (pfi.pfi_ver != cpf.cpf_ver)
		D_GOTO(out, rc = -DER_MISMATCH);

	rc = crt_proto_register(&cpf);
	if (rc != 0)
		D_ERROR("crt_proto_register() failed, "DF_RC"\n", DP_RC(rc));

out:
	sem_destroy(&pfi.pfi_sem);

	return rc;
}

int
crt_rpc_priv_alloc(crt_opcode_t opc, struct crt_rpc_priv **priv_allocated,
		   bool forward)
{
	struct crt_rpc_priv	*rpc_priv;
	struct crt_opc_info	*opc_info;
	int			rc = 0;

	D_ASSERT(priv_allocated != NULL);

	D_DEBUG(DB_TRACE, "entering (opc: %#x)\n", opc);
	opc_info = crt_opc_lookup(crt_gdata.cg_opc_map, opc, CRT_UNLOCK);
	if (opc_info == NULL) {
		D_ERROR("opc: %#x, lookup failed.\n", opc);
		D_GOTO(out, rc = -DER_UNREG);
	}
	if (opc_info->coi_crf != NULL &&
	    (opc_info->coi_crf->crf_size_in > CRT_MAX_INPUT_SIZE ||
	     opc_info->coi_crf->crf_size_out > CRT_MAX_OUTPUT_SIZE)) {
		D_ERROR("opc: %#x, input_size " DF_U64 " or output_size "
			DF_U64 " too large.\n",
			opc, opc_info->coi_crf->crf_size_in,
			opc_info->coi_crf->crf_size_out);
		D_GOTO(out, rc = -DER_INVAL);
	}

	if (forward)
		D_ALLOC(rpc_priv, opc_info->coi_input_offset);
	else
		D_ALLOC(rpc_priv, opc_info->coi_rpc_size);
	if (rpc_priv == NULL)
		D_GOTO(out, rc = -DER_NOMEM);

	rpc_priv->crp_opc_info = opc_info;
	rpc_priv->crp_forward = forward;
	*priv_allocated = rpc_priv;
	rpc_priv->crp_pub.cr_opc = opc;

	RPC_TRACE(DB_TRACE, rpc_priv, "(opc: %#x rpc_pub: %p) allocated.\n",
		  rpc_priv->crp_opc_info->coi_opc,
		  &rpc_priv->crp_pub);

out:
	return rc;
}

void
crt_rpc_priv_free(struct crt_rpc_priv *rpc_priv)
{
	if (rpc_priv == NULL)
		return;

	if (rpc_priv->crp_coll && rpc_priv->crp_corpc_info)
		crt_corpc_info_fini(rpc_priv);

	if (rpc_priv->crp_uri_free != 0)
		D_FREE(rpc_priv->crp_tgt_uri);

	D_SPIN_DESTROY(&rpc_priv->crp_lock);

	D_FREE(rpc_priv);
}

static inline void
crt_rpc_priv_set_ep(struct crt_rpc_priv *rpc_priv, crt_endpoint_t *tgt_ep)
{
	if (tgt_ep->ep_grp == NULL) {
		rpc_priv->crp_pub.cr_ep.ep_grp  =
			&crt_gdata.cg_grp->gg_primary_grp->gp_pub;
	} else {
		rpc_priv->crp_pub.cr_ep.ep_grp = tgt_ep->ep_grp;
	}
	rpc_priv->crp_pub.cr_ep.ep_rank = tgt_ep->ep_rank;
	rpc_priv->crp_pub.cr_ep.ep_tag = tgt_ep->ep_tag;
	rpc_priv->crp_have_ep = 1;
}

static int check_ep(crt_endpoint_t *tgt_ep, struct crt_grp_priv **ret_grp_priv)
{
	struct crt_grp_priv	*grp_priv;
	int rc = 0;

	grp_priv = crt_grp_pub2priv(tgt_ep->ep_grp);
	if (grp_priv == NULL) {
		D_ERROR("crt_grp_pub2priv(%p) got NULL.\n", tgt_ep->ep_grp);
		D_GOTO(out, rc = -DER_BAD_TARGET);
	}

out:
	if (rc == 0)
		*ret_grp_priv = grp_priv;

	return rc;
}

int
crt_req_create_internal(crt_context_t crt_ctx, crt_endpoint_t *tgt_ep,
			crt_opcode_t opc, bool forward, crt_rpc_t **req)
{
	struct crt_rpc_priv	*rpc_priv = NULL;
	struct crt_grp_priv	*grp_priv = NULL;
	int			 rc;

	D_ASSERT(crt_ctx != CRT_CONTEXT_NULL && req != NULL);

	rc = crt_rpc_priv_alloc(opc, &rpc_priv, forward);
	if (rc != 0) {
		D_ERROR("crt_rpc_priv_alloc(%#x) failed, " DF_RC "\n",
			opc, DP_RC(rc));
		D_GOTO(out, rc);
	}

	D_ASSERT(rpc_priv != NULL);

	if (tgt_ep != NULL) {
		rc = check_ep(tgt_ep, &grp_priv);
		if (rc != 0)
			D_GOTO(out, rc);

		crt_rpc_priv_set_ep(rpc_priv, tgt_ep);

		rpc_priv->crp_grp_priv = grp_priv;
	}

	rc = crt_rpc_priv_init(rpc_priv, crt_ctx, false /* srv_flag */);
	if (rc != 0) {
		RPC_ERROR(rpc_priv,
			  "crt_rpc_priv_init(%#x) failed, " DF_RC "\n",
			  opc, DP_RC(rc));
		crt_rpc_priv_free(rpc_priv);
		D_GOTO(out, rc);
	}

	*req = &rpc_priv->crp_pub;
out:
	return rc;
}

int
crt_req_create(crt_context_t crt_ctx, crt_endpoint_t *tgt_ep, crt_opcode_t opc,
	       crt_rpc_t **req)
{
	int rc = 0;
	struct crt_grp_priv *grp_priv = NULL;
	struct crt_rpc_priv	*rpc_priv;

	if (crt_ctx == CRT_CONTEXT_NULL || req == NULL) {
		D_ERROR("invalid parameter (NULL crt_ctx or req).\n");
		D_GOTO(out, rc = -DER_INVAL);
	}
	if (!crt_initialized()) {
		D_ERROR("CRT not initialized.\n");
		D_GOTO(out, rc = -DER_UNINIT);
	}
	if (tgt_ep != NULL) {
		rc = check_ep(tgt_ep, &grp_priv);
		if (rc != 0)
			D_GOTO(out, rc);
	}

	rc = crt_req_create_internal(crt_ctx, tgt_ep, opc, false /* forward */,
				     req);
	if (rc != 0) {
		D_ERROR("crt_req_create_internal(%#x) failed, " DF_RC "\n",
			opc, DP_RC(rc));
		D_GOTO(out, rc);
	}
	D_ASSERT(*req != NULL);

	if (grp_priv) {
		rpc_priv = container_of(*req, struct crt_rpc_priv, crp_pub);
		rpc_priv->crp_grp_priv = grp_priv;
	}

out:
	return rc;
}

int
crt_req_set_endpoint(crt_rpc_t *req, crt_endpoint_t *tgt_ep)
{
	struct crt_rpc_priv	*rpc_priv;
	struct crt_grp_priv	*grp_priv = NULL;
	int			 rc = 0;

	if (req == NULL || tgt_ep == NULL) {
		D_ERROR("invalid parameter (NULL req or tgt_ep).\n");
		D_GOTO(out, rc = -DER_INVAL);
	}

	rpc_priv = container_of(req, struct crt_rpc_priv, crp_pub);
	if (rpc_priv->crp_have_ep == 1) {
		RPC_ERROR(rpc_priv, "target endpoint already set\n");
		D_GOTO(out, rc = -DER_INVAL);
	}

	rc = check_ep(tgt_ep, &grp_priv);
	if (rc != 0)
		D_GOTO(out, rc);

	crt_rpc_priv_set_ep(rpc_priv, tgt_ep);

	rpc_priv->crp_grp_priv = grp_priv;

	RPC_TRACE(DB_NET, rpc_priv, "ep set %u.%u.\n",
		  req->cr_ep.ep_rank, req->cr_ep.ep_tag);

out:
	return rc;
}

int
crt_req_set_timeout(crt_rpc_t *req, uint32_t timeout_sec)
{
	struct crt_rpc_priv	*rpc_priv;
	int			 rc = 0;

	if (req == NULL || timeout_sec == 0) {
		D_ERROR("invalid parameter (NULL req or zero timeout_sec).\n");
		D_GOTO(out, rc = -DER_INVAL);
	}

	rpc_priv = container_of(req, struct crt_rpc_priv, crp_pub);
	rpc_priv->crp_timeout_sec = timeout_sec;

out:
	return rc;
}

int
crt_req_get_timeout(crt_rpc_t *req, uint32_t *timeout_sec)
{
	struct crt_rpc_priv	*rpc_priv;
	int			 rc = 0;

	if (req == NULL || timeout_sec == NULL) {
		D_ERROR("invalid parameter (NULL req or timeout_sec).\n");
		D_GOTO(out, rc = -DER_INVAL);
	}

	rpc_priv = container_of(req, struct crt_rpc_priv, crp_pub);
	*timeout_sec = rpc_priv->crp_timeout_sec;

out:
	return rc;
}

/* Called from a decref() call when the count drops to zero */
void
crt_req_destroy(struct crt_rpc_priv *rpc_priv)
{
	if (rpc_priv->crp_reply_pending == 1) {
		D_WARN("no reply sent for rpc_priv %p (opc: %#x).\n",
		       rpc_priv, rpc_priv->crp_pub.cr_opc);
		/* We have executed the user RPC handler, but the user
		 * handler forgot to call crt_reply_send(). We send a
		 * CART level error message to notify the client
		 */
		crt_hg_reply_error_send(rpc_priv, -DER_NOREPLY);
	}

	crt_hg_req_destroy(rpc_priv);
}

int
crt_req_addref(crt_rpc_t *req)
{
	struct crt_rpc_priv	*rpc_priv;
	int			rc = 0;

	if (req == NULL) {
		D_ERROR("invalid parameter (NULL req).\n");
		D_GOTO(out, rc = -DER_INVAL);
	}

	rpc_priv = container_of(req, struct crt_rpc_priv, crp_pub);
	RPC_ADDREF(rpc_priv);

out:
	return rc;
}

int
crt_req_decref(crt_rpc_t *req)
{
	struct crt_rpc_priv	*rpc_priv;
	int			rc = 0;

	if (req == NULL) {
		D_ERROR("invalid parameter (NULL req).\n");
		D_GOTO(out, rc = -DER_INVAL);
	}

	rpc_priv = container_of(req, struct crt_rpc_priv, crp_pub);
	RPC_DECREF(rpc_priv);

out:
	return rc;
}

static inline int
crt_req_fill_tgt_uri(struct crt_rpc_priv *rpc_priv, crt_phy_addr_t base_uri)
{
	D_ASSERT(rpc_priv != NULL);
	D_ASSERT(base_uri != NULL);

	D_STRNDUP(rpc_priv->crp_tgt_uri, base_uri, CRT_ADDR_STR_MAX_LEN);

	if (rpc_priv->crp_tgt_uri == NULL) {
		/* avoid checksum warning */
		return -DER_NOMEM;
	}

	rpc_priv->crp_uri_free = 1;

	return DER_SUCCESS;
}

static int
crt_issue_uri_lookup(crt_context_t ctx, crt_group_t *group,
		     d_rank_t contact_rank, uint32_t contact_tag,
		     d_rank_t query_rank, uint32_t query_tag,
		     struct crt_rpc_priv *chained_rpc);

#define MAX_URI_LOOKUP_RETRIES 10

static int
crt_issue_uri_lookup_retry(crt_context_t ctx,
			   struct crt_grp_priv *grp_priv,
			   d_rank_t query_rank, uint32_t query_tag,
			   struct crt_rpc_priv *rpc_priv)
{
	d_rank_list_t	*membs;
	d_rank_t	contact_rank;
	int		rc;

	D_RWLOCK_RDLOCK(&grp_priv->gp_rwlock);

	/* IF PSRs are specified cycle through them, else use members */
	if (grp_priv->gp_psr_ranks)
		membs = grp_priv->gp_psr_ranks;
	else
		membs = grp_priv_get_membs(grp_priv);

	/* Note: membership can change between uri lookups, but we don't need
	 * to handle this case, as it should be rare and will result in rank
	 * being either repeated or skipped
	 */
	if (!membs || membs->rl_nr <= 1 || rpc_priv->crp_ul_idx == -1) {
		contact_rank = grp_priv->gp_psr_rank;
	} else {
		rpc_priv->crp_ul_idx = (rpc_priv->crp_ul_idx + 1) %
				       membs->rl_nr;
		contact_rank = membs->rl_ranks[rpc_priv->crp_ul_idx];
	}

	D_RWLOCK_UNLOCK(&grp_priv->gp_rwlock);

	rc = crt_issue_uri_lookup(ctx, &grp_priv->gp_pub,
				  contact_rank, 0,
				  query_rank, query_tag,
				  rpc_priv);
	return rc;
}

static void
uri_lookup_cb(const struct crt_cb_info *cb_info)
{
	struct crt_rpc_priv		*chained_rpc_priv;
	struct crt_context		*ctx;
	struct crt_uri_lookup_out	*ul_out;
	struct crt_uri_lookup_in	*ul_in;
	struct crt_grp_priv		*grp_priv;
	crt_rpc_t			*lookup_rpc;
	d_rank_list_t			*membs;
	bool				found;
	int				rc = 0;

	chained_rpc_priv = cb_info->cci_arg;
	lookup_rpc  = cb_info->cci_rpc;
	grp_priv = chained_rpc_priv->crp_grp_priv;

	ul_in = crt_req_get(lookup_rpc);
	if (cb_info->cci_rc != 0) {
		RPC_ERROR(chained_rpc_priv,
			  "URI_LOOKUP rpc completed with rc="DF_RC"\n",
			  DP_RC(cb_info->cci_rc));
		D_GOTO(retry, rc = cb_info->cci_rc);
	}

	ul_out = crt_reply_get(lookup_rpc);

	if (ul_out->ul_rc != 0) {
		RPC_ERROR(chained_rpc_priv, "URI_LOOKUP returned rc="DF_RC"\n",
			  DP_RC(ul_out->ul_rc));
		D_GOTO(retry, rc = ul_out->ul_rc);
	}

	ctx = lookup_rpc->cr_ctx;

	rc = crt_grp_lc_uri_insert(grp_priv, ul_in->ul_rank,
				   ul_out->ul_tag, ul_out->ul_uri);
	if (rc != 0) {
		RPC_ERROR(chained_rpc_priv,
			  "URI insertion '%s' failed for %d:%d; rc="DF_RC"\n",
			  ul_out->ul_uri, ul_in->ul_rank, ul_out->ul_tag,
			  DP_RC(rc));
		D_GOTO(out, rc);
	}

	/* Lookup request will either return tag=ul_in->ul_tag URI or
	 * tag=0 URI if ul_in->ul_tag is not found in server-side cache.
	 *
	 * ul_out->ul_tag will point to which tag URI was returned for.
	 * If requested tag does not match returned tag, issue URI
	 * request directly to the rank:tag=0 server
	 */
	char *fill_uri = NULL;

	if (ul_in->ul_tag != ul_out->ul_tag) {
		if (!crt_provider_is_contig_ep(ctx->cc_hg_ctx.chc_provider)) {
			rc = crt_issue_uri_lookup(lookup_rpc->cr_ctx,
						  lookup_rpc->cr_ep.ep_grp,
						  ul_in->ul_rank, 0,
						  ul_in->ul_rank, ul_in->ul_tag,
						  chained_rpc_priv);
			D_GOTO(out, rc);
		} else {
			/* Sanity check; if provider supports contiguous eps,
			 * any successful lookup should return proper tag
			 */
			D_ERROR("Should never get here\n");
			D_GOTO(out, rc = -DER_INVAL);
		}
	} else {
		fill_uri = ul_out->ul_uri;
	}

	rc = crt_req_fill_tgt_uri(chained_rpc_priv, fill_uri);
	if (rc != 0) {
		RPC_ERROR(chained_rpc_priv,
			  "crt_req_fill_tgt_uri() failed; rc="DF_RC"\n",
			  DP_RC(rc));
		D_GOTO(out, rc);
	}

	/* After a URI lookup, check if membership list has this rank.
	 * If not - we discovered a new rank and need to populate it in membs
	 * list of the group.
	 */
	D_RWLOCK_WRLOCK(&grp_priv->gp_rwlock);
	membs = grp_priv_get_membs(grp_priv);
	found = d_rank_list_find(membs, ul_in->ul_rank, NULL);

	if (!found) {
		rc = grp_add_to_membs_list(grp_priv, ul_in->ul_rank);
		if (rc != 0) {
			D_ERROR("Failed to add %d to group rc "DF_RC"\n",
				ul_in->ul_rank, DP_RC(rc));
			D_RWLOCK_UNLOCK(&grp_priv->gp_rwlock);
			D_GOTO(out, rc);
		}
	}
	D_RWLOCK_UNLOCK(&grp_priv->gp_rwlock);

	/* issue the original RPC */
	rc = crt_req_send_internal(chained_rpc_priv);

retry:

	if (rc != 0) {
		if (chained_rpc_priv->crp_ul_retry++ < MAX_URI_LOOKUP_RETRIES) {
			rc = crt_issue_uri_lookup_retry(lookup_rpc->cr_ctx,
							grp_priv,
							ul_in->ul_rank,
							ul_in->ul_tag,
							chained_rpc_priv);
			D_GOTO(out, rc);
		} else {
			D_ERROR("URI lookups exceeded %d retries\n",
				chained_rpc_priv->crp_ul_retry);
		}
	}

out:
	RPC_PUB_DECREF(lookup_rpc);

	/* Force complete and destroy chained rpc */
	if (rc != 0) {
		crt_context_req_untrack(chained_rpc_priv);
		crt_rpc_complete(chained_rpc_priv, rc);
	}

	/* Addref done in crt_issue_uri_lookup() */
	RPC_DECREF(chained_rpc_priv);
}

/**
 * Helper function that returns rank for clients to contact
 * for performing uri lookups
 */
static d_rank_t
crt_client_get_contact_rank(crt_context_t crt_ctx, crt_group_t *grp,
			    d_rank_t query_rank, uint32_t query_tag,
			    int *ret_idx)
{
	struct crt_grp_priv	*grp_priv;
	d_rank_t		 contact_rank = CRT_NO_RANK;
	char			*cached_uri = NULL;
	struct crt_context	*ctx;
	d_rank_list_t		*membs;

	grp_priv = crt_grp_pub2priv(grp);
	ctx = crt_ctx;

	/* If query_rank:tag=0 is in cache, use it as contact destination */
	if (query_tag != 0) {
		crt_grp_lc_lookup(grp_priv, ctx->cc_idx,
				  query_rank, 0, &cached_uri, NULL);
		if (cached_uri != NULL) {
			*ret_idx = -1;
			D_GOTO(out, contact_rank = query_rank);
		}
	}

	D_RWLOCK_RDLOCK(&grp_priv->gp_rwlock);

	if (grp_priv->gp_psr_ranks)
		membs = grp_priv->gp_psr_ranks;
	else
		membs = grp_priv_get_membs(grp_priv);

	if (!membs || membs->rl_nr == 0) {
		/* If list is not set, default to legacy psr */
		contact_rank = grp_priv->gp_psr_rank;
		*ret_idx = -1;
	} else {
		/* Pick random rank from the list */
		*ret_idx = rand() % membs->rl_nr;
		contact_rank = membs->rl_ranks[*ret_idx];

		D_DEBUG(DB_ALL, "URI lookup rank chosen: %d\n", contact_rank);
	}

	D_RWLOCK_UNLOCK(&grp_priv->gp_rwlock);

out:
	return contact_rank;
}

static int
crt_req_uri_lookup(struct crt_rpc_priv *rpc_priv)
{
	crt_endpoint_t		*tgt_ep;
	crt_context_t		 ctx;
	crt_group_t		*grp;
	int			 ret_idx;
	int			 rc;

	tgt_ep = &rpc_priv->crp_pub.cr_ep;
	ctx = rpc_priv->crp_pub.cr_ctx;
	grp = tgt_ep->ep_grp;

	/* Client handling */
	if (!crt_is_service()) {
		d_rank_t lookup_rank;

		lookup_rank = crt_client_get_contact_rank(ctx, grp,
							  tgt_ep->ep_rank,
							  tgt_ep->ep_tag,
							  &ret_idx);
		if (lookup_rank == CRT_NO_RANK) {
			D_ERROR("Failed to rank for uri lookups\n");
			D_GOTO(out, rc = -DER_NONEXIST);
		}

		/* Save index from membership list */
		rpc_priv->crp_ul_retry = 0;
		rpc_priv->crp_ul_idx = ret_idx;

		rc = crt_issue_uri_lookup(ctx, grp, lookup_rank, 0,
					  tgt_ep->ep_rank, tgt_ep->ep_tag,
					  rpc_priv);
		D_GOTO(out, rc);
	}

	/* Server handling */

	/* Servers must know tag=0 uris of other servers */
	if (tgt_ep->ep_tag == 0) {
		RPC_ERROR(rpc_priv, "Target %d:%d not known\n",
			  tgt_ep->ep_rank, tgt_ep->ep_tag);
		D_GOTO(out, rc = -DER_OOG);
	}

	/* Send request to tag=0 to get uri for ep_tag */
	rc = crt_issue_uri_lookup(ctx, grp, tgt_ep->ep_rank, 0,
				  tgt_ep->ep_rank, tgt_ep->ep_tag, rpc_priv);
out:
	return rc;
}

static int
crt_issue_uri_lookup(crt_context_t ctx, crt_group_t *group,
		     d_rank_t contact_rank, uint32_t contact_tag,
		     d_rank_t query_rank, uint32_t query_tag,
		     struct crt_rpc_priv *chained_rpc_priv)
{
	crt_rpc_t			*rpc;
	crt_endpoint_t			target_ep;
	struct crt_uri_lookup_in	*ul_in;
	int				rc;

	target_ep.ep_rank = contact_rank;
	target_ep.ep_tag = contact_tag;
	target_ep.ep_grp = group;

	rc = crt_req_create(ctx, &target_ep, CRT_OPC_URI_LOOKUP, &rpc);
	if (rc != 0) {
		D_ERROR("URI_LOOKUP rpc create failed; rc="DF_RC"\n",
			DP_RC(rc));
		D_GOTO(exit, rc);
	}

	ul_in = crt_req_get(rpc);
	ul_in->ul_grp_id = group->cg_grpid;
	ul_in->ul_rank = query_rank;
	ul_in->ul_tag = query_tag;

	RPC_PUB_ADDREF(rpc);
	chained_rpc_priv->crp_ul_req = rpc;

	RPC_ADDREF(chained_rpc_priv);
	rc = crt_req_send(rpc, uri_lookup_cb, chained_rpc_priv);

	if (rc != 0) {
		RPC_DECREF(chained_rpc_priv);

		/* Addref done above */
		RPC_PUB_DECREF(rpc);
		chained_rpc_priv->crp_ul_req = NULL;
	}

exit:
	return rc;
}

/* Fill rpc_priv->crp_hg_addr field based on local cache contents */
static void
crt_lc_hg_addr_fill(struct crt_rpc_priv *rpc_priv)
{
	struct crt_grp_priv	*grp_priv;
	crt_rpc_t		*req;
	crt_endpoint_t		*tgt_ep;
	struct crt_context	*ctx;

	req = &rpc_priv->crp_pub;
	ctx = req->cr_ctx;
	tgt_ep = &req->cr_ep;

	grp_priv = crt_grp_pub2priv(tgt_ep->ep_grp);

	crt_grp_lc_lookup(grp_priv, ctx->cc_idx, tgt_ep->ep_rank,
			  tgt_ep->ep_tag, NULL, &rpc_priv->crp_hg_addr);
}

bool
crt_req_is_self(struct crt_rpc_priv *rpc_priv)
{
	struct crt_grp_priv	*grp_priv_self;
	crt_endpoint_t		*tgt_ep;
	bool			 same_group;
	bool			 same_rank;

	D_ASSERT(rpc_priv != NULL);
	grp_priv_self = crt_grp_pub2priv(NULL);
	tgt_ep = &rpc_priv->crp_pub.cr_ep;
	same_group = (tgt_ep->ep_grp == NULL) ||
		     crt_grp_id_identical(tgt_ep->ep_grp->cg_grpid,
					  grp_priv_self->gp_pub.cg_grpid);
	same_rank = tgt_ep->ep_rank == grp_priv_self->gp_self;

	return (same_group && same_rank);
}

/* look in the local cache to find the NA address of the target */
static int
crt_req_ep_lc_lookup(struct crt_rpc_priv *rpc_priv, bool *uri_exists)
{
	struct crt_grp_priv	*grp_priv;
	crt_rpc_t		*req;
	crt_endpoint_t		*tgt_ep;
	struct crt_context	*ctx;
	crt_phy_addr_t		 uri = NULL;
	int			 rc = 0;
	crt_phy_addr_t		 base_addr = NULL;

	req = &rpc_priv->crp_pub;
	ctx = req->cr_ctx;
	tgt_ep = &req->cr_ep;

	*uri_exists = false;
	grp_priv = crt_grp_pub2priv(tgt_ep->ep_grp);

	crt_grp_lc_lookup(grp_priv, ctx->cc_idx,
			  tgt_ep->ep_rank, tgt_ep->ep_tag, &base_addr,
			  &rpc_priv->crp_hg_addr);

	if (base_addr == NULL && rpc_priv->crp_hg_addr == NULL) {
		if (crt_req_is_self(rpc_priv)) {
			rc = crt_self_uri_get(tgt_ep->ep_tag, &uri);
			if (rc != DER_SUCCESS) {
				D_ERROR("crt_self_uri_get(tag: %d) failed, "
					"rc %d\n", tgt_ep->ep_tag, rc);
				D_GOTO(out, rc);
			}

			rc = crt_grp_lc_uri_insert(grp_priv,
						   tgt_ep->ep_rank,
						   tgt_ep->ep_tag, base_addr);
			if (rc != 0)
				D_GOTO(out, rc);

			rc = crt_req_fill_tgt_uri(rpc_priv, uri);
			base_addr = uri;
			D_GOTO(out, rc);
		}
	}

	if (base_addr != NULL && rpc_priv->crp_hg_addr == NULL) {
		rc = crt_req_fill_tgt_uri(rpc_priv, base_addr);
		if (rc != 0)
			RPC_ERROR(rpc_priv,
				  "crt_req_fill_tgt_uri() failed, " DF_RC "\n",
				  DP_RC(rc));
		D_GOTO(out, rc);
	}

	/*
	 * If the target endpoint is the PSR and it's not already in the address
	 * cache, insert the URI of the PSR to the address cache.
	 * Did it in crt_grp_attach(), in the case that this context created
	 * later can insert it here.
	 */
	if (base_addr == NULL && !crt_is_service()) {
		D_RWLOCK_RDLOCK(&grp_priv->gp_rwlock);
		if (tgt_ep->ep_rank == grp_priv->gp_psr_rank &&
		    tgt_ep->ep_tag == 0) {
			D_STRNDUP(uri, grp_priv->gp_psr_phy_addr,
				  CRT_ADDR_STR_MAX_LEN);
			D_RWLOCK_UNLOCK(&grp_priv->gp_rwlock);
			if (uri == NULL)
				D_GOTO(out, rc = -DER_NOMEM);

			base_addr = uri;
			rc = crt_grp_lc_uri_insert(grp_priv,
						   tgt_ep->ep_rank, 0, uri);
			if (rc != 0) {
				D_ERROR("crt_grp_lc_uri_insert() failed, "
					"rc: %d\n", rc);
				D_GOTO(out, rc);
			}

			rc = crt_req_fill_tgt_uri(rpc_priv, uri);
			if (rc != 0) {
				D_ERROR("crt_req_fill_tgt_uri failed, "
					"opc: %#x.\n", req->cr_opc);
				D_GOTO(out, rc);
			}
		} else {
			D_RWLOCK_UNLOCK(&grp_priv->gp_rwlock);
		}
	}

out:
	if (base_addr)
		*uri_exists = true;
	D_FREE(uri);
	return rc;
}

/*
 * the case where we have the base URI but don't have the NA address of the tag
 * TODO: This function will be gone after hg handle cache revamp
 */
static int
crt_req_hg_addr_lookup(struct crt_rpc_priv *rpc_priv)
{
	hg_addr_t		 hg_addr;
	hg_return_t		 hg_ret;
	struct crt_context	*crt_ctx;
	int			 rc = 0;

	crt_ctx = rpc_priv->crp_pub.cr_ctx;

	hg_ret = HG_Addr_lookup2(crt_ctx->cc_hg_ctx.chc_hgcla,
				 rpc_priv->crp_tgt_uri, &hg_addr);
	if (hg_ret != HG_SUCCESS) {
		D_ERROR("HG_Addr_lookup2() failed. uri=%s, hg_ret=%d\n",
			rpc_priv->crp_tgt_uri, hg_ret);
		D_GOTO(out, rc = -DER_HG);
	}

	rc = crt_grp_lc_addr_insert(rpc_priv->crp_grp_priv, crt_ctx,
				    rpc_priv->crp_pub.cr_ep.ep_rank,
				    rpc_priv->crp_pub.cr_ep.ep_tag,
				    &hg_addr);
	if (rc != 0) {
		D_ERROR("Failed to insert\n");
		rpc_priv->crp_state = RPC_STATE_FWD_UNREACH;
		D_GOTO(finish_rpc, rc);
	}

	rpc_priv->crp_hg_addr = hg_addr;
	rc = crt_req_send_internal(rpc_priv);
	if (rc != 0) {
		RPC_ERROR(rpc_priv,
			  "crt_req_send_internal() failed, rc %d\n",
			  rc);
		D_GOTO(finish_rpc, rc);
	}

finish_rpc:
	if (rc != 0) {
		crt_context_req_untrack(rpc_priv);
		crt_rpc_complete(rpc_priv, rc);

		/* Do not propagate error further as we've completed the rpc */
		rc = DER_SUCCESS;
	}

out:
	return rc;
}

static inline int
crt_req_send_immediately(struct crt_rpc_priv *rpc_priv)
{
	crt_rpc_t			*req;
	struct crt_context		*ctx;
	int				 rc = 0;

	D_ASSERT(rpc_priv != NULL);
	D_ASSERT(rpc_priv->crp_hg_addr != NULL);

	req = &rpc_priv->crp_pub;
	ctx = req->cr_ctx;
	rc = crt_hg_req_create(&ctx->cc_hg_ctx, rpc_priv);
	if (rc != 0) {
		D_ERROR("crt_hg_req_create failed, rc: %d, opc: %#x.\n",
			rc, req->cr_opc);
		D_GOTO(out, rc);
	}
	D_ASSERT(rpc_priv->crp_hg_hdl != NULL);

	/* set state ahead to avoid race with completion cb */
	rpc_priv->crp_state = RPC_STATE_REQ_SENT;
	rc = crt_hg_req_send(rpc_priv);
	if (rc != DER_SUCCESS) {
		RPC_ERROR(rpc_priv,
			  "crt_hg_req_send failed, rc: %d\n", rc);
	}
out:
	return rc;
}

int
crt_req_send_internal(struct crt_rpc_priv *rpc_priv)
{
	crt_rpc_t	*req;
	bool		uri_exists = false;
	int		rc = 0;

	req = &rpc_priv->crp_pub;
	switch (rpc_priv->crp_state) {
	case RPC_STATE_QUEUED:
		rpc_priv->crp_state = RPC_STATE_INITED;
	case RPC_STATE_INITED:
		/* lookup local cache  */
		rpc_priv->crp_hg_addr = NULL;
		rc = crt_req_ep_lc_lookup(rpc_priv, &uri_exists);
		if (rc != 0) {
			RPC_ERROR(rpc_priv,
				  "crt_grp_ep_lc_lookup() failed, " DF_RC "\n",
				  DP_RC(rc));
			D_GOTO(out, rc);
		}

		if (rpc_priv->crp_hg_addr != NULL) {
			/* send the RPC if the local cache has the HG_Addr */
			rc = crt_req_send_immediately(rpc_priv);
		} else if (uri_exists == true) {
			/* send addr lookup req */
			rpc_priv->crp_state = RPC_STATE_ADDR_LOOKUP;
			rc = crt_req_hg_addr_lookup(rpc_priv);
			if (rc != 0)
				D_ERROR("crt_req_hg_addr_lookup() failed, "
					"rc %d, opc: %#x.\n", rc, req->cr_opc);
		} else {
			/* base_addr == NULL, send uri lookup req */
			rpc_priv->crp_state = RPC_STATE_URI_LOOKUP;
			rc = crt_req_uri_lookup(rpc_priv);
			if (rc != 0)
				RPC_ERROR(rpc_priv,
					  "crt_req_uri_lookup() failed. rc "
					  DF_RC"\n", DP_RC(rc));
		}
		break;
	case RPC_STATE_URI_LOOKUP:
		crt_lc_hg_addr_fill(rpc_priv);

		if (rpc_priv->crp_hg_addr != NULL) {
			rc = crt_req_send_immediately(rpc_priv);
		} else {
			/* send addr lookup req */
			rpc_priv->crp_state = RPC_STATE_ADDR_LOOKUP;
			rc = crt_req_hg_addr_lookup(rpc_priv);
			if (rc != 0)
				D_ERROR("crt_req_hg_addr_lookup() failed, "
					"rc %d, opc: %#x.\n", rc, req->cr_opc);
		}
		break;
	case RPC_STATE_ADDR_LOOKUP:
		rc = crt_req_send_immediately(rpc_priv);
		break;
	default:
		RPC_ERROR(rpc_priv,
			  "bad rpc state: %#x\n",
			  rpc_priv->crp_state);
		rc = -DER_PROTO;
		break;
	}

out:
	if (rc != 0)
		rpc_priv->crp_state = RPC_STATE_INITED;
	return rc;
}

int
crt_req_send(crt_rpc_t *req, crt_cb_t complete_cb, void *arg)
{
	struct crt_rpc_priv	*rpc_priv = NULL;
	int			 rc = 0;

	if (req == NULL) {
		D_ERROR("invalid parameter (NULL req).\n");
		if (complete_cb != NULL) {
			struct crt_cb_info	cbinfo;

			cbinfo.cci_rpc = NULL;
			cbinfo.cci_arg = arg;
			cbinfo.cci_rc  = -DER_INVAL;
			complete_cb(&cbinfo);

			return 0;
		} else {
			return -DER_INVAL;
		}
	}

	rpc_priv = container_of(req, struct crt_rpc_priv, crp_pub);
	/* Take a reference to ensure rpc_priv is valid for duration of this
	 * function.  Referenced dropped at end of this function.
	 */
	RPC_ADDREF(rpc_priv);

	if (req->cr_ctx == NULL) {
		D_ERROR("invalid parameter (NULL req->cr_ctx).\n");
		D_GOTO(out, rc = -DER_INVAL);
	}

	rpc_priv->crp_complete_cb = complete_cb;
	rpc_priv->crp_arg = arg;

	if (rpc_priv->crp_coll) {
		rc = crt_corpc_req_hdlr(rpc_priv);
		if (rc != 0)
			RPC_ERROR(rpc_priv,
				  "crt_corpc_req_hdlr() failed, " DF_RC "\n",
				  DP_RC(rc));
		D_GOTO(out, rc);
	} else {
		if (!rpc_priv->crp_have_ep) {
			D_WARN("target endpoint not set "
				"rpc: %p, opc: %#x.\n", rpc_priv, req->cr_opc);
			D_GOTO(out, rc = -DER_INVAL);
		}
	}

	RPC_TRACE(DB_TRACE, rpc_priv, "submitted.\n");

	rc = crt_context_req_track(rpc_priv);
	if (rc == CRT_REQ_TRACK_IN_INFLIGHQ) {
		/* tracked in crt_ep_inflight::epi_req_q */
		rc = crt_req_send_internal(rpc_priv);
		if (rc != 0) {
			RPC_ERROR(rpc_priv,
				  "crt_req_send_internal() failed, " DF_RC "\n",
				  DP_RC(rc));
			crt_context_req_untrack(rpc_priv);
		}
	} else if (rc == CRT_REQ_TRACK_IN_WAITQ) {
		/* queued in crt_hg_context::dhc_req_q */
		rc = 0;
	} else {
		RPC_ERROR(rpc_priv,
			  "crt_context_req_track() failed, " DF_RC "\n",
			  DP_RC(rc));
	}

out:
	/* internally destroy the req when failed */
	if (rc != 0) {
		if (!rpc_priv->crp_coll) {
			crt_rpc_complete(rpc_priv, rc);
			/* failure already reported through complete cb */
			if (complete_cb != NULL)
				rc = 0;
		} else {
			RPC_DECREF(rpc_priv);
		}
	}

	/* corresponds to RPC_ADDREF in this function */
	RPC_DECREF(rpc_priv);
	return rc;
}

int
crt_reply_send(crt_rpc_t *req)
{
	struct crt_rpc_priv	*rpc_priv = NULL;
	int			rc = 0;

	if (req == NULL) {
		D_ERROR("invalid parameter (NULL req).\n");
		D_GOTO(out, rc = -DER_INVAL);
	}

	rpc_priv = container_of(req, struct crt_rpc_priv, crp_pub);

	D_DEBUG(DB_ALL, "rpc_priv: %p\n", rpc_priv);
	if (rpc_priv->crp_coll == 1) {
		struct crt_cb_info	cb_info;

		D_DEBUG(DB_ALL, "call crp_corpc_reply_hdlf: rpc_priv: %p\n",
			rpc_priv);
		cb_info.cci_rpc = &rpc_priv->crp_pub;
		cb_info.cci_rc = 0;
		cb_info.cci_arg = rpc_priv;

		crt_corpc_reply_hdlr(&cb_info);
	} else {
		D_DEBUG(DB_ALL, "call crt_hg_reply_send: rpc_priv: %p\n",
			rpc_priv);
		rc = crt_hg_reply_send(rpc_priv);
		if (rc != 0)
			D_ERROR("crt_hg_reply_send failed, rc: %d,opc: %#x.\n",
				rc, rpc_priv->crp_pub.cr_opc);
	}

	rpc_priv->crp_reply_pending = 0;
out:
	return rc;
}

int
crt_req_abort(crt_rpc_t *req)
{
	struct crt_rpc_priv	*rpc_priv;
	int			 rc = 0;

	if (req == NULL) {
		D_ERROR("invalid parameter (NULL req).\n");
		D_GOTO(out, rc = -DER_INVAL);
	}

	rpc_priv = container_of(req, struct crt_rpc_priv, crp_pub);

	if (rpc_priv->crp_state == RPC_STATE_CANCELED ||
	    rpc_priv->crp_state == RPC_STATE_COMPLETED) {
		RPC_TRACE(DB_NET, rpc_priv,
			  "aborted or completed, need not abort again.\n");
		D_GOTO(out, rc = -DER_ALREADY);
	}

	if (rpc_priv->crp_state != RPC_STATE_REQ_SENT ||
	    rpc_priv->crp_on_wire != 1) {
		RPC_TRACE(DB_NET, rpc_priv,
			  "rpc_priv->crp_state %#x, not inflight, complete it "
			  "as canceled.\n",
			  rpc_priv->crp_state);
		crt_rpc_complete(rpc_priv, -DER_CANCELED);
		D_GOTO(out, rc = 0);
	}

	rc = crt_hg_req_cancel(rpc_priv);
	if (rc != 0) {
		RPC_ERROR(rpc_priv, "crt_hg_req_cancel failed, rc: %d, "
			  "opc: %#x.\n", rc, rpc_priv->crp_pub.cr_opc);
		crt_rpc_complete(rpc_priv, rc);
		D_GOTO(out, rc);
	}

out:
	return rc;
}

static void
crt_rpc_inout_buff_fini(struct crt_rpc_priv *rpc_priv)
{
	crt_rpc_t	*rpc_pub;

	D_ASSERT(rpc_priv != NULL);
	rpc_pub = &rpc_priv->crp_pub;

	if (rpc_pub->cr_input != NULL) {
		D_ASSERT(rpc_pub->cr_input_size != 0);
		rpc_pub->cr_input_size = 0;
		rpc_pub->cr_input = NULL;
	}

	if (rpc_pub->cr_output != NULL) {
		rpc_pub->cr_output_size = 0;
		rpc_pub->cr_output = NULL;
	}
}

static void
crt_rpc_inout_buff_init(struct crt_rpc_priv *rpc_priv)
{
	crt_rpc_t		*rpc_pub;
	struct crt_opc_info	*opc_info;

	D_ASSERT(rpc_priv != NULL);
	rpc_pub = &rpc_priv->crp_pub;
	D_ASSERT(rpc_pub->cr_input == NULL);
	D_ASSERT(rpc_pub->cr_output == NULL);
	opc_info = rpc_priv->crp_opc_info;
	D_ASSERT(opc_info != NULL);

	if (opc_info->coi_crf == NULL)
		return;

	/*
	 * for forward request, need not allocate memory here, instead it will
	 * reuse the original input buffer of parent RPC.
	 * See crt_corpc_req_hdlr().
	 */
	if (opc_info->coi_crf->crf_size_in > 0 && !rpc_priv->crp_forward) {
		rpc_pub->cr_input = ((void *)rpc_priv) +
			opc_info->coi_input_offset;
		rpc_pub->cr_input_size = opc_info->coi_crf->crf_size_in;
	}
	if (opc_info->coi_crf->crf_size_out > 0) {
		rpc_pub->cr_output = ((void *)rpc_priv) +
			opc_info->coi_output_offset;
		rpc_pub->cr_output_size = opc_info->coi_crf->crf_size_out;
	}
}

static inline void
crt_common_hdr_init(struct crt_rpc_priv *rpc_priv, crt_opcode_t opc)
{
	uint64_t	rpcid;

	rpcid = atomic_fetch_add(&crt_gdata.cg_rpcid, 1);

	rpc_priv->crp_req_hdr.cch_opc = opc;
	rpc_priv->crp_req_hdr.cch_rpcid = rpcid;

	rpc_priv->crp_reply_hdr.cch_opc = opc;
	rpc_priv->crp_reply_hdr.cch_rpcid = rpcid;
}

int
crt_rpc_priv_init(struct crt_rpc_priv *rpc_priv, crt_context_t crt_ctx,
		  bool srv_flag)
{
	crt_opcode_t opc = rpc_priv->crp_opc_info->coi_opc;
	struct crt_context *ctx = crt_ctx;
	int rc;

	rc = D_SPIN_INIT(&rpc_priv->crp_lock, PTHREAD_PROCESS_PRIVATE);
	if (rc != 0)
		D_GOTO(exit, rc);

	D_INIT_LIST_HEAD(&rpc_priv->crp_epi_link);
	D_INIT_LIST_HEAD(&rpc_priv->crp_tmp_link);
	D_INIT_LIST_HEAD(&rpc_priv->crp_parent_link);
	rpc_priv->crp_complete_cb = NULL;
	rpc_priv->crp_arg = NULL;
	rpc_priv->crp_completed = 0;
	if (!srv_flag) {
		/* avoid checksum warning */
		crt_common_hdr_init(rpc_priv, opc);
	}
	rpc_priv->crp_state = RPC_STATE_INITED;
	rpc_priv->crp_hdl_reuse = NULL;
	rpc_priv->crp_srv = srv_flag;
	rpc_priv->crp_ul_retry = 0;
	/**
	 * initialized to 1, so user can call crt_req_decref to destroy new req
	 */
	rpc_priv->crp_refcount = 1;

	rpc_priv->crp_pub.cr_opc = opc;
	rpc_priv->crp_pub.cr_ctx = crt_ctx;

	crt_rpc_inout_buff_init(rpc_priv);

<<<<<<< HEAD
	rpc_priv->crp_timeout_sec = (ctx->cc_timeout_sec == 0 ? crt_gdata.cg_timeout :
				     ctx->cc_timeout_sec);
	rpc_priv->crp_create_hlc = crt_hlc_get();
=======
	rpc_priv->crp_timeout_sec = ctx->cc_timeout_sec;
>>>>>>> 9535d7b0

exit:
	return rc;
}

void
crt_rpc_priv_fini(struct crt_rpc_priv *rpc_priv)
{
	D_ASSERT(rpc_priv != NULL);
	crt_rpc_inout_buff_fini(rpc_priv);
}

static void
crt_handle_rpc(void *arg)
{
	crt_rpc_t		*rpc_pub = arg;
	struct crt_rpc_priv	*rpc_priv;

	D_ASSERT(rpc_pub != NULL);

	rpc_priv = container_of(rpc_pub, struct crt_rpc_priv, crp_pub);
	D_ASSERT(rpc_priv->crp_opc_info != NULL);
	D_ASSERT(rpc_priv->crp_opc_info->coi_rpc_cb != NULL);

	/*
	 * for user initiated corpc if it delivered to itself, in user's RPC
	 * handler after sending reply the refcount possibly be dropped at
	 * crt_corpc_reply_hdlr's corpc completion, take a ref here to ensure
	 * its safe to access the rpc before RPC handler returns.
	 */
	if (rpc_priv->crp_coll && !rpc_priv->crp_srv)
		RPC_ADDREF(rpc_priv);
	rpc_priv->crp_opc_info->coi_rpc_cb(rpc_pub);
	/*
	 * Correspond to crt_rpc_handler_common -> crt_rpc_priv_init's set
	 * refcount as 1. "rpc_priv->crp_srv" is to differentiate from calling
	 * path of crt_req_send -> crt_corpc_req_hdlr -> crt_rpc_common_hdlr.
	 * Or to dec the ref taken above.
	 */
	if (rpc_priv->crp_srv || (rpc_priv->crp_coll && !rpc_priv->crp_srv))
		RPC_DECREF(rpc_priv);
}

int
crt_rpc_common_hdlr(struct crt_rpc_priv *rpc_priv)
{
	struct crt_context	*crt_ctx;
	int			 rc = 0;
	bool			skip_check = false;
	d_rank_t		self_rank;

	D_ASSERT(rpc_priv != NULL);
	crt_ctx = rpc_priv->crp_pub.cr_ctx;

	self_rank = crt_gdata.cg_grp->gg_primary_grp->gp_self;

	/* If RPC failed HLC epsilon delta check return an error */
	if (rpc_priv->crp_fail_hlc)
		D_GOTO(out, rc = -DER_HLC_SYNC);

	if (self_rank == CRT_NO_RANK)
		skip_check = true;

	/* Skip check when CORPC is sent to self */
	if (rpc_priv->crp_coll) {
		d_rank_t pri_root;

		pri_root = crt_grp_priv_get_primary_rank(
				rpc_priv->crp_corpc_info->co_grp_priv,
				rpc_priv->crp_corpc_info->co_root);

		if (pri_root == self_rank)
			skip_check = true;
	}

	if ((self_rank != rpc_priv->crp_req_hdr.cch_dst_rank) ||
	    (crt_ctx->cc_idx != rpc_priv->crp_req_hdr.cch_dst_tag)) {
		if (!skip_check) {
			D_ERROR("Mismatch rpc: %p opc: %x rank:%d tag:%d "
				"self:%d cc_idx:%d ep_rank:%d ep_tag:%d\n",
				rpc_priv,
				rpc_priv->crp_pub.cr_opc,
				rpc_priv->crp_req_hdr.cch_dst_rank,
				rpc_priv->crp_req_hdr.cch_dst_tag,
				self_rank,
				crt_ctx->cc_idx,
				rpc_priv->crp_pub.cr_ep.ep_rank,
				rpc_priv->crp_pub.cr_ep.ep_tag);

			D_GOTO(out, rc = -DER_BAD_TARGET);
		}
	}

	/* Set the reply pending bit unless this is a one-way OPCODE */
	if (!rpc_priv->crp_opc_info->coi_no_reply)
		rpc_priv->crp_reply_pending = 1;

	if (crt_rpc_cb_customized(crt_ctx, &rpc_priv->crp_pub)) {
		rc = crt_ctx->cc_rpc_cb((crt_context_t)crt_ctx,
					&rpc_priv->crp_pub,
					crt_handle_rpc,
					crt_ctx->cc_rpc_cb_arg);
	} else {
		rpc_priv->crp_opc_info->coi_rpc_cb(&rpc_priv->crp_pub);
		/*
		 * Correspond to crt_rpc_handler_common -> crt_rpc_priv_init's
		 * set refcount as 1.
		 */
		if (rpc_priv->crp_srv)
			RPC_DECREF(rpc_priv);
	}

out:
	return rc;
}

static int
timeout_bp_node_enter(struct d_binheap *h, struct d_binheap_node *e)
{
	struct crt_rpc_priv	*rpc_priv;

	D_ASSERT(h != NULL);
	D_ASSERT(e != NULL);

	rpc_priv = container_of(e, struct crt_rpc_priv, crp_timeout_bp_node);

	RPC_TRACE(DB_NET, rpc_priv, "entering the timeout binheap.\n");

	return 0;
}

static int
timeout_bp_node_exit(struct d_binheap *h, struct d_binheap_node *e)
{
	struct crt_rpc_priv	*rpc_priv;

	D_ASSERT(h != NULL);
	D_ASSERT(e != NULL);

	rpc_priv = container_of(e, struct crt_rpc_priv, crp_timeout_bp_node);

	RPC_TRACE(DB_NET, rpc_priv, "exiting the timeout binheap.\n");

	return 0;
}

static bool
timeout_bp_node_cmp(struct d_binheap_node *a, struct d_binheap_node *b)
{
	struct crt_rpc_priv	*rpc_priv_a;
	struct crt_rpc_priv	*rpc_priv_b;

	D_ASSERT(a != NULL);
	D_ASSERT(b != NULL);

	rpc_priv_a = container_of(a, struct crt_rpc_priv, crp_timeout_bp_node);
	rpc_priv_b = container_of(b, struct crt_rpc_priv, crp_timeout_bp_node);

	return rpc_priv_a->crp_timeout_ts < rpc_priv_b->crp_timeout_ts;
}

struct d_binheap_ops crt_timeout_bh_ops = {
	.hop_enter	= timeout_bp_node_enter,
	.hop_exit	= timeout_bp_node_exit,
	.hop_compare	= timeout_bp_node_cmp
};

int
crt_req_src_rank_get(crt_rpc_t *rpc, d_rank_t *rank)
{
	struct crt_rpc_priv	*rpc_priv = NULL;
	int			rc = 0;

	if (rpc == NULL) {
		D_ERROR("NULL rpc passed\n");
		D_GOTO(out, rc = -DER_INVAL);
	}

	if (rank == NULL) {
		D_ERROR("NULL rank passed\n");
		D_GOTO(out, rc = -DER_INVAL);
	}

	rpc_priv = container_of(rpc, struct crt_rpc_priv, crp_pub);

	*rank = rpc_priv->crp_req_hdr.cch_src_rank;

out:
	return rc;
}

int
crt_req_dst_rank_get(crt_rpc_t *rpc, d_rank_t *rank)
{
	struct crt_rpc_priv	*rpc_priv = NULL;
	int			rc = 0;

	if (rpc == NULL) {
		D_ERROR("NULL rpc passed\n");
		D_GOTO(out, rc = -DER_INVAL);
	}

	if (rank == NULL) {
		D_ERROR("NULL rank passed\n");
		D_GOTO(out, rc = -DER_INVAL);
	}

	rpc_priv = container_of(rpc, struct crt_rpc_priv, crp_pub);

	*rank = rpc_priv->crp_req_hdr.cch_dst_rank;

out:
	return rc;
}

int
crt_req_dst_tag_get(crt_rpc_t *rpc, uint32_t *tag)
{
	struct crt_rpc_priv	*rpc_priv = NULL;
	int			rc = 0;

	if (rpc == NULL) {
		D_ERROR("NULL rpc passed\n");
		D_GOTO(out, rc = -DER_INVAL);
	}

	if (tag == NULL) {
		D_ERROR("NULL tag passed\n");
		D_GOTO(out, rc = -DER_INVAL);
	}

	rpc_priv = container_of(rpc, struct crt_rpc_priv, crp_pub);
	*tag = rpc_priv->crp_req_hdr.cch_dst_tag;
out:
	return rc;
}

int
crt_register_hlc_error_cb(crt_hlc_error_cb event_handler, void *arg)
{
	int rc = 0;

	D_MUTEX_LOCK(&crt_plugin_gdata.cpg_mutex);
	crt_plugin_gdata.hlc_error_cb = event_handler;
	crt_plugin_gdata.hlc_error_cb_arg = arg;
	D_MUTEX_UNLOCK(&crt_plugin_gdata.cpg_mutex);

	return rc;
}

void
crt_trigger_hlc_error_cb(void)
{
	crt_hlc_error_cb	handler;
	void			*arg;

	D_MUTEX_LOCK(&crt_plugin_gdata.cpg_mutex);
	handler = crt_plugin_gdata.hlc_error_cb;
	arg = crt_plugin_gdata.hlc_error_cb_arg;
	D_MUTEX_UNLOCK(&crt_plugin_gdata.cpg_mutex);

	if (handler)
		handler(arg);
}<|MERGE_RESOLUTION|>--- conflicted
+++ resolved
@@ -1620,13 +1620,8 @@
 
 	crt_rpc_inout_buff_init(rpc_priv);
 
-<<<<<<< HEAD
 	rpc_priv->crp_timeout_sec = (ctx->cc_timeout_sec == 0 ? crt_gdata.cg_timeout :
 				     ctx->cc_timeout_sec);
-	rpc_priv->crp_create_hlc = crt_hlc_get();
-=======
-	rpc_priv->crp_timeout_sec = ctx->cc_timeout_sec;
->>>>>>> 9535d7b0
 
 exit:
 	return rc;
