--- conflicted
+++ resolved
@@ -60,16 +60,11 @@
 		.dpe_val_ptr	= NULL,
 	}, {
 		.dpe_type	= DAOS_PROP_PO_EC_CELL_SZ,
-<<<<<<< HEAD
-		/* TODO: change it to DAOS_EC_CELL_DEF in a separate patch */
-		.dpe_val	= DAOS_EC_CELL_MAX,
+		.dpe_val	= DAOS_EC_CELL_DEF,
 	}, {
 		.dpe_type	= DAOS_PROP_PO_REDUN_FAC,
 		.dpe_val	= DAOS_RPOP_PO_REDUN_FAC_DEFAULT,
 
-=======
-		.dpe_val	= DAOS_EC_CELL_DEF,
->>>>>>> c838669b
 	}
 };
 
