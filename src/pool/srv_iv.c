--- conflicted
+++ resolved
@@ -757,8 +757,6 @@
 }
 
 int
-<<<<<<< HEAD
-=======
 ds_pool_iv_srv_hdl_invalidate(struct ds_pool *pool)
 {
 	struct ds_iv_key	key = { 0 };
@@ -774,7 +772,6 @@
 }
 
 int
->>>>>>> ade3f48d
 ds_pool_iv_srv_hdl_update(struct ds_pool *pool, uuid_t pool_hdl_uuid,
 			  uuid_t cont_hdl_uuid)
 {
