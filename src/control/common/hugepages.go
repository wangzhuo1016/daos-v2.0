--- conflicted
+++ resolved
@@ -1,5 +1,5 @@
 //
-// (C) Copyright 2019-2021 Intel Corporation.
+// (C) Copyright 2019-2022 Intel Corporation.
 //
 // SPDX-License-Identifier: BSD-2-Clause-Patent
 //
@@ -15,16 +15,8 @@
 	"github.com/pkg/errors"
 )
 
-<<<<<<< HEAD
 type GetHugePageInfoFn func() (*HugePageInfo, error)
 
-type HugePageInfo struct {
-	Total      int
-	Free       int
-	Reserved   int
-	Surplus    int
-	PageSizeKb int
-=======
 const (
 	// MinTargetHugePageSize is the minimum amount of hugepage space that
 	// can be requested for each target.
@@ -32,8 +24,6 @@
 	// ExtraHugePages is the number of extra hugepages to request beyond
 	// the minimum required.
 	ExtraHugePages = 2
-
-	minDMABuffer = 1024
 )
 
 // HugePageInfo contains information about system hugepages.
@@ -43,7 +33,6 @@
 	Reserved   int `json:"reserved"`
 	Surplus    int `json:"surplus"`
 	PageSizeKb int `json:"page_size_kb"`
->>>>>>> f64f2519
 }
 
 func (hpi *HugePageInfo) TotalMB() int {
@@ -100,11 +89,8 @@
 	return hpi, scn.Err()
 }
 
-<<<<<<< HEAD
-=======
 // GetHugePageInfo reads /proc/meminfo and returns information about
 // system hugepages.
->>>>>>> f64f2519
 func GetHugePageInfo() (*HugePageInfo, error) {
 	f, err := os.Open("/proc/meminfo")
 	if err != nil {
