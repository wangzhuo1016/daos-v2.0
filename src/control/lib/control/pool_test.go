//
// (C) Copyright 2020-2021 Intel Corporation.
//
// SPDX-License-Identifier: BSD-2-Clause-Patent
//

package control

import (
	"context"
	"testing"

	"github.com/dustin/go-humanize"
	"github.com/google/go-cmp/cmp"
	"github.com/google/go-cmp/cmp/cmpopts"
	"github.com/pkg/errors"

	"github.com/daos-stack/daos/src/control/common"
	mgmtpb "github.com/daos-stack/daos/src/control/common/proto/mgmt"
	"github.com/daos-stack/daos/src/control/drpc"
	"github.com/daos-stack/daos/src/control/logging"
	"github.com/daos-stack/daos/src/control/system"
)

func TestControl_PoolDestroy(t *testing.T) {
	for name, tc := range map[string]struct {
		mic    *MockInvokerConfig
		req    *PoolDestroyReq
		expErr error
	}{
		"local failure": {
			req: &PoolDestroyReq{
				ID: common.MockUUID(),
			},
			mic: &MockInvokerConfig{
				UnaryError: errors.New("local failed"),
			},
			expErr: errors.New("local failed"),
		},
		"remote failure": {
			req: &PoolDestroyReq{
				ID: common.MockUUID(),
			},
			mic: &MockInvokerConfig{
				UnaryResponse: MockMSResponse("host1", errors.New("remote failed"), nil),
			},
			expErr: errors.New("remote failed"),
		},
		"-DER_GRPVER is retried": {
			req: &PoolDestroyReq{
				ID: common.MockUUID(),
			},
			mic: &MockInvokerConfig{
				UnaryResponseSet: []*UnaryResponse{
					MockMSResponse("host1", drpc.DaosGroupVersionMismatch, nil),
					MockMSResponse("host1", nil, &mgmtpb.PoolDestroyResp{}),
				},
			},
		},
		"-DER_AGAIN is retried": {
			req: &PoolDestroyReq{
				ID: common.MockUUID(),
			},
			mic: &MockInvokerConfig{
				UnaryResponseSet: []*UnaryResponse{
					MockMSResponse("host1", drpc.DaosTryAgain, nil),
					MockMSResponse("host1", nil, &mgmtpb.PoolDestroyResp{}),
				},
			},
		},
		"success": {
			req: &PoolDestroyReq{
				ID: common.MockUUID(),
			},
			mic: &MockInvokerConfig{
				UnaryResponse: MockMSResponse("host1", nil,
					&mgmtpb.PoolDestroyResp{},
				),
			},
		},
	} {
		t.Run(name, func(t *testing.T) {
			log, buf := logging.NewTestLogger(t.Name())
			defer common.ShowBufferOnFailure(t, buf)

			mic := tc.mic
			if mic == nil {
				mic = DefaultMockInvokerConfig()
			}

			ctx := context.TODO()
			mi := NewMockInvoker(log, mic)

			gotErr := PoolDestroy(ctx, mi, tc.req)
			common.CmpErr(t, tc.expErr, gotErr)
			if tc.expErr != nil {
				return
			}
		})
	}
}

func TestControl_PoolDrain(t *testing.T) {
	for name, tc := range map[string]struct {
		mic    *MockInvokerConfig
		req    *PoolDrainReq
		expErr error
	}{
		"local failure": {
			req: &PoolDrainReq{
				ID:        common.MockUUID(),
				Rank:      2,
				Targetidx: []uint32{1, 2, 3},
			},
			mic: &MockInvokerConfig{
				UnaryError: errors.New("local failed"),
			},
			expErr: errors.New("local failed"),
		},
		"remote failure": {
			req: &PoolDrainReq{
				ID:        common.MockUUID(),
				Rank:      2,
				Targetidx: []uint32{1, 2, 3},
			},
			mic: &MockInvokerConfig{
				UnaryResponse: MockMSResponse("host1", errors.New("remote failed"), nil),
			},
			expErr: errors.New("remote failed"),
		},
		"success": {
			req: &PoolDrainReq{
				ID:        common.MockUUID(),
				Rank:      2,
				Targetidx: []uint32{1, 2, 3},
			},
			mic: &MockInvokerConfig{
				UnaryResponse: MockMSResponse("host1", nil,
					&mgmtpb.PoolDrainResp{},
				),
			},
		},
	} {
		t.Run(name, func(t *testing.T) {
			log, buf := logging.NewTestLogger(t.Name())
			defer common.ShowBufferOnFailure(t, buf)

			mic := tc.mic
			if mic == nil {
				mic = DefaultMockInvokerConfig()
			}

			ctx := context.TODO()
			mi := NewMockInvoker(log, mic)

			gotErr := PoolDrain(ctx, mi, tc.req)
			common.CmpErr(t, tc.expErr, gotErr)
			if tc.expErr != nil {
				return
			}
		})
	}
}

func TestControl_PoolEvict(t *testing.T) {
	for name, tc := range map[string]struct {
		mic    *MockInvokerConfig
		req    *PoolEvictReq
		expErr error
	}{
		"local failure": {
			req: &PoolEvictReq{
				ID: common.MockUUID(),
			},
			mic: &MockInvokerConfig{
				UnaryError: errors.New("local failed"),
			},
			expErr: errors.New("local failed"),
		},
		"remote failure": {
			req: &PoolEvictReq{
				ID: common.MockUUID(),
			},
			mic: &MockInvokerConfig{
				UnaryResponse: MockMSResponse("host1", errors.New("remote failed"), nil),
			},
			expErr: errors.New("remote failed"),
		},
		"success": {
			req: &PoolEvictReq{
				ID: common.MockUUID(),
			},
			mic: &MockInvokerConfig{
				UnaryResponse: MockMSResponse("host1", nil,
					&mgmtpb.PoolEvictResp{},
				),
			},
		},
	} {
		t.Run(name, func(t *testing.T) {
			log, buf := logging.NewTestLogger(t.Name())
			defer common.ShowBufferOnFailure(t, buf)

			mic := tc.mic
			if mic == nil {
				mic = DefaultMockInvokerConfig()
			}

			ctx := context.TODO()
			mi := NewMockInvoker(log, mic)

			gotErr := PoolEvict(ctx, mi, tc.req)
			common.CmpErr(t, tc.expErr, gotErr)
			if tc.expErr != nil {
				return
			}
		})
	}
}

func TestControl_PoolCreate(t *testing.T) {
	for name, tc := range map[string]struct {
		mic     *MockInvokerConfig
		req     *PoolCreateReq
		expResp *PoolCreateResp
		expErr  error
	}{
		"local failure": {
			req: &PoolCreateReq{TotalBytes: 10},
			mic: &MockInvokerConfig{
				UnaryError: errors.New("local failed"),
			},
			expErr: errors.New("local failed"),
		},
		"remote failure": {
			req: &PoolCreateReq{TotalBytes: 10},
			mic: &MockInvokerConfig{
				UnaryResponse: MockMSResponse("host1", errors.New("remote failed"), nil),
			},
			expErr: errors.New("remote failed"),
		},
		"non-retryable failure": {
			req: &PoolCreateReq{TotalBytes: 10},
			mic: &MockInvokerConfig{
				UnaryResponseSet: []*UnaryResponse{
					MockMSResponse("host1", drpc.DaosIOError, nil),
				},
			},
			expErr: drpc.DaosIOError,
		},
		"missing storage params": {
			req:    &PoolCreateReq{},
			expErr: errors.New("size of 0"),
		},
		"bad label": {
			req: &PoolCreateReq{
				TotalBytes: 10,
				Properties: []*PoolProperty{
					{
						Name:   "label",
						Number: drpc.PoolPropertyLabel,
						Value:  PoolPropertyValue{"yikes!"},
					},
				},
			},
			expErr: errors.New("invalid label"),
		},
		"create -DER_TIMEDOUT is retried": {
			req: &PoolCreateReq{TotalBytes: 10},
			mic: &MockInvokerConfig{
				UnaryResponseSet: []*UnaryResponse{
					MockMSResponse("host1", drpc.DaosTimedOut, nil),
					MockMSResponse("host1", nil, &mgmtpb.PoolCreateResp{}),
				},
			},
			expResp: &PoolCreateResp{},
		},
		"create -DER_GRPVER is retried": {
			req: &PoolCreateReq{TotalBytes: 10},
			mic: &MockInvokerConfig{
				UnaryResponseSet: []*UnaryResponse{
					MockMSResponse("host1", drpc.DaosGroupVersionMismatch, nil),
					MockMSResponse("host1", nil, &mgmtpb.PoolCreateResp{}),
				},
			},
			expResp: &PoolCreateResp{},
		},
		"create -DER_AGAIN is retried": {
			req: &PoolCreateReq{TotalBytes: 10},
			mic: &MockInvokerConfig{
				UnaryResponseSet: []*UnaryResponse{
					MockMSResponse("host1", drpc.DaosTryAgain, nil),
					MockMSResponse("host1", nil, &mgmtpb.PoolCreateResp{}),
				},
			},
			expResp: &PoolCreateResp{},
		},
		"success": {
			req: &PoolCreateReq{
				TotalBytes: 10,
				Properties: []*PoolProperty{
					{
						Name:   "label",
						Number: drpc.PoolPropertyLabel,
						Value:  PoolPropertyValue{"foo"},
					},
				},
			},
			mic: &MockInvokerConfig{
				UnaryResponse: MockMSResponse("host1", nil,
					&mgmtpb.PoolCreateResp{
						SvcReps:  []uint32{0, 1, 2},
						TgtRanks: []uint32{0, 1, 2},
					},
				),
			},
			expResp: &PoolCreateResp{
				SvcReps:  []uint32{0, 1, 2},
				TgtRanks: []uint32{0, 1, 2},
			},
		},
		"success no props": {
			req: &PoolCreateReq{TotalBytes: 10},
			mic: &MockInvokerConfig{
				UnaryResponse: MockMSResponse("host1", nil,
					&mgmtpb.PoolCreateResp{
						SvcReps:  []uint32{0, 1, 2},
						TgtRanks: []uint32{0, 1, 2},
					},
				),
			},
			expResp: &PoolCreateResp{
				SvcReps:  []uint32{0, 1, 2},
				TgtRanks: []uint32{0, 1, 2},
			},
		},
	} {
		t.Run(name, func(t *testing.T) {
			log, buf := logging.NewTestLogger(t.Name())
			defer common.ShowBufferOnFailure(t, buf)

			mic := tc.mic
			if mic == nil {
				mic = DefaultMockInvokerConfig()
			}

			ctx := context.TODO()
			mi := NewMockInvoker(log, mic)

			gotResp, gotErr := PoolCreate(ctx, mi, tc.req)
			common.CmpErr(t, tc.expErr, gotErr)
			if tc.expErr != nil {
				return
			}

			cmpOpt := cmpopts.IgnoreFields(PoolCreateResp{}, "UUID")
			if diff := cmp.Diff(tc.expResp, gotResp, cmpOpt); diff != "" {
				t.Fatalf("Unexpected response (-want, +got):\n%s\n", diff)
			}
		})
	}
}

func TestControl_PoolQuery(t *testing.T) {
	for name, tc := range map[string]struct {
		mic     *MockInvokerConfig
		req     *PoolQueryReq
		expResp *PoolQueryResp
		expErr  error
	}{
		"local failure": {
			mic: &MockInvokerConfig{
				UnaryError: errors.New("local failed"),
			},
			expErr: errors.New("local failed"),
		},
		"remote failure": {
			mic: &MockInvokerConfig{
				UnaryResponse: MockMSResponse("host1", errors.New("remote failed"), nil),
			},
			expErr: errors.New("remote failed"),
		},
		"query succeeds": {
			mic: &MockInvokerConfig{
				UnaryResponse: MockMSResponse("host1", nil,
					&mgmtpb.PoolQueryResp{
						Uuid:            common.MockUUID(),
						TotalTargets:    42,
						ActiveTargets:   16,
						DisabledTargets: 17,
						Rebuild: &mgmtpb.PoolRebuildStatus{
							State:   mgmtpb.PoolRebuildStatus_BUSY,
							Objects: 1,
							Records: 2,
						},
						TierStats: []*mgmtpb.StorageUsageStats{
							{
								Total:     123456,
								Free:      0,
								Min:       1,
								Max:       2,
								Mean:      3,
								MediaType: drpc.MediaTypeScm,
							},
							{
								Total:     123456,
								Free:      0,
								Min:       1,
								Max:       2,
								Mean:      3,
								MediaType: drpc.MediaTypeNvme,
							},
						},
					},
				),
			},
			expResp: &PoolQueryResp{
				UUID: common.MockUUID(),
				PoolInfo: PoolInfo{
					TotalTargets:    42,
					ActiveTargets:   16,
					DisabledTargets: 17,
					Rebuild: &PoolRebuildStatus{
						State:   PoolRebuildStateBusy,
						Objects: 1,
						Records: 2,
					},
					TierStats: []*StorageUsageStats{
						{
							Total:     123456,
							Free:      0,
							Min:       1,
							Max:       2,
							Mean:      3,
							MediaType: "scm",
						},
						{
							Total:     123456,
							Free:      0,
							Min:       1,
							Max:       2,
							Mean:      3,
							MediaType: "nvme",
						},
					},
				},
			},
		},
	} {
		t.Run(name, func(t *testing.T) {
			log, buf := logging.NewTestLogger(t.Name())
			defer common.ShowBufferOnFailure(t, buf)

			req := tc.req
			if req == nil {
				req = &PoolQueryReq{
					ID: common.MockUUID(),
				}
			}
			mic := tc.mic
			if mic == nil {
				mic = DefaultMockInvokerConfig()
			}

			ctx := context.TODO()
			mi := NewMockInvoker(log, mic)

			gotResp, gotErr := PoolQuery(ctx, mi, req)
			common.CmpErr(t, tc.expErr, gotErr)
			if tc.expErr != nil {
				return
			}

			if diff := cmp.Diff(tc.expResp, gotResp); diff != "" {
				t.Fatalf("Unexpected response (-want, +got):\n%s\n", diff)
			}
		})
	}
}

func propWithVal(key, val string) *PoolProperty {
	hdlr := PoolProperties()[key]
	prop := hdlr.GetProperty(key)
	if val != "" {
		if err := prop.SetValue(val); err != nil {
			panic(err)
		}
	}
	return prop
}

func TestPoolSetProp(t *testing.T) {
	defaultReq := &PoolSetPropReq{
		ID:         common.MockUUID(),
		Properties: []*PoolProperty{propWithVal("label", "foo")},
	}

	for name, tc := range map[string]struct {
		mic    *MockInvokerConfig
		req    *PoolSetPropReq
		expErr error
	}{
		"local failure": {
			mic: &MockInvokerConfig{
				UnaryError: errors.New("local failed"),
			},
			expErr: errors.New("local failed"),
		},
		"remote failure": {
			mic: &MockInvokerConfig{
				UnaryResponse: MockMSResponse("host1", errors.New("remote failed"), nil),
			},
			expErr: errors.New("remote failed"),
		},
		"empty request properties": {
			req: &PoolSetPropReq{
				ID: common.MockUUID(),
			},
			expErr: errors.New("empty properties list"),
		},
		"unknown property": {
			req: &PoolSetPropReq{
				ID: common.MockUUID(),
				Properties: []*PoolProperty{
					{
						Name: "fido",
					},
				},
			},
			expErr: errors.New("unknown property"),
		},
		"bad property": {
			req: &PoolSetPropReq{
				ID: common.MockUUID(),
				Properties: []*PoolProperty{
					{
						Name: "label",
					},
				},
			},
			expErr: errors.New("invalid label"),
		},
		"success": {
			req: &PoolSetPropReq{
				ID: common.MockUUID(),
				Properties: []*PoolProperty{
					propWithVal("label", "ok"),
					propWithVal("space_rb", "5"),
				},
			},
		},
	} {
		t.Run(name, func(t *testing.T) {
			log, buf := logging.NewTestLogger(t.Name())
			defer common.ShowBufferOnFailure(t, buf)

			req := tc.req
			if req == nil {
				req = defaultReq
			}
			mic := tc.mic
			if mic == nil {
				mic = DefaultMockInvokerConfig()
			}

			ctx := context.TODO()
			mi := NewMockInvoker(log, mic)

			gotErr := PoolSetProp(ctx, mi, req)
			common.CmpErr(t, tc.expErr, gotErr)
			if tc.expErr != nil {
				return
			}
		})
	}
}

func TestPoolGetProp(t *testing.T) {
	defaultReq := &PoolGetPropReq{
<<<<<<< HEAD
		UUID: common.MockUUID(),
		Properties: []*PoolProperty{propWithVal("label", ""),
			propWithVal("policy", "type=io_size")},
=======
		ID:         common.MockUUID(),
		Properties: []*PoolProperty{propWithVal("label", "")},
>>>>>>> ac3c72f7
	}

	for name, tc := range map[string]struct {
		mic     *MockInvokerConfig
		req     *PoolGetPropReq
		expResp []*PoolProperty
		expErr  error
	}{
		"local failure": {
			mic: &MockInvokerConfig{
				UnaryError: errors.New("local failed"),
			},
			expErr: errors.New("local failed"),
		},
		"remote failure": {
			mic: &MockInvokerConfig{
				UnaryResponse: MockMSResponse("host1", errors.New("remote failed"), nil),
			},
			expErr: errors.New("remote failed"),
		},
		"nil prop in request": {
			req: &PoolGetPropReq{
				ID: common.MockUUID(),
				Properties: []*PoolProperty{
					propWithVal("label", ""),
					nil,
					propWithVal("space_rb", ""),
				},
			},
			expErr: errors.New("nil prop"),
		},
		"duplicate props in response": {
			mic: &MockInvokerConfig{
				UnaryResponse: MockMSResponse("host1", nil, &mgmtpb.PoolGetPropResp{
					Properties: []*mgmtpb.PoolProperty{
						{
							Number: propWithVal("label", "").Number,
							Value:  &mgmtpb.PoolProperty_Strval{"foo"},
						},
						{
							Number: propWithVal("label", "").Number,
							Value:  &mgmtpb.PoolProperty_Strval{"foo"},
						},
					},
				}),
			},
			req: &PoolGetPropReq{
				ID: common.MockUUID(),
			},
			expErr: errors.New("got > 1"),
		},
		"missing prop in response": {
			mic: &MockInvokerConfig{
				UnaryResponse: MockMSResponse("host1", nil, &mgmtpb.PoolGetPropResp{
					Properties: []*mgmtpb.PoolProperty{
						{
							Number: propWithVal("label", "").Number,
							Value:  &mgmtpb.PoolProperty_Strval{"foo"},
						},
					},
				}),
			},
			req: &PoolGetPropReq{
				ID: common.MockUUID(),
				Properties: []*PoolProperty{
					propWithVal("label", ""),
					propWithVal("space_rb", ""),
				},
			},
			expErr: errors.New("unable to find prop"),
		},
		"nil prop value in response": {
			mic: &MockInvokerConfig{
				UnaryResponse: MockMSResponse("host1", nil, &mgmtpb.PoolGetPropResp{
					Properties: []*mgmtpb.PoolProperty{
						{
							Number: propWithVal("label", "").Number,
							Value:  nil,
						},
					},
				}),
			},
			req: &PoolGetPropReq{
				ID: common.MockUUID(),
				Properties: []*PoolProperty{
					propWithVal("label", ""),
				},
			},
			expErr: errors.New("unable to represent"),
		},
		"all props requested": {
			mic: &MockInvokerConfig{
				UnaryResponse: MockMSResponse("host1", nil, &mgmtpb.PoolGetPropResp{
					Properties: []*mgmtpb.PoolProperty{
						{
							Number: propWithVal("label", "").Number,
							Value:  &mgmtpb.PoolProperty_Strval{"foo"},
						},
						{
							Number: propWithVal("space_rb", "").Number,
							Value:  &mgmtpb.PoolProperty_Numval{42},
						},
						{
							Number: propWithVal("reclaim", "").Number,
							Value:  &mgmtpb.PoolProperty_Numval{drpc.PoolSpaceReclaimDisabled},
						},
						{
							Number: propWithVal("self_heal", "").Number,
							Value:  &mgmtpb.PoolProperty_Numval{drpc.PoolSelfHealingAutoExclude},
						},
						{
							Number: propWithVal("ec_cell_sz", "").Number,
							Value:  &mgmtpb.PoolProperty_Numval{1024},
						},
						{
							Number: propWithVal("policy", "").Number,
							Value:  &mgmtpb.PoolProperty_Strval{"type=io_size"},
						},
					},
				}),
			},
			req: &PoolGetPropReq{
				ID: common.MockUUID(),
			},
			expResp: []*PoolProperty{
				propWithVal("ec_cell_sz", "1024"),
				propWithVal("label", "foo"),
				propWithVal("policy", "type=io_size"),
				propWithVal("reclaim", "disabled"),
				propWithVal("self_heal", "exclude"),
				propWithVal("space_rb", "42"),
			},
		},
		"specific props requested": {
			mic: &MockInvokerConfig{
				UnaryResponse: MockMSResponse("host1", nil, &mgmtpb.PoolGetPropResp{
					Properties: []*mgmtpb.PoolProperty{
						{
							Number: propWithVal("label", "").Number,
							Value:  &mgmtpb.PoolProperty_Strval{"foo"},
						},
						{
							Number: propWithVal("space_rb", "").Number,
							Value:  &mgmtpb.PoolProperty_Numval{42},
						},
					},
				}),
			},
			req: &PoolGetPropReq{
				ID: common.MockUUID(),
				Properties: []*PoolProperty{
					propWithVal("label", ""),
					propWithVal("space_rb", ""),
				},
			},
			expResp: []*PoolProperty{
				propWithVal("label", "foo"),
				propWithVal("space_rb", "42"),
			},
		},
	} {
		t.Run(name, func(t *testing.T) {
			log, buf := logging.NewTestLogger(t.Name())
			defer common.ShowBufferOnFailure(t, buf)

			req := tc.req
			if req == nil {
				req = defaultReq
			}
			mic := tc.mic
			if mic == nil {
				mic = DefaultMockInvokerConfig()
			}

			ctx := context.TODO()
			mi := NewMockInvoker(log, mic)

			gotResp, gotErr := PoolGetProp(ctx, mi, req)
			common.CmpErr(t, tc.expErr, gotErr)
			if tc.expErr != nil {
				return
			}

			cmpOpts := []cmp.Option{
				cmpopts.IgnoreUnexported(PoolProperty{}),
				cmp.Comparer(func(a, b PoolPropertyValue) bool {
					return a.String() == b.String()
				}),
			}
			if diff := cmp.Diff(tc.expResp, gotResp, cmpOpts...); diff != "" {
				t.Fatalf("unexpected response (-want, +got):\n%s\n", diff)
			}
		})
	}
}

func TestControl_Pool_setUsage(t *testing.T) {
	for name, tc := range map[string]struct {
		status        int32
		scmStats      *StorageUsageStats
		nvmeStats     *StorageUsageStats
		totalTargets  uint32
		activeTargets uint32
		expPool       *Pool
		expErr        error
	}{
		"successful query": {
			scmStats: &StorageUsageStats{
				Total: humanize.GByte * 30,
				Free:  humanize.GByte * 15,
				Min:   humanize.GByte * 1.6,
				Max:   humanize.GByte * 2,
			},
			nvmeStats: &StorageUsageStats{
				Total: humanize.GByte * 500,
				Free:  humanize.GByte * 250,
				Min:   humanize.GByte * 29.5,
				Max:   humanize.GByte * 36,
			},
			totalTargets:  8,
			activeTargets: 8,
			expPool: &Pool{
				Usage: []*PoolTierUsage{
					{
						TierName:  "SCM",
						Size:      humanize.GByte * 30,
						Free:      humanize.GByte * 15,
						Imbalance: 10,
					},
					{
						TierName:  "NVME",
						Size:      humanize.GByte * 500,
						Free:      humanize.GByte * 250,
						Imbalance: 10,
					},
				},
			},
		},
		"disabled targets": {
			scmStats: &StorageUsageStats{
				Total: humanize.GByte * 30,
				Free:  humanize.GByte * 15,
				Min:   humanize.GByte * 1.6,
				Max:   humanize.GByte * 2,
			},
			nvmeStats: &StorageUsageStats{
				Total: humanize.GByte * 500,
				Free:  humanize.GByte * 250,
				Min:   humanize.GByte * 29.5,
				Max:   humanize.GByte * 36,
			},
			totalTargets:  8,
			activeTargets: 4,
			expPool: &Pool{
				Usage: []*PoolTierUsage{
					{
						TierName:  "SCM",
						Size:      humanize.GByte * 30,
						Free:      humanize.GByte * 15,
						Imbalance: 5,
					},
					{
						TierName:  "NVME",
						Size:      humanize.GByte * 500,
						Free:      humanize.GByte * 250,
						Imbalance: 5,
					},
				},
			},
		},
	} {
		t.Run(name, func(t *testing.T) {
			resp := &PoolQueryResp{Status: tc.status}
			resp.TierStats = append(resp.TierStats, tc.scmStats, tc.nvmeStats)
			resp.TotalTargets = tc.totalTargets
			resp.ActiveTargets = tc.activeTargets
			resp.DisabledTargets = tc.activeTargets

			pool := new(Pool)
			pool.setUsage(resp)

			if diff := cmp.Diff(tc.expPool, pool); diff != "" {
				t.Fatalf("Unexpected response (-want, +got):\n%s\n", diff)
			}
		})
	}
}

func TestControl_ListPools(t *testing.T) {
	queryResp := func(i int32) *mgmtpb.PoolQueryResp {
		return &mgmtpb.PoolQueryResp{
			Uuid:            common.MockUUID(i),
			TotalTargets:    42,
			ActiveTargets:   16,
			DisabledTargets: 17,
			Rebuild: &mgmtpb.PoolRebuildStatus{
				State:   mgmtpb.PoolRebuildStatus_BUSY,
				Objects: 1,
				Records: 2,
			},
			TierStats: []*mgmtpb.StorageUsageStats{
				{Total: 123456,
					Free: 0,
					Min:  1000,
					Max:  2000,
					Mean: 1500,
				},
				{
					Total: 1234567,
					Free:  600000,
					Min:   1000,
					Max:   2000,
					Mean:  15000,
				},
			},
		}
	}
	expUsage := []*PoolTierUsage{
		{
			TierName:  "SCM",
			Size:      123456,
			Free:      0,
			Imbalance: 12,
		},
		{
			TierName:  "NVME",
			Size:      1234567,
			Free:      600000,
			Imbalance: 1,
		},
	}

	for name, tc := range map[string]struct {
		mic     *MockInvokerConfig
		req     *ListPoolsReq
		expResp *ListPoolsResp
		expErr  error
	}{
		"local failure": {
			mic: &MockInvokerConfig{
				UnaryError: errors.New("local failed"),
			},
			expErr: errors.New("local failed"),
		},
		"remote failure": {
			mic: &MockInvokerConfig{
				UnaryResponse: MockMSResponse("host1", errors.New("remote failed"), nil),
			},
			expErr: errors.New("remote failed"),
		},
		"no pools": {
			mic: &MockInvokerConfig{
				UnaryResponse: MockMSResponse("host1", nil,
					&mgmtpb.ListPoolsResp{
						Pools: []*mgmtpb.ListPoolsResp_Pool{},
					},
				),
			},
			expResp: &ListPoolsResp{},
		},
		"one pool": {
			mic: &MockInvokerConfig{
				UnaryResponseSet: []*UnaryResponse{
					MockMSResponse("host1", nil, &mgmtpb.ListPoolsResp{
						Pools: []*mgmtpb.ListPoolsResp_Pool{
							{
								Uuid:    common.MockUUID(1),
								SvcReps: []uint32{1, 3, 5, 8},
							},
						},
					}),
					MockMSResponse("host1", nil, queryResp(1)),
				},
			},
			expResp: &ListPoolsResp{
				Pools: []*Pool{
					{
						UUID:            common.MockUUID(1),
						ServiceReplicas: []system.Rank{1, 3, 5, 8},
						TargetsTotal:    42,
						TargetsDisabled: 17,
						Usage:           expUsage,
					},
				},
			},
		},
		"one pool; uuid mismatch in query response": {
			mic: &MockInvokerConfig{
				UnaryResponseSet: []*UnaryResponse{
					MockMSResponse("host1", nil, &mgmtpb.ListPoolsResp{
						Pools: []*mgmtpb.ListPoolsResp_Pool{
							{
								Uuid:    common.MockUUID(1),
								SvcReps: []uint32{1, 3, 5, 8},
							},
						},
					}),
					MockMSResponse("host1", nil, queryResp(2)),
				},
			},
			expErr: errors.New("uuid does not match"),
		},
		"two pools": {
			mic: &MockInvokerConfig{
				UnaryResponseSet: []*UnaryResponse{
					MockMSResponse("host1", nil, &mgmtpb.ListPoolsResp{
						Pools: []*mgmtpb.ListPoolsResp_Pool{
							{
								Uuid:    common.MockUUID(1),
								SvcReps: []uint32{1, 3, 5, 8},
							},
							{
								Uuid:    common.MockUUID(2),
								SvcReps: []uint32{1, 2, 3},
							},
						},
					}),
					MockMSResponse("host1", nil, queryResp(1)),
					MockMSResponse("host1", nil, queryResp(2)),
				},
			},
			expResp: &ListPoolsResp{
				Pools: []*Pool{
					{
						UUID:            common.MockUUID(1),
						ServiceReplicas: []system.Rank{1, 3, 5, 8},
						TargetsTotal:    42,
						TargetsDisabled: 17,
						Usage:           expUsage,
					},
					{
						UUID:            common.MockUUID(2),
						ServiceReplicas: []system.Rank{1, 2, 3},
						TargetsTotal:    42,
						TargetsDisabled: 17,
						Usage:           expUsage,
					},
				},
			},
		},
		"two pools; one query has error": {
			mic: &MockInvokerConfig{
				UnaryResponseSet: []*UnaryResponse{
					MockMSResponse("host1", nil, &mgmtpb.ListPoolsResp{
						Pools: []*mgmtpb.ListPoolsResp_Pool{
							{
								Uuid:    common.MockUUID(1),
								SvcReps: []uint32{1, 3, 5, 8},
							},
							{
								Uuid:    common.MockUUID(2),
								SvcReps: []uint32{1, 2, 3},
							},
						},
					}),
					MockMSResponse("host1", errors.New("remote failed"), nil),
					MockMSResponse("host1", nil, queryResp(2)),
				},
			},
			expResp: &ListPoolsResp{
				Pools: []*Pool{
					{
						UUID:            common.MockUUID(1),
						ServiceReplicas: []system.Rank{1, 3, 5, 8},
						QueryErrorMsg:   "remote failed",
					},
					{
						UUID:            common.MockUUID(2),
						ServiceReplicas: []system.Rank{1, 2, 3},
						TargetsTotal:    42,
						TargetsDisabled: 17,
						Usage:           expUsage,
					},
				},
			},
		},
		"two pools; one query has bad status": {
			mic: &MockInvokerConfig{
				UnaryResponseSet: []*UnaryResponse{
					MockMSResponse("host1", nil, &mgmtpb.ListPoolsResp{
						Pools: []*mgmtpb.ListPoolsResp_Pool{
							{
								Uuid:    common.MockUUID(1),
								SvcReps: []uint32{1, 3, 5, 8},
							},
							{
								Uuid:    common.MockUUID(2),
								SvcReps: []uint32{1, 2, 3},
							},
						},
					}),
					MockMSResponse("host1", nil, &mgmtpb.PoolQueryResp{
						Status: int32(drpc.DaosNotInit),
					}),
					MockMSResponse("host1", nil, queryResp(2)),
				},
			},
			expResp: &ListPoolsResp{
				Pools: []*Pool{
					{
						UUID:            common.MockUUID(1),
						ServiceReplicas: []system.Rank{1, 3, 5, 8},
						QueryStatusMsg:  "DER_UNINIT(-1015): Device or resource not initialized",
					},
					{
						UUID:            common.MockUUID(2),
						ServiceReplicas: []system.Rank{1, 2, 3},
						TargetsTotal:    42,
						TargetsDisabled: 17,
						Usage:           expUsage,
					},
				},
			},
		},
	} {
		t.Run(name, func(t *testing.T) {
			log, buf := logging.NewTestLogger(t.Name())
			defer common.ShowBufferOnFailure(t, buf)

			req := tc.req
			if req == nil {
				req = &ListPoolsReq{}
			}
			mic := tc.mic
			if mic == nil {
				mic = DefaultMockInvokerConfig()
			}

			ctx := context.TODO()
			mi := NewMockInvoker(log, mic)

			gotResp, gotErr := ListPools(ctx, mi, req)
			common.CmpErr(t, tc.expErr, gotErr)
			if tc.expErr != nil {
				return
			}

			if diff := cmp.Diff(tc.expResp, gotResp); diff != "" {
				t.Fatalf("unexpected response (-want, +got):\n%s\n", diff)
			}
		})
	}
}<|MERGE_RESOLUTION|>--- conflicted
+++ resolved
@@ -577,14 +577,9 @@
 
 func TestPoolGetProp(t *testing.T) {
 	defaultReq := &PoolGetPropReq{
-<<<<<<< HEAD
-		UUID: common.MockUUID(),
+		ID:         common.MockUUID(),
 		Properties: []*PoolProperty{propWithVal("label", ""),
 			propWithVal("policy", "type=io_size")},
-=======
-		ID:         common.MockUUID(),
-		Properties: []*PoolProperty{propWithVal("label", "")},
->>>>>>> ac3c72f7
 	}
 
 	for name, tc := range map[string]struct {
