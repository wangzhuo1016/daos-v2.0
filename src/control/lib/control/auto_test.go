--- conflicted
+++ resolved
@@ -19,12 +19,8 @@
 	"github.com/daos-stack/daos/src/control/common"
 	"github.com/daos-stack/daos/src/control/common/proto/convert"
 	ctlpb "github.com/daos-stack/daos/src/control/common/proto/ctl"
-<<<<<<< HEAD
 	"github.com/daos-stack/daos/src/control/lib/hardware"
 	"github.com/daos-stack/daos/src/control/lib/hardware/sysfs"
-=======
-	"github.com/daos-stack/daos/src/control/lib/netdetect"
->>>>>>> ee7a378e
 	"github.com/daos-stack/daos/src/control/logging"
 	"github.com/daos-stack/daos/src/control/security"
 	"github.com/daos-stack/daos/src/control/server/config"
@@ -225,11 +221,7 @@
 		},
 		"single engine set and single interface select ethernet": {
 			engineCount:     1,
-<<<<<<< HEAD
 			netDevClass:     hardware.Ether,
-=======
-			netDevClass:     netdetect.Ether,
->>>>>>> ee7a378e
 			hostResponses:   dualHostRespSame(fabIfs3),
 			expIfs:          []*HostFabricInterface{eth0},
 			expCoresPerNuma: 24,
@@ -246,15 +238,9 @@
 			expCoresPerNuma: 24,
 		},
 		"engine count unset and dual numa with dual ib interfaces but ethernet selected": {
-<<<<<<< HEAD
 			netDevClass:   hardware.Ether,
 			hostResponses: dualHostRespSame(fabIfs4),
 			expErr: errors.Errorf(errInsufNrIfaces, hardware.Ether, 2, 0,
-=======
-			netDevClass:   netdetect.Ether,
-			hostResponses: dualHostRespSame(fabIfs4),
-			expErr: errors.Errorf(errInsufNrIfaces, netdetect.DevClassName(netdetect.Ether), 2, 0,
->>>>>>> ee7a378e
 				make(numaNetIfaceMap)),
 		},
 		"engine count unset and dual numa with dual eth interfaces": {
@@ -263,15 +249,9 @@
 			expCoresPerNuma: 24,
 		},
 		"engine count unset and dual numa with dual eth interfaces but infiniband selected": {
-<<<<<<< HEAD
 			netDevClass:   hardware.Infiniband,
 			hostResponses: dualHostRespSame(fabIfs5),
 			expErr: errors.Errorf(errInsufNrIfaces, hardware.Infiniband, 2, 0,
-=======
-			netDevClass:   netdetect.Infiniband,
-			hostResponses: dualHostRespSame(fabIfs5),
-			expErr: errors.Errorf(errInsufNrIfaces, netdetect.DevClassName(netdetect.Infiniband), 2, 0,
->>>>>>> ee7a378e
 				make(numaNetIfaceMap)),
 		},
 		"multiple engines set with dual ib interfaces": {
@@ -1017,15 +997,9 @@
 			}
 
 			cmpOpts := []cmp.Option{
-<<<<<<< HEAD
 				cmpopts.IgnoreUnexported(security.CertificateConfig{},
 					config.Server{}),
 				cmpopts.IgnoreUnexported(sysfs.Provider{}),
-=======
-				cmpopts.IgnoreUnexported(security.CertificateConfig{}),
-				cmpopts.IgnoreFields(engine.Config{}, "GetNetDevCls", "ValidateProvider",
-					"GetIfaceNumaNode"),
->>>>>>> ee7a378e
 			}
 			cmpOpts = append(cmpOpts, defResCmpOpts()...)
 
