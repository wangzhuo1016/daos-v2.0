//
// (C) Copyright 2021 Intel Corporation.
//
// SPDX-License-Identifier: BSD-2-Clause-Patent
//

package main

import (
	"context"
	"sync"
	"testing"

	"github.com/google/go-cmp/cmp"
	"github.com/google/go-cmp/cmp/cmpopts"
	"github.com/pkg/errors"

	"github.com/daos-stack/daos/src/control/common"
	mgmtpb "github.com/daos-stack/daos/src/control/common/proto/mgmt"
	"github.com/daos-stack/daos/src/control/lib/control"
	"github.com/daos-stack/daos/src/control/lib/hardware"
	"github.com/daos-stack/daos/src/control/logging"
)

func TestAgent_mgmtModule_getAttachInfo(t *testing.T) {
	testResps := []*mgmtpb.GetAttachInfoResp{
		{
			MsRanks: []uint32{0, 1, 3},
			ClientNetHint: &mgmtpb.ClientNetHint{
<<<<<<< HEAD
				Provider:    "ofi+sockets",
				NetDevClass: uint32(hardware.Ether),
=======
				Provider:    "ofi+tcp",
				NetDevClass: netdetect.Ether,
>>>>>>> 58e49a1a
			},
		},
		{
			MsRanks: []uint32{0},
			ClientNetHint: &mgmtpb.ClientNetHint{
<<<<<<< HEAD
				Provider:    "ofi+sockets",
				NetDevClass: uint32(hardware.Ether),
=======
				Provider:    "ofi+tcp",
				NetDevClass: netdetect.Ether,
>>>>>>> 58e49a1a
			},
		},
		{
			MsRanks: []uint32{2, 3},
			ClientNetHint: &mgmtpb.ClientNetHint{
<<<<<<< HEAD
				Provider:    "ofi+sockets",
				NetDevClass: uint32(hardware.Ether),
=======
				Provider:    "ofi+tcp",
				NetDevClass: netdetect.Ether,
>>>>>>> 58e49a1a
			},
		},
	}

	hostResps := func(resps []*mgmtpb.GetAttachInfoResp) []*control.HostResponse {
		result := []*control.HostResponse{}

		for _, r := range resps {
			result = append(result, &control.HostResponse{
				Message: r,
			})
		}

		return result
	}

	testFI := &FabricInterface{
		Name:        "test0",
		Domain:      "test0",
		NetDevClass: hardware.Ether,
		Providers:   []string{"ofi+sockets"},
	}

	hintResp := func(resp *mgmtpb.GetAttachInfoResp) *mgmtpb.GetAttachInfoResp {
		withHint := new(mgmtpb.GetAttachInfoResp)
		*withHint = *testResps[0]
		withHint.ClientNetHint.Interface = testFI.Name
		withHint.ClientNetHint.Domain = testFI.Name

		return withHint
	}

	for name, tc := range map[string]struct {
		cacheDisabled bool
		rpcResps      []*control.HostResponse
		expResps      []*mgmtpb.GetAttachInfoResp
	}{
		"cache disabled": {
			cacheDisabled: true,
			rpcResps:      hostResps(testResps),
			expResps: []*mgmtpb.GetAttachInfoResp{
				hintResp(testResps[0]),
				hintResp(testResps[1]),
				hintResp(testResps[2]),
			},
		},
		"cached": {
			rpcResps: hostResps(testResps),
			expResps: []*mgmtpb.GetAttachInfoResp{
				hintResp(testResps[0]),
				hintResp(testResps[0]),
				hintResp(testResps[0]),
			},
		},
	} {
		t.Run(name, func(t *testing.T) {
			log, buf := logging.NewTestLogger(t.Name())
			defer common.ShowBufferOnFailure(t, buf)

			sysName := "dontcare"
			mod := &mgmtModule{
				log: log,
				sys: sysName,
				fabricInfo: newTestFabricCache(t, log, &NUMAFabric{
					log: log,
					numaMap: map[int][]*FabricInterface{
						0: {
							testFI,
						},
					},
				}),
				attachInfo: newAttachInfoCache(log, !tc.cacheDisabled),
				ctlInvoker: control.NewMockInvoker(log, &control.MockInvokerConfig{
					Sys: sysName,
					UnaryResponse: &control.UnaryResponse{
						Responses: tc.rpcResps,
					},
				}),
			}

			for _, expResp := range tc.expResps {
				resp, err := mod.getAttachInfo(context.Background(), 0, sysName)

				common.CmpErr(t, nil, err)

				if diff := cmp.Diff(expResp, resp, cmpopts.IgnoreUnexported(mgmtpb.GetAttachInfoResp{}, mgmtpb.ClientNetHint{})); diff != "" {
					t.Fatalf("-want, +got:\n%s", diff)
				}
			}
		})
	}

}

func TestAgent_mgmtModule_getAttachInfo_Parallel(t *testing.T) {
	log, buf := logging.NewTestLogger(t.Name())
	defer common.ShowBufferOnFailure(t, buf)

	sysName := "dontcare"

	mod := &mgmtModule{
		log: log,
		sys: sysName,
		fabricInfo: newTestFabricCache(t, log, &NUMAFabric{
			log: log,
			numaMap: map[int][]*FabricInterface{
				0: {
					&FabricInterface{
						Name:        "test0",
						Domain:      "test0",
						NetDevClass: hardware.Ether,
						Providers:   []string{"ofi+sockets"},
					},
				},
			},
		}),
		attachInfo: newAttachInfoCache(log, true),
		ctlInvoker: control.NewMockInvoker(log, &control.MockInvokerConfig{
			Sys: sysName,
			UnaryResponse: &control.UnaryResponse{
				Responses: []*control.HostResponse{
					{
						Message: &mgmtpb.GetAttachInfoResp{
							MsRanks: []uint32{0, 1, 3},
							ClientNetHint: &mgmtpb.ClientNetHint{
<<<<<<< HEAD
								Provider:    "ofi+sockets",
								NetDevClass: uint32(hardware.Ether),
=======
								Provider:    "ofi+tcp",
								NetDevClass: netdetect.Ether,
>>>>>>> 58e49a1a
							},
						},
					},
				},
			},
		}),
	}

	var wg sync.WaitGroup

	numThreads := 20
	for i := 0; i < numThreads; i++ {
		wg.Add(1)
		go func(n int) {
			defer wg.Done()

			_, err := mod.getAttachInfo(context.Background(), 0, sysName)
			if err != nil {
				panic(errors.Wrapf(err, "thread %d", n))
			}
		}(i)
	}

	wg.Wait()
}<|MERGE_RESOLUTION|>--- conflicted
+++ resolved
@@ -27,37 +27,22 @@
 		{
 			MsRanks: []uint32{0, 1, 3},
 			ClientNetHint: &mgmtpb.ClientNetHint{
-<<<<<<< HEAD
-				Provider:    "ofi+sockets",
+				Provider:    "ofi+tcp",
 				NetDevClass: uint32(hardware.Ether),
-=======
-				Provider:    "ofi+tcp",
-				NetDevClass: netdetect.Ether,
->>>>>>> 58e49a1a
 			},
 		},
 		{
 			MsRanks: []uint32{0},
 			ClientNetHint: &mgmtpb.ClientNetHint{
-<<<<<<< HEAD
-				Provider:    "ofi+sockets",
+				Provider:    "ofi+tcp",
 				NetDevClass: uint32(hardware.Ether),
-=======
-				Provider:    "ofi+tcp",
-				NetDevClass: netdetect.Ether,
->>>>>>> 58e49a1a
 			},
 		},
 		{
 			MsRanks: []uint32{2, 3},
 			ClientNetHint: &mgmtpb.ClientNetHint{
-<<<<<<< HEAD
-				Provider:    "ofi+sockets",
+				Provider:    "ofi+tcp",
 				NetDevClass: uint32(hardware.Ether),
-=======
-				Provider:    "ofi+tcp",
-				NetDevClass: netdetect.Ether,
->>>>>>> 58e49a1a
 			},
 		},
 	}
@@ -183,13 +168,8 @@
 						Message: &mgmtpb.GetAttachInfoResp{
 							MsRanks: []uint32{0, 1, 3},
 							ClientNetHint: &mgmtpb.ClientNetHint{
-<<<<<<< HEAD
-								Provider:    "ofi+sockets",
+								Provider:    "ofi+tcp",
 								NetDevClass: uint32(hardware.Ether),
-=======
-								Provider:    "ofi+tcp",
-								NetDevClass: netdetect.Ether,
->>>>>>> 58e49a1a
 							},
 						},
 					},
