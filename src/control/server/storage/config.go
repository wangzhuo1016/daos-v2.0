--- conflicted
+++ resolved
@@ -308,15 +308,8 @@
 			return err
 		}
 	case ClassNvme:
-<<<<<<< HEAD
-		for _, pci := range bc.DeviceList {
-			if _, _, _, _, err := common.ParsePCIAddress(pci); err != nil {
-				return errors.Wrapf(err, "parse pci address %s", pci)
-			}
-=======
 		if _, err := common.NewPCIAddressSet(bc.DeviceList...); err != nil {
 			return errors.Wrapf(err, "parse pci addresses %v", bc.DeviceList)
->>>>>>> f7ac1754
 		}
 	default:
 		return errors.Errorf("bdev_class value %q not supported (valid: nvme/kdev/file)", class)
