/**
 * (C) Copyright 2016-2020 Intel Corporation.
 *
 * Licensed under the Apache License, Version 2.0 (the "License");
 * you may not use this file except in compliance with the License.
 * You may obtain a copy of the License at
 *
 *    http://www.apache.org/licenses/LICENSE-2.0
 *
 * Unless required by applicable law or agreed to in writing, software
 * distributed under the License is distributed on an "AS IS" BASIS,
 * WITHOUT WARRANTIES OR CONDITIONS OF ANY KIND, either express or implied.
 * See the License for the specific language governing permissions and
 * limitations under the License.
 *
 * GOVERNMENT LICENSE RIGHTS-OPEN SOURCE SOFTWARE
 * The Government's rights to use, modify, reproduce, release, perform, display,
 * or disclose this software are subject to the terms of the Apache License as
 * provided in Contract No. B609815.
 * Any reproduction of computer software, computer software documentation, or
 * portions thereof marked with this legend must also reproduce the markings.
 */
/**
 * dsr: RPC Protocol Definitions
 *
 * This is naturally shared by both dsrc and dsrs. The in and out data
 * structures may safely contain compiler-generated paddings, which will be
 * removed crt's serialization process.
 *
 */

#ifndef __DAOS_OBJ_RPC_H__
#define __DAOS_OBJ_RPC_H__

#include <stdint.h>
#include <uuid/uuid.h>
#include <daos/checksum.h>
#include <daos/dtx.h>
#include <daos/event.h>
#include <daos/object.h>
#include <daos/rpc.h>

#include "obj_ec.h"

#define ENCODING(proc_op) (proc_op == CRT_PROC_ENCODE)
#define DECODING(proc_op) (proc_op == CRT_PROC_DECODE)
#define FREEING(proc_op) (proc_op == CRT_PROC_FREE)

/* It cannot exceed the mercury unexpected msg size (4KB), reserves half-KB
 * for other RPC fields and cart/HG headers.
 */
#define OBJ_BULK_LIMIT	(3584) /* (3K + 512) bytes */

/*
 * RPC operation codes
 *
 * These are for daos_rpc::dr_opc and DAOS_RPC_OPCODE(opc, ...) rather than
 * crt_req_create(..., opc, ...). See daos_rpc.h.
 */
#define DAOS_OBJ_VERSION 1
/* LIST of internal RPCS in form of:
 * OPCODE, flags, FMT, handler, corpc_hdlr,
 */
#define OBJ_PROTO_CLI_RPC_LIST						\
	X(DAOS_OBJ_RPC_UPDATE,						\
		0, &CQF_obj_rw,					\
		ds_obj_rw_handler, NULL),				\
	X(DAOS_OBJ_RPC_FETCH,						\
		0, &CQF_obj_rw,					\
		ds_obj_rw_handler, NULL),				\
	X(DAOS_OBJ_DKEY_RPC_ENUMERATE,					\
		0, &CQF_obj_key_enum,					\
		ds_obj_enum_handler, NULL),				\
	X(DAOS_OBJ_AKEY_RPC_ENUMERATE,					\
		0, &CQF_obj_key_enum,					\
		ds_obj_enum_handler, NULL),				\
	X(DAOS_OBJ_RECX_RPC_ENUMERATE,					\
		0, &CQF_obj_key_enum,					\
		ds_obj_enum_handler, NULL),				\
	X(DAOS_OBJ_RPC_ENUMERATE,					\
		0, &CQF_obj_key_enum,					\
		ds_obj_enum_handler, NULL),				\
	X(DAOS_OBJ_RPC_PUNCH,						\
		0, &CQF_obj_punch,					\
		ds_obj_punch_handler, NULL),				\
	X(DAOS_OBJ_RPC_PUNCH_DKEYS,					\
		0, &CQF_obj_punch,					\
		ds_obj_punch_handler, NULL),				\
	X(DAOS_OBJ_RPC_PUNCH_AKEYS,					\
		0, &CQF_obj_punch,					\
		ds_obj_punch_handler, NULL),				\
	X(DAOS_OBJ_RPC_QUERY_KEY,					\
		0, &CQF_obj_query_key,					\
		ds_obj_query_key_handler, NULL),			\
	X(DAOS_OBJ_RPC_SYNC,						\
		0, &CQF_obj_sync,					\
		ds_obj_sync_handler, NULL),				\
	X(DAOS_OBJ_RPC_TGT_UPDATE,					\
		0, &CQF_obj_rw,					\
		ds_obj_tgt_update_handler, NULL),			\
	X(DAOS_OBJ_RPC_TGT_PUNCH,					\
		0, &CQF_obj_punch,					\
		ds_obj_tgt_punch_handler, NULL),			\
	X(DAOS_OBJ_RPC_TGT_PUNCH_DKEYS,					\
		0, &CQF_obj_punch,					\
		ds_obj_tgt_punch_handler, NULL),			\
	X(DAOS_OBJ_RPC_TGT_PUNCH_AKEYS,					\
		0, &CQF_obj_punch,					\
		ds_obj_tgt_punch_handler, NULL),			\
	X(DAOS_OBJ_RPC_MIGRATE,						\
		0, &CQF_obj_migrate,					\
		ds_obj_migrate_handler, NULL),				\
	X(DAOS_OBJ_RPC_EC_AGGREGATE,					\
		0, &CQF_obj_ec_agg,					\
		ds_obj_ec_agg_handler, NULL),				\
	X(DAOS_OBJ_RPC_CPD,						\
		0, &CQF_obj_cpd,					\
		ds_obj_cpd_handler, NULL)
/* Define for RPC enum population below */
#define X(a, b, c, d, e) a

enum obj_rpc_opc {
	OBJ_PROTO_CLI_RPC_LIST,
	OBJ_PROTO_CLI_COUNT,
	OBJ_PROTO_CLI_LAST = OBJ_PROTO_CLI_COUNT - 1,
};

#undef X

extern struct crt_proto_format obj_proto_fmt;

enum obj_rpc_flags {
	ORF_BULK_BIND		= (1 << 0),
	/** It is a resent RPC. */
	ORF_RESEND		= (1 << 1),
	/** Commit DTX synchronously. */
	ORF_DTX_SYNC		= (1 << 2),
	/** Reports prior fetch CSUM mismatch */
	ORF_CSUM_REPORT		= (1 << 3),
	/**
	 * Erasure coding flag, to avoid server recheck from oca,
	 * now only used for single value EC handling.
	 */
	ORF_EC			= (1 << 4),
	/** Include the map on fetch (daos_iom_t) */
	ORF_CREATE_MAP		= (1 << 5),
	/** The epoch (e.g., orw_epoch for OBJ_RW) is uncertain. */
	ORF_EPOCH_UNCERTAIN	= (1 << 6),
	/** Erasure coding degraded fetch flag */
	ORF_EC_DEGRADED		= (1 << 7),
	/**
	 * ENUM without an epoch range. oei_epr.epr_lo is epoch_first;
	 * oei_epr.epr_hi is epoch.
	 */
	ORF_ENUM_WITHOUT_EPR	= (1 << 8),
	/* CPD RPC leader */
	DRF_CPD_LEADER		= (1 << 9),
	/* Bulk data transfer for CPD RPC. */
	DRF_CPD_BULK		= (1 << 10),
	/* Contain EC split req, only used on CPD leader locally. */
	DRF_HAS_EC_SPLIT	= (1 << 11),
};

/* common for update/fetch */
#define DAOS_ISEQ_OBJ_RW	/* input fields */		 \
	((struct dtx_id)	(orw_dti)		CRT_VAR) \
	((daos_unit_oid_t)	(orw_oid)		CRT_VAR) \
	((uuid_t)		(orw_pool_uuid)		CRT_VAR) \
	((uuid_t)		(orw_co_hdl)		CRT_VAR) \
	((uuid_t)		(orw_co_uuid)		CRT_VAR) \
	((uint64_t)		(orw_epoch)		CRT_VAR) \
	((uint64_t)		(orw_epoch_first)	CRT_VAR) \
	((uint64_t)		(orw_api_flags)		CRT_VAR) \
	((uint64_t)		(orw_dkey_hash)		CRT_VAR) \
	((uint32_t)		(orw_map_ver)		CRT_VAR) \
	((uint32_t)		(orw_nr)		CRT_VAR) \
	((uint32_t)		(orw_start_shard)	CRT_VAR) \
	((uint32_t)		(orw_flags)		CRT_VAR) \
	((daos_key_t)		(orw_dkey)		CRT_VAR) \
	((struct dcs_csum_info)	(orw_dkey_csum)		CRT_PTR) \
	((struct obj_iod_array)	(orw_iod_array)		CRT_VAR) \
	((struct dtx_id)	(orw_dti_cos)		CRT_ARRAY) \
	((d_sg_list_t)		(orw_sgls)		CRT_ARRAY) \
	((crt_bulk_t)		(orw_bulks)		CRT_ARRAY) \
	((struct daos_shard_tgt)(orw_shard_tgts)	CRT_ARRAY) \
	((uint32_t)		(orw_tgt_idx)		CRT_VAR)

#define DAOS_OSEQ_OBJ_RW	/* output fields */		 \
	((int32_t)		(orw_ret)		CRT_VAR) \
	((uint32_t)		(orw_map_version)	CRT_VAR) \
	((uint64_t)		(orw_epoch)		CRT_VAR) \
	((daos_size_t)		(orw_iod_sizes)		CRT_ARRAY) \
	((daos_size_t)		(orw_data_sizes)	CRT_ARRAY) \
	((d_sg_list_t)		(orw_sgls)		CRT_ARRAY) \
	((uint32_t)		(orw_nrs)		CRT_ARRAY) \
	((struct dcs_iod_csums)	(orw_iod_csums)		CRT_ARRAY) \
	((struct daos_recx_ep_list)	(orw_rels)	CRT_ARRAY) \
	((daos_iom_t)		(orw_maps)		CRT_ARRAY)

CRT_RPC_DECLARE(obj_rw,		DAOS_ISEQ_OBJ_RW, DAOS_OSEQ_OBJ_RW)

/* object Enumerate in/out */
#define DAOS_ISEQ_OBJ_KEY_ENUM	/* input fields */		 \
	((struct dtx_id)	(oei_dti)		CRT_VAR) \
	((daos_unit_oid_t)	(oei_oid)		CRT_VAR) \
	((uuid_t)		(oei_pool_uuid)		CRT_VAR) \
	((uuid_t)		(oei_co_hdl)		CRT_VAR) \
	((uuid_t)		(oei_co_uuid)		CRT_VAR) \
	((daos_epoch_range_t)	(oei_epr)		CRT_VAR) \
	((uint32_t)		(oei_map_ver)		CRT_VAR) \
	((uint32_t)		(oei_nr)		CRT_VAR) \
	((uint32_t)		(oei_rec_type)		CRT_VAR) \
	((uint32_t)		(oei_flags)		CRT_VAR) \
	((daos_key_t)		(oei_dkey)		CRT_VAR) \
	((daos_key_t)		(oei_akey)		CRT_VAR) \
	((daos_anchor_t)	(oei_anchor)		CRT_VAR) \
	((daos_anchor_t)	(oei_dkey_anchor)	CRT_VAR) \
	((daos_anchor_t)	(oei_akey_anchor)	CRT_VAR) \
	((d_sg_list_t)		(oei_sgl)		CRT_VAR) \
	((crt_bulk_t)		(oei_bulk)		CRT_VAR) \
	((crt_bulk_t)		(oei_kds_bulk)		CRT_VAR)

#define DAOS_OSEQ_OBJ_KEY_ENUM	/* output fields */		 \
	((int32_t)		(oeo_ret)		CRT_VAR) \
	((uint32_t)		(oeo_map_version)	CRT_VAR) \
	((uint64_t)		(oeo_epoch)		CRT_VAR) \
	((uint32_t)		(oeo_num)		CRT_VAR) \
	((uint32_t)		(oeo_padding)		CRT_VAR) \
	((uint64_t)		(oeo_size)		CRT_VAR) \
	((daos_anchor_t)	(oeo_anchor)		CRT_VAR) \
	((daos_anchor_t)	(oeo_dkey_anchor)	CRT_VAR) \
	((daos_anchor_t)	(oeo_akey_anchor)	CRT_VAR) \
	((daos_key_desc_t)	(oeo_kds)		CRT_ARRAY) \
	((d_sg_list_t)		(oeo_sgl)		CRT_VAR) \
	((d_iov_t)		(oeo_csum_iov)		CRT_VAR) \
	((daos_recx_t)		(oeo_recxs)		CRT_ARRAY) \
	((daos_epoch_range_t)	(oeo_eprs)		CRT_ARRAY)

CRT_RPC_DECLARE(obj_key_enum, DAOS_ISEQ_OBJ_KEY_ENUM, DAOS_OSEQ_OBJ_KEY_ENUM)

#define DAOS_ISEQ_OBJ_PUNCH	/* input fields */		 \
	((struct dtx_id)	(opi_dti)		CRT_VAR) \
	((uuid_t)		(opi_pool_uuid)		CRT_VAR) \
	((uuid_t)		(opi_co_hdl)		CRT_VAR) \
	((uuid_t)		(opi_co_uuid)		CRT_VAR) \
	((daos_unit_oid_t)	(opi_oid)		CRT_VAR) \
	((uint64_t)		(opi_epoch)		CRT_VAR) \
	((uint64_t)		(opi_api_flags)		CRT_VAR) \
	((uint64_t)		(opi_dkey_hash)		CRT_VAR) \
	((uint32_t)		(opi_map_ver)		CRT_VAR) \
	((uint32_t)		(opi_flags)		CRT_VAR) \
	((struct dtx_id)	(opi_dti_cos)		CRT_ARRAY) \
	((d_iov_t)		(opi_dkeys)		CRT_ARRAY) \
	((d_iov_t)		(opi_akeys)		CRT_ARRAY) \
	((struct daos_shard_tgt) (opi_shard_tgts)	CRT_ARRAY)

#define DAOS_OSEQ_OBJ_PUNCH	/* output fields */		 \
	((int32_t)		(opo_ret)		CRT_VAR) \
	((uint32_t)		(opo_map_version)	CRT_VAR)

CRT_RPC_DECLARE(obj_punch, DAOS_ISEQ_OBJ_PUNCH, DAOS_OSEQ_OBJ_PUNCH)

#define DAOS_ISEQ_OBJ_QUERY_KEY	/* input fields */		 \
	((struct dtx_id)	(okqi_dti)		CRT_VAR) \
	((uuid_t)		(okqi_co_hdl)		CRT_VAR) \
	((uuid_t)		(okqi_pool_uuid)	CRT_VAR) \
	((uuid_t)		(okqi_co_uuid)		CRT_VAR) \
	((daos_unit_oid_t)	(okqi_oid)		CRT_VAR) \
	((uint64_t)		(okqi_epoch)		CRT_VAR) \
	((uint64_t)		(okqi_epoch_first)	CRT_VAR) \
	((uint32_t)		(okqi_map_ver)		CRT_VAR) \
	((uint32_t)		(okqi_flags)		CRT_VAR) \
	((uint64_t)		(okqi_api_flags)	CRT_VAR) \
	((daos_key_t)		(okqi_dkey)		CRT_VAR) \
	((daos_key_t)		(okqi_akey)		CRT_VAR) \
	((daos_recx_t)		(okqi_recx)		CRT_VAR)

#define DAOS_OSEQ_OBJ_QUERY_KEY	/* output fields */		 \
	((int32_t)		(okqo_ret)		CRT_VAR) \
	((uint32_t)		(okqo_map_version)	CRT_VAR) \
	((uint64_t)		(okqo_epoch)		CRT_VAR) \
	((uint32_t)		(okqo_flags)		CRT_VAR) \
	((uint32_t)		(okqo_pad32_1)		CRT_VAR) \
	((daos_key_t)		(okqo_dkey)		CRT_VAR) \
	((daos_key_t)		(okqo_akey)		CRT_VAR) \
	((daos_recx_t)		(okqo_recx)		CRT_VAR)

CRT_RPC_DECLARE(obj_query_key, DAOS_ISEQ_OBJ_QUERY_KEY, DAOS_OSEQ_OBJ_QUERY_KEY)

#define DAOS_ISEQ_OBJ_SYNC /* input fields */			 \
	((uuid_t)		(osi_co_hdl)		CRT_VAR) \
	((uuid_t)		(osi_pool_uuid)		CRT_VAR) \
	((uuid_t)		(osi_co_uuid)		CRT_VAR) \
	((daos_unit_oid_t)	(osi_oid)		CRT_VAR) \
	((uint64_t)		(osi_epoch)		CRT_VAR) \
	((uint32_t)		(osi_map_ver)		CRT_VAR) \
	((uint32_t)		(osi_padding)		CRT_VAR)

#define DAOS_OSEQ_OBJ_SYNC /* output fields */			 \
	((int32_t)		(oso_ret)		CRT_VAR) \
	((uint32_t)		(oso_map_version)	CRT_VAR) \
	((uint64_t)		(oso_epoch)		CRT_VAR)

CRT_RPC_DECLARE(obj_sync, DAOS_ISEQ_OBJ_SYNC, DAOS_OSEQ_OBJ_SYNC)

#define DAOS_ISEQ_OBJ_MIGRATE	/* input fields */			\
	((uuid_t)		(om_pool_uuid)		CRT_VAR)	\
	((uuid_t)		(om_cont_uuid)		CRT_VAR)	\
	((uuid_t)		(om_poh_uuid)		CRT_VAR)	\
	((uuid_t)		(om_coh_uuid)		CRT_VAR)	\
	((uint64_t)		(om_max_eph)		CRT_VAR)	\
	((uint32_t)		(om_version)		CRT_VAR)	\
	((uint32_t)		(om_tgt_idx)		CRT_VAR)	\
	((int32_t)		(om_clear_conts)	CRT_VAR)	\
	((daos_unit_oid_t)	(om_oids)		CRT_ARRAY)	\
	((uint64_t)		(om_ephs)		CRT_ARRAY)	\
	((uint32_t)		(om_shards)		CRT_ARRAY)

#define DAOS_OSEQ_OBJ_MIGRATE	/* output fields */		 \
	((int32_t)		(om_status)		CRT_VAR)

CRT_RPC_DECLARE(obj_migrate, DAOS_ISEQ_OBJ_MIGRATE, DAOS_OSEQ_OBJ_MIGRATE)

<<<<<<< HEAD
#define DAOS_ISEQ_OBJ_EC_AGG	/* input fields */			\
	((uuid_t)		(ea_pool_uuid)		CRT_VAR)	\
	((uuid_t)		(ea_cont_uuid)		CRT_VAR)	\
	((uuid_t)		(ea_poh_uuid)		CRT_VAR)	\
	((uuid_t)		(ea_coh_uuid)		CRT_VAR)	\
	((daos_unit_oid_t)	(ea_oid)		CRT_VAR)	\
	((daos_key_t)		(ea_dkey)		CRT_VAR)	\
	((daos_key_t)		(ea_akey)		CRT_VAR)	\
	((uint64_t)		(ea_epoch)		CRT_VAR)	\
	((uint64_t)		(ea_stripenum)		CRT_VAR)	\
	((uint64_t)		(ea_rsize)		CRT_VAR)	\
	((uint32_t)		(ea_prior_len)		CRT_VAR)	\
	((uint32_t)		(ea_after_len)		CRT_VAR)	\
	((uint32_t)		(ea_map_ver)		CRT_VAR)	\
	((crt_bulk_t)		(ea_bulk)		CRT_VAR)

#define DAOS_OSEQ_OBJ_EC_AGG	/* output fields */		 \
	((int32_t)		(ea_status)		CRT_VAR) \
	((uint32_t)		(ea_map_ver)		CRT_VAR)

CRT_RPC_DECLARE(obj_ec_agg, DAOS_ISEQ_OBJ_EC_AGG, DAOS_OSEQ_OBJ_EC_AGG)
=======
void daos_dc_obj2id(void *ptr, daos_obj_id_t *id);

enum daos_cpd_sub_opc {
	DCSO_UPDATE		= 0,
	DCSO_READ		= 1,
	DCSO_PUNCH_OBJ		= 2,
	DCSO_PUNCH_DKEY		= 3,
	DCSO_PUNCH_AKEY		= 4,
};

/**
 * Each transaction (in spite of distributed one or simple individual
 * modification) has a 'daos_cpd_sub_head', that is shared by the sub
 * requests belong to the transaction.
 */
struct daos_cpd_sub_head {
	struct dtx_id			 dcsh_xid;
	/* The object ID is used to elect leader for DTX recovery.
	 * If it is empty, then it is for a readonly transaction.
	 */
	daos_unit_oid_t			 dcsh_leader_oid;
	struct dtx_epoch		 dcsh_epoch;
	struct dtx_memberships		*dcsh_mbs;
};

struct daos_cpd_ec_tgts {
	uint32_t			 dcet_shard_idx;
	uint32_t			 dcet_tgt_id;
};

struct daos_cpd_update {
	struct dcs_csum_info		*dcu_dkey_csum;
	/* ID array for the DAOS targets that takes part in EC object update. */
	struct obj_iod_array		*dcu_iod_array;
	struct daos_cpd_ec_tgts		*dcu_ec_tgts;
	/* Used for split EC update request. */
	uint32_t			 dcu_start_shard;
	/* see obj_rpc_flags. */
	uint32_t			 dcu_flags;
	union {
		d_sg_list_t		*dcu_sgls;
		crt_bulk_t		*dcu_bulks;
	};
	/* Pointer to EC split req, only used on server, not pack on-wrie. */
	struct obj_ec_split_req		*dcu_ec_split_req;
};

struct daos_cpd_punch {
	daos_key_t			*dcp_akeys;
};

/**
 * It is fake read style (daos fetch/enumerate/query) operation, only for set
 * read timestamp on related target(s). It does not need iod/sgl information.
 */
struct daos_cpd_read {
	daos_iod_t			*dcr_iods;
};

/**
 * Each daos_cpd_sub_req stands for one simple DAOS operation that can be
 * handled via single VOS API call.
 */
struct daos_cpd_sub_req {
	/* See enum daos_cpd_sub_opc.*/
	uint16_t			 dcsr_opc;
	/* Size of 'dcu_ec_tgts', only used for updating of EC object. */
	uint16_t			 dcsr_ec_tgt_nr;
	uint32_t			 dcsr_nr;
	union {
		/* Used by CPD PRC and server side logic. */
		daos_unit_oid_t		 dcsr_oid;
		/* Used by client side cache. */
		struct {
			void		*dcsr_obj;
			void		*dcsr_reasb;
			d_sg_list_t	*dcsr_sgls;
		};
	};
	daos_key_t			 dcsr_dkey;
	uint64_t			 dcsr_dkey_hash;
	uint64_t			 dcsr_api_flags;
	union {
		struct daos_cpd_update	 dcsr_update;
		struct daos_cpd_punch	 dcsr_punch;
		struct daos_cpd_read	 dcsr_read;
	};
};

/**
 * Used for locating a sub request to be executed on the specified DAOS target.
 */
struct daos_cpd_req_idx {
	/* Shard index of the object for the sub request on this DAOS target. */
	uint32_t			 dcri_shard_idx;
	/* The index (relative to the first sub request for its transaction)
	 * of sub-request in the 'oci_sub_reqs' array. For parsing convenience,
	 * DCSO_READ requests firstly, then modification ones. The update and
	 * punch are sorted as their original executed order.
	 */
	uint32_t			 dcri_req_idx;
};

/**
 * Each 'daos_cpd_disp_ent' describes all the sub requests that belong to
 * one transaction (in spite of compounded or not) on one DAOS target.
 */
struct daos_cpd_disp_ent {
	/* The count of read sub requests for the DTX on the DAOS target. */
	uint32_t			 dcde_read_cnt;
	/* The count of write sub requests for the DTX on the DAOS target.
	 * It can be up to '2 ^ 16 - 1' at most because of the restriction
	 * of 16-bits minor epoch on the server.
	 */
	uint32_t			 dcde_write_cnt;
	/* Pointer to 'daos_cpd_req_idx' array. */
	struct daos_cpd_req_idx		*dcde_reqs;
};

enum daos_cpd_sg_type {
	DCST_HEAD	= 1,
	DCST_REQ_CLI	= 2,
	DCST_REQ_SRV	= 3,
	DCST_DISP	= 4,
	DCST_TGT	= 5,
};

/** Scatter/gather info for CPD RPC data structure. */
struct daos_cpd_sg {
	uint32_t	 dcs_type;
	uint32_t	 dcs_nr;
	void		*dcs_buf;
};

#define DAOS_ISEQ_OBJ_CPD /* input fields */				    \
	((uuid_t)			(oci_pool_uuid)		CRT_VAR)    \
	((uuid_t)			(oci_co_hdl)		CRT_VAR)    \
	((uuid_t)			(oci_co_uuid)		CRT_VAR)    \
	((uint32_t)			(oci_map_ver)		CRT_VAR)    \
	((uint32_t)			(oci_flags)		CRT_VAR)    \
	/* scatter array for daos_cpd_sub_head. */			    \
	((struct daos_cpd_sg)		(oci_sub_heads)		CRT_ARRAY)  \
	/* scatter array for daos_cpd_sub_req. */			    \
	((struct daos_cpd_sg)		(oci_sub_reqs)		CRT_ARRAY)  \
	/* scatter array for daos_cpd_disp_ent. */			    \
	((struct daos_cpd_sg)		(oci_disp_ents)		CRT_ARRAY)  \
	/* scatter array for daos_shard_tgt. */				    \
	((struct daos_cpd_sg)		(oci_disp_tgts)		CRT_ARRAY)

	/* For parse and dispatch convenience, the 'oci_disp_tgts' are sorted
	 * as the same order as 'oci_disp_ents' do. Each transaction has each
	 * own different daos_shard_tgt set. If some DAOS target contains the
	 * requests belonging to multiple transactions, its daos_shard_tgt is
	 * repeatedly packed in every related dipatch set.
	 */

#define DAOS_OSEQ_OBJ_CPD /* output fields */				    \
	((int32_t)			(oco_ret)		CRT_VAR)    \
	((uint32_t)			(oco_map_version)	CRT_VAR)    \
	((uint64_t)			(oco_sub_epochs)	CRT_ARRAY)  \
	((int32_t)			(oco_sub_rets)		CRT_ARRAY)

	/* Compouned replies. Eac sub reply responding to one independent
	 * transaction.
	 *
	 * Resent:
	 * If the CPD RPC needs to be resent, then all the sub requests in
	 * the CPD RPC are resent. So the server side logic needs to track
	 * sub requests resent one by one.
	 *
	 * Restart:
	 * Support restart the specified independent DTX without affecting
	 * other transactions in the same CPD RPC.
	 */

CRT_RPC_DECLARE(obj_cpd, DAOS_ISEQ_OBJ_CPD, DAOS_OSEQ_OBJ_CPD)
>>>>>>> 4fee56c8

static inline int
obj_req_create(crt_context_t crt_ctx, crt_endpoint_t *tgt_ep, crt_opcode_t opc,
	       crt_rpc_t **req)
{
	crt_opcode_t opcode;

	if (DAOS_FAIL_CHECK(DAOS_OBJ_REQ_CREATE_TIMEOUT))
		return -DER_TIMEDOUT;

	opcode = DAOS_RPC_OPCODE(opc, DAOS_OBJ_MODULE, DAOS_OBJ_VERSION);
	/* call daos_rpc_tag to get the target tag/context idx */
	tgt_ep->ep_tag = daos_rpc_tag(DAOS_REQ_IO, tgt_ep->ep_tag);

	return crt_req_create(crt_ctx, tgt_ep, opcode, req);
}

void obj_reply_set_status(crt_rpc_t *rpc, int status);
int obj_reply_get_status(crt_rpc_t *rpc);
void obj_reply_map_version_set(crt_rpc_t *rpc, uint32_t map_version);
uint32_t obj_reply_map_version_get(crt_rpc_t *rpc);

static inline bool
obj_is_modification_opc(uint32_t opc)
{
	return opc == DAOS_OBJ_RPC_UPDATE || opc == DAOS_OBJ_RPC_TGT_UPDATE ||
		opc == DAOS_OBJ_RPC_PUNCH || opc == DAOS_OBJ_RPC_TGT_PUNCH ||
		opc == DAOS_OBJ_RPC_PUNCH_DKEYS ||
		opc == DAOS_OBJ_RPC_TGT_PUNCH_DKEYS ||
		opc == DAOS_OBJ_RPC_PUNCH_AKEYS ||
		opc == DAOS_OBJ_RPC_TGT_PUNCH_AKEYS ||
		opc == DAOS_OBJ_RPC_EC_AGGREGATE;
}

static inline bool
obj_rpc_is_update(crt_rpc_t *rpc)
{
	return opc_get(rpc->cr_opc) == DAOS_OBJ_RPC_UPDATE ||
	       opc_get(rpc->cr_opc) == DAOS_OBJ_RPC_TGT_UPDATE;
}

static inline bool
obj_rpc_is_fetch(crt_rpc_t *rpc)
{
	return opc_get(rpc->cr_opc) == DAOS_OBJ_RPC_FETCH;
}

static inline bool
obj_rpc_is_punch(crt_rpc_t *rpc)
{
	return opc_get(rpc->cr_opc) == DAOS_OBJ_RPC_PUNCH ||
	       opc_get(rpc->cr_opc) == DAOS_OBJ_RPC_PUNCH_DKEYS ||
	       opc_get(rpc->cr_opc) == DAOS_OBJ_RPC_PUNCH_AKEYS ||
	       opc_get(rpc->cr_opc) == DAOS_OBJ_RPC_TGT_PUNCH ||
	       opc_get(rpc->cr_opc) == DAOS_OBJ_RPC_TGT_PUNCH_DKEYS ||
	       opc_get(rpc->cr_opc) == DAOS_OBJ_RPC_TGT_PUNCH_AKEYS;
}

static inline bool
obj_rpc_is_migrate(crt_rpc_t *rpc)
{
	return opc_get(rpc->cr_opc) == DAOS_OBJ_RPC_MIGRATE;
}

static inline bool
obj_is_enum_opc(uint32_t opc)
{
	return (opc == DAOS_OBJ_DKEY_RPC_ENUMERATE ||
		opc == DAOS_OBJ_RPC_ENUMERATE ||
		opc == DAOS_OBJ_AKEY_RPC_ENUMERATE ||
		opc == DAOS_OBJ_RECX_RPC_ENUMERATE);
}
#endif /* __DAOS_OBJ_RPC_H__ */<|MERGE_RESOLUTION|>--- conflicted
+++ resolved
@@ -321,7 +321,6 @@
 
 CRT_RPC_DECLARE(obj_migrate, DAOS_ISEQ_OBJ_MIGRATE, DAOS_OSEQ_OBJ_MIGRATE)
 
-<<<<<<< HEAD
 #define DAOS_ISEQ_OBJ_EC_AGG	/* input fields */			\
 	((uuid_t)		(ea_pool_uuid)		CRT_VAR)	\
 	((uuid_t)		(ea_cont_uuid)		CRT_VAR)	\
@@ -343,7 +342,6 @@
 	((uint32_t)		(ea_map_ver)		CRT_VAR)
 
 CRT_RPC_DECLARE(obj_ec_agg, DAOS_ISEQ_OBJ_EC_AGG, DAOS_OSEQ_OBJ_EC_AGG)
-=======
 void daos_dc_obj2id(void *ptr, daos_obj_id_t *id);
 
 enum daos_cpd_sub_opc {
@@ -520,7 +518,6 @@
 	 */
 
 CRT_RPC_DECLARE(obj_cpd, DAOS_ISEQ_OBJ_CPD, DAOS_OSEQ_OBJ_CPD)
->>>>>>> 4fee56c8
 
 static inline int
 obj_req_create(crt_context_t crt_ctx, crt_endpoint_t *tgt_ep, crt_opcode_t opc,
