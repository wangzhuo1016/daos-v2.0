--- conflicted
+++ resolved
@@ -20,12 +20,8 @@
                              common_tgts + ['srv_obj.c', 'srv_mod.c',
                                             'srv_obj_remote.c', 'srv_ec.c',
                                             'srv_csum.c', 'srv_obj_migrate.c',
-<<<<<<< HEAD
-                                            'srv_ec_aggregate.c', 'srv_cli.c'])
-=======
-                                            'srv_cli.c'],
+                                            'srv_ec_aggregate.c', 'srv_cli.c'],
                              install_off="../..")
->>>>>>> f6b7aa3c
     denv.Install('$PREFIX/lib64/daos_srv', srv)
 
     # Object client library
