"""Build tests"""
import daos_build
import os

def scons():
    """Execute build"""
    Import('base_env', 'prereqs')

    if not prereqs.test_requested():
        return

    libs_client = ['daos', 'daos_common', 'gurt', 'm', 'cart', 'uuid', 'cmocka', 'daos_tests']
    libs_server = ['daos', 'daos_common_pmem', 'gurt', 'm', 'cart', 'uuid', 'cmocka', 'daos_tests']

    denv = base_env.Clone()

    if not GetOption('help') and not GetOption('clean'):
        mpi = daos_build.configure_mpi(denv, libs_client)
        if mpi is None:
            print("\nSkipping compilation for tests that need MPI")
            print("Install and load mpich or openmpi\n")
            return

    # Add runtime paths for daos libraries
    denv.AppendUnique(RPATH_FULL=['$PREFIX/lib64/daos_srv'])

    denv.Append(CPPPATH=[Dir('suite').srcnode()])
    prereqs.require(denv, 'argobots', 'hwloc', 'protobufc', 'pmdk', 'isal')

<<<<<<< HEAD
    daos_build.program(denv, 'simple_array', 'simple_array.c', LIBS=libs)
    daos_build.program(denv, 'simple_obj', 'simple_obj.c', LIBS=libs)
    daos_build.program(denv, 'simple_pipeline', 'simple_pipeline.c', LIBS=libs)
    libs += ['vos', 'bio', 'pthread', 'abt', 'dts']

    daos_perf = daos_build.program(denv, 'daos_perf',
                                   ['daos_perf.c'],
                                   LIBS=libs)
    denv.Install('$PREFIX/bin/', daos_perf)
=======
    daos_build.program(denv, 'simple_array', 'simple_array.c', LIBS=libs_client)
    daos_build.program(denv, 'simple_obj', 'simple_obj.c', LIBS=libs_client)
    libs_client += ['pthread', 'dts']
    libs_server += ['pthread', 'dts']
>>>>>>> 0a73d3e6

    daos_racer = daos_build.program(denv, 'daos_racer',
                                    ['daos_racer.c'],
                                    LIBS=libs_client)
    denv.Install('$PREFIX/bin/', daos_racer)

    perf_common = denv.StaticObject(['perf_common.c'])

    daos_perf = daos_build.program(denv, 'daos_perf',
                                   ['daos_perf.c', perf_common],
                                   LIBS=libs_client)
    denv.Install('$PREFIX/bin/', daos_perf)

    libs_server += ['vos', 'bio', 'abt']
    vos_engine = denv.StaticObject(['vos_engine.c'])

    vos_perf = daos_build.program(denv, 'vos_perf',
                                  ['vos_perf.c', perf_common, vos_engine],
                                  LIBS=libs_server)
    denv.Install('$PREFIX/bin/', vos_perf)

    Import('mpi_cmd_parser')
    obj_ctl = daos_build.program(denv, 'obj_ctl',
                                 ['obj_ctl.c', mpi_cmd_parser, vos_engine],
                                 LIBS=libs_server)
    denv.Install('$PREFIX/bin/', obj_ctl)

    jobtest = daos_build.program(denv, 'jobtest', ['jobtest.c'], LIBS=libs_client)
    denv.Install('$PREFIX/bin/', jobtest)

    # tests
    SConscript('suite/SConscript', exports=['denv'])

    # Build drpc_test
    SConscript('drpc/SConscript')

    # Build security_test
    SConscript('security/SConscript')

    # ftest
    SConscript('ftest/SConscript')

if __name__ == "SCons.Script":
    scons()<|MERGE_RESOLUTION|>--- conflicted
+++ resolved
@@ -27,22 +27,11 @@
     denv.Append(CPPPATH=[Dir('suite').srcnode()])
     prereqs.require(denv, 'argobots', 'hwloc', 'protobufc', 'pmdk', 'isal')
 
-<<<<<<< HEAD
-    daos_build.program(denv, 'simple_array', 'simple_array.c', LIBS=libs)
-    daos_build.program(denv, 'simple_obj', 'simple_obj.c', LIBS=libs)
-    daos_build.program(denv, 'simple_pipeline', 'simple_pipeline.c', LIBS=libs)
-    libs += ['vos', 'bio', 'pthread', 'abt', 'dts']
-
-    daos_perf = daos_build.program(denv, 'daos_perf',
-                                   ['daos_perf.c'],
-                                   LIBS=libs)
-    denv.Install('$PREFIX/bin/', daos_perf)
-=======
     daos_build.program(denv, 'simple_array', 'simple_array.c', LIBS=libs_client)
     daos_build.program(denv, 'simple_obj', 'simple_obj.c', LIBS=libs_client)
+    daos_build.program(denv, 'simple_pipeline', 'simple_pipeline.c', LIBS=libs_client)
     libs_client += ['pthread', 'dts']
     libs_server += ['pthread', 'dts']
->>>>>>> 0a73d3e6
 
     daos_racer = daos_build.program(denv, 'daos_racer',
                                     ['daos_racer.c'],
