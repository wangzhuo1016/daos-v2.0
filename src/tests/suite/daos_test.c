/**
 * (C) Copyright 2016-2019 Intel Corporation.
 *
 * Licensed under the Apache License, Version 2.0 (the "License");
 * you may not use this file except in compliance with the License.
 * You may obtain a copy of the License at
 *
 *    http://www.apache.org/licenses/LICENSE-2.0
 *
 * Unless required by applicable law or agreed to in writing, software
 * distributed under the License is distributed on an "AS IS" BASIS,
 * WITHOUT WARRANTIES OR CONDITIONS OF ANY KIND, either express or implied.
 * See the License for the specific language governing permissions and
 * limitations under the License.
 *
 * GOVERNMENT LICENSE RIGHTS-OPEN SOURCE SOFTWARE
 * The Government's rights to use, modify, reproduce, release, perform, display,
 * or disclose this software are subject to the terms of the Apache License as
 * provided in Contract No. B609815.
 * Any reproduction of computer software, computer software documentation, or
 * portions thereof marked with this legend must also reproduce the markings.
 */
/**
 * This file is part of daos
 *
 * tests/suite/daos_test
 */
#define D_LOGFAC	DD_FAC(tests)
#include <getopt.h>
#include "daos_test.h"

<<<<<<< HEAD
/** All tests in default order (tests that kill nodes must be last) */
static const char *all_tests = "mpceXViABDKCoROdr";
static const char *all_tests_defined = "mpceXVixABDKCoROdr";
=======
/**
 * Tests can be run by specifying the appropriate argument for a test or
 * all will be run if no test is specified. Tests will be run in order
 * so tests that kill nodes must be last.
 */
#define TESTS "mpceXVizADKCoROdrFN"
/**
 * These tests will only be run if explicity specified. They don't get
 * run if no test is specified.
 */
#define EXPLICIT_TESTS "x"
static const char *all_tests = TESTS;
static const char *all_tests_defined = TESTS EXPLICIT_TESTS;

enum {
	CHECKSUM_ARG_VAL_TYPE		= 0x2713,
	CHECKSUM_ARG_VAL_CHUNKSIZE	= 0x2714,
	CHECKSUM_ARG_VAL_SERVERVERIFY	= 0x2715,
};

>>>>>>> 10d1d7f1

static void
print_usage(int rank)
{
	if (rank)
		return;

	print_message("\n\nDAOS TESTS\n=============================\n");
	print_message("Tests: Use one of these arg(s) for specific test\n");
	print_message("daos_test -m|--mgmt\n");
	print_message("daos_test -p|--daos_pool_tests\n");
	print_message("daos_test -c|--daos_container_tests\n");
	print_message("daos_test -C|--capa\n");
	print_message("daos_test -X|--dtx\n");
	print_message("daos_test -i|--daos_io_tests\n");
	print_message("daos_test -x|--epoch_io\n");
	print_message("daos_test -A|--array\n");
	print_message("daos_test -B|--bigio\n");
	print_message("daos_test -D|--daos_array\n");
	print_message("daos_test -K|--daos_kv\n");
	print_message("daos_test -d|--degraded\n");
	print_message("daos_test -e|--daos_epoch_tests\n");
	print_message("daos_test -o|--daos_epoch_recovery_tests\n");
	print_message("daos_test -V|--verify_consistency\n");
	print_message("daos_test -R|--MD_replication_tests\n");
	print_message("daos_test -O|--oid_alloc\n");
	print_message("daos_test -r|--rebuild\n");
	print_message("daos_test -N|--nvme_recovery\n");
	print_message("daos_test -a|--daos_all_tests\n");
	print_message("Default <daos_tests> runs all tests\n=============\n");
	print_message("Options: Use one of these arg(s) to modify the "
			"tests that are run\n");
	print_message("daos_test -g|--group GROUP\n");
	print_message("daos_test -s|--svcn NSVCREPLICAS\n");
	print_message("daos_test -E|--exclude TESTS\n");
	print_message("daos_test -f|--filter TESTS\n");
	print_message("daos_test -h|--help\n");
	print_message("daos_test -u|--subtests\n");
	print_message("daos_test --csum_type CSUM_TYPE\n");
	print_message("daos_test --csum_cs CHUNKSIZE\n");
	print_message("daos_test --csum_sv\n");
	print_message("\n=============================\n");
}

static int
run_specified_tests(const char *tests, int rank, int size,
		    int *sub_tests, int sub_tests_size)
{
	int nr_failed = 0;

	if (strlen(tests) == 0)
		tests = all_tests;

	while (*tests != '\0') {
		switch (*tests) {
		case 'm':
			daos_test_print(rank, "\n\n=================");
			daos_test_print(rank, "DAOS management tests..");
			daos_test_print(rank, "=====================");
			nr_failed = run_daos_mgmt_test(rank, size);
			break;
		case 'p':
			daos_test_print(rank, "\n\n=================");
			daos_test_print(rank, "DAOS pool tests..");
			daos_test_print(rank, "=====================");
			nr_failed += run_daos_pool_test(rank, size);
			break;
		case 'c':
			daos_test_print(rank, "\n\n=================");
			daos_test_print(rank, "DAOS container tests..");
			daos_test_print(rank, "=================");
			nr_failed += run_daos_cont_test(rank, size);
			break;
		case 'C':
			daos_test_print(rank, "\n\n=================");
			daos_test_print(rank, "DAOS capability tests..");
			daos_test_print(rank, "=================");
			nr_failed += run_daos_capa_test(rank, size);
			break;
		case 'X':
			daos_test_print(rank, "\n\n=================");
			daos_test_print(rank, "dtx test..");
			daos_test_print(rank, "=================");
			nr_failed += run_daos_dtx_test(rank, size, sub_tests,
						       sub_tests_size);
			break;
		case 'i':
			daos_test_print(rank, "\n\n=================");
			daos_test_print(rank, "DAOS IO test..");
			daos_test_print(rank, "=================");
			nr_failed += run_daos_io_test(rank, size, sub_tests,
						      sub_tests_size);
			break;
		case 'z':
			daos_test_print(rank, "\n\n=================");
			daos_test_print(rank, "DAOS checksum tests..");
			daos_test_print(rank, "=================");
			nr_failed += run_daos_checksum_test(rank, size);
			break;
		case 'x':
			daos_test_print(rank, "\n\n=================");
			daos_test_print(rank, "DAOS Epoch IO test..");
			daos_test_print(rank, "=================");
			nr_failed += run_daos_epoch_io_test(rank, size,
						sub_tests, sub_tests_size);
			break;
		case 'A':
			daos_test_print(rank, "\n\n=================");
			daos_test_print(rank, "DAOS Object Array test..");
			daos_test_print(rank, "=================");
			nr_failed += run_daos_obj_array_test(rank, size);
			break;
		case 'B':
			daos_test_print(rank, "\n\n=================");
			daos_test_print(rank, "DAOS Bigio test..");
			daos_test_print(rank, "=================");
			nr_failed += run_daos_bigio_test(rank, size);
			break;
		case 'D':
			daos_test_print(rank, "\n\n=================");
			daos_test_print(rank, "DAOS 1-D Array test..");
			daos_test_print(rank, "=================");
			nr_failed += run_daos_array_test(rank, size);
			break;
		case 'K':
			daos_test_print(rank, "\n\n=================");
			daos_test_print(rank, "DAOS Flat KV test..");
			daos_test_print(rank, "=================");
			nr_failed += run_daos_kv_test(rank, size);
			break;
		case 'e':
			daos_test_print(rank, "\n\n=================");
			daos_test_print(rank, "DAOS Epoch tests..");
			daos_test_print(rank, "=================");
			nr_failed += run_daos_epoch_test(rank, size);
			break;
		case 'o':
			daos_test_print(rank, "\n\n=================");
			daos_test_print(rank, "DAOS Epoch recovery tests..");
			daos_test_print(rank, "=================");
			nr_failed += run_daos_epoch_recovery_test(rank, size);
			break;
		case 'V':
			daos_test_print(rank, "\n\n=================");
			daos_test_print(rank, "DAOS verify consistency..");
			daos_test_print(rank, "=================");
			nr_failed += run_daos_vc_test(rank, size, sub_tests,
						      sub_tests_size);
			break;
		case 'R':
			daos_test_print(rank, "\n\n=================");
			daos_test_print(rank, "DAOS MD replication tests..");
			daos_test_print(rank, "=================");
			nr_failed += run_daos_md_replication_test(rank, size);
			break;
		case 'O':
			daos_test_print(rank, "\n\n=================");
			daos_test_print(rank, "DAOS OID Allocator tests..");
			daos_test_print(rank, "=================");
			nr_failed += run_daos_oid_alloc_test(rank, size);
			break;
		case 'd':
			daos_test_print(rank, "\n\n=================");
			daos_test_print(rank, "DAOS degraded-mode tests..");
			daos_test_print(rank, "=================");
			nr_failed += run_daos_degraded_test(rank, size);
			break;
		case 'r':
			daos_test_print(rank, "\n\n=================");
			daos_test_print(rank, "DAOS rebuild tests..");
			daos_test_print(rank, "=================");
			nr_failed += run_daos_rebuild_test(rank, size,
							   sub_tests,
							   sub_tests_size);
			break;
		case 'F':
			daos_test_print(rank, "\n\n=================");
			daos_test_print(rank, "DAOS FileSystem (DFS) test..");
			daos_test_print(rank, "=================");
			nr_failed += run_daos_fs_test(rank, size, sub_tests,
						      sub_tests_size);
			break;
		case 'N':
			daos_test_print(rank, "\n\n=================");
			daos_test_print(rank, "DAOS NVMe recovery tests..");
			daos_test_print(rank, "==================");
			nr_failed += run_daos_nvme_recov_test(rank, size,
						sub_tests, sub_tests_size);
			break;
		default:
			D_ASSERT(0);
		}

		tests++;
	}

	return nr_failed;
}

int
main(int argc, char **argv)
{
	test_arg_t	*arg;
	char		 tests[64];
	char		*sub_tests_str = NULL;
	char		*exclude_str = NULL;
	int		 sub_tests[1024];
	int		 sub_tests_idx = 0;
	int		 ntests = 0;
	int		 nr_failed = 0;
	int		 nr_total_failed = 0;
	int		 opt = 0, index = 0;
	int		 rank;
	int		 size;
	int		 rc;

	d_register_alt_assert(mock_assert);

	MPI_Init(&argc, &argv);

	MPI_Comm_rank(MPI_COMM_WORLD, &rank);
	MPI_Comm_size(MPI_COMM_WORLD, &size);
	MPI_Barrier(MPI_COMM_WORLD);

	static struct option long_options[] = {
		{"all",		no_argument,		NULL,	'a'},
		{"mgmt",	no_argument,		NULL,	'm'},
		{"pool",	no_argument,		NULL,	'p'},
		{"cont",	no_argument,		NULL,	'c'},
		{"capa",	no_argument,		NULL,	'C'},
		{"dtx",		no_argument,		NULL,	'X'},
		{"verify",	no_argument,		NULL,	'V'},
		{"io",		no_argument,		NULL,	'i'},
		{"checksum",	no_argument,		NULL,	'z'},
		{"epoch_io",	no_argument,		NULL,	'x'},
		{"obj_array",	no_argument,		NULL,	'A'},
		{"array",	no_argument,		NULL,	'D'},
		{"bigio",	no_argument,		NULL,	'B'},
		{"daos_kv",	no_argument,		NULL,	'K'},
		{"epoch",	no_argument,		NULL,	'e'},
		{"erecov",	no_argument,		NULL,	'o'},
		{"mdr",		no_argument,		NULL,	'R'},
		{"oid_alloc",	no_argument,		NULL,	'O'},
		{"degraded",	no_argument,		NULL,	'd'},
		{"rebuild",	no_argument,		NULL,	'r'},
		{"nvme_recovery",	no_argument,	NULL,	'N'},
		{"group",	required_argument,	NULL,	'g'},
		{"csum_type",	required_argument,	NULL,
						CHECKSUM_ARG_VAL_TYPE},
		{"csum_cs",	required_argument,	NULL,
						CHECKSUM_ARG_VAL_CHUNKSIZE},
		{"csum_sv",	no_argument,		NULL,
						CHECKSUM_ARG_VAL_SERVERVERIFY},
		{"svcn",	required_argument,	NULL,	's'},
		{"subtests",	required_argument,	NULL,	'u'},
		{"exclude",	required_argument,	NULL,	'E'},
		{"filter",	required_argument,	NULL,	'f'},
		{"dfs",		no_argument,		NULL,	'F'},
		{"work_dir",	required_argument,	NULL,	'W'},
		{"workload_file", required_argument,	NULL,	'w'},
		{"help",	no_argument,		NULL,	'h'},
		{NULL,		0,			NULL,	0}
	};

	rc = daos_init();
	if (rc) {
		print_message("daos_init() failed with %d\n", rc);
		return -1;
	}

	memset(tests, 0, sizeof(tests));

	while ((opt = getopt_long(argc, argv,
<<<<<<< HEAD
				  "ampcCdXVixABDKeoROg:s:u:E:f:w:W:hr",
=======
				  "ampcCdXVizxADKeoROg:s:u:E:f:Fw:W:hrN",
>>>>>>> 10d1d7f1
				  long_options, &index)) != -1) {
		if (strchr(all_tests_defined, opt) != NULL) {
			tests[ntests] = opt;
			ntests++;
			continue;
		}
		switch (opt) {
		case 'a':
			break;
		case 'g':
			server_group = optarg;
			break;
		case 'h':
			print_usage(rank);
			goto exit;
		case 's':
			svc_nreplicas = atoi(optarg);
			break;
		case 'u':
			sub_tests_str = optarg;
			break;
		case 'E':
			exclude_str = optarg;
			break;
		case 'f':
#if CMOCKA_FILTER_SUPPORTED == 1 /** requires cmocka 1.1.5 */
		{
			/** Add wildcards for easier filtering */
			char filter[sizeof(optarg) + 2];

			sprintf(filter, "*%s*", optarg);
			cmocka_set_test_filter(filter);
		}
#else
			D_PRINT("filter not enabled");
#endif
			break;
		case 'w':
			test_io_conf = optarg;
			break;
		case 'W':
			D_FREE(test_io_dir);
			D_STRNDUP(test_io_dir, optarg, PATH_MAX);
			if (test_io_dir == NULL)
				return -1;
		case CHECKSUM_ARG_VAL_TYPE:
			dt_csum_type = atoi(optarg);
			break;
		case CHECKSUM_ARG_VAL_CHUNKSIZE:
			dt_csum_chunksize = atoi(optarg);
			break;
		case CHECKSUM_ARG_VAL_SERVERVERIFY:
			dt_csum_server_verify = true;
			break;
		default:
			daos_test_print(rank, "Unknown Option\n");
			print_usage(rank);
			goto exit;
		}
	}

	if (strlen(tests) == 0) {
		strcpy(tests , all_tests);
	}

	if (svc_nreplicas > ARRAY_SIZE(arg->pool.ranks) && rank == 0) {
		print_message("at most %zu service replicas allowed\n",
			      ARRAY_SIZE(arg->pool.ranks));
		return -1;
	}

	if (sub_tests_str != NULL) {
		/* sub_tests="1,2,3" sub_tests="2-8" */
		char *ptr = sub_tests_str;
		char *tmp;
		int start = -1;
		int end = -1;

		while (*ptr) {
			int number = -1;

			while (!isdigit(*ptr) && *ptr)
				ptr++;

			if (!*ptr)
				break;

			tmp = ptr;
			while (isdigit(*ptr))
				ptr++;

			/* get the current number */
			number = atoi(tmp);
			if (*ptr == '-') {
				if (start != -1) {
					print_message("str is %s\n",
						      sub_tests_str);
					return -1;
				}
				start = number;
				continue;
			} else {
				if (start != -1)
					end = number;
				else
					start = number;
			}

			if (start != -1 || end != -1) {
				if (end != -1) {
					int i;

					for (i = start; i <= end; i++) {
						sub_tests[sub_tests_idx] = i;
						sub_tests_idx++;
					}
				} else {
					sub_tests[sub_tests_idx] = start;
					sub_tests_idx++;
				}
				start = -1;
				end = -1;
			}
		}
	}

	/*Exclude tests mentioned in exclude list*/
	/* Example: daos_test -E mpc */
	if(exclude_str != NULL){
		int old_idx , new_idx=0;
		printf("\n==============");
		printf("\n Excluding tests %s" , exclude_str);
		printf("\n==============");
		for (old_idx=0;tests[old_idx]!=0;old_idx++){
			if (!strchr(exclude_str , tests[old_idx])){
				tests[new_idx]=tests[old_idx];
				new_idx++;
			}
		}
		tests[new_idx]='\0';
	}

	nr_failed = run_specified_tests(tests, rank, size,
					sub_tests_idx > 0 ? sub_tests : NULL,
					sub_tests_idx);

exit:
	MPI_Allreduce(&nr_failed, &nr_total_failed, 1, MPI_INT, MPI_SUM,
		      MPI_COMM_WORLD);

	rc = daos_fini();
	if (rc)
		print_message("daos_fini() failed with %d\n", rc);

	if (!rank) {
		print_message("\n============ Summary %s\n", __FILE__);
		if (nr_total_failed == 0)
			print_message("OK - NO TEST FAILURES\n");
		else
			print_message("ERROR, %i TEST(S) FAILED\n",
				      nr_total_failed);
	}

	MPI_Finalize();

	D_FREE(test_io_dir);

	return nr_failed;
}<|MERGE_RESOLUTION|>--- conflicted
+++ resolved
@@ -29,17 +29,12 @@
 #include <getopt.h>
 #include "daos_test.h"
 
-<<<<<<< HEAD
-/** All tests in default order (tests that kill nodes must be last) */
-static const char *all_tests = "mpceXViABDKCoROdr";
-static const char *all_tests_defined = "mpceXVixABDKCoROdr";
-=======
 /**
  * Tests can be run by specifying the appropriate argument for a test or
  * all will be run if no test is specified. Tests will be run in order
  * so tests that kill nodes must be last.
  */
-#define TESTS "mpceXVizADKCoROdrFN"
+#define TESTS "mpceXVizABDKCoROdrFN"
 /**
  * These tests will only be run if explicity specified. They don't get
  * run if no test is specified.
@@ -53,8 +48,6 @@
 	CHECKSUM_ARG_VAL_CHUNKSIZE	= 0x2714,
 	CHECKSUM_ARG_VAL_SERVERVERIFY	= 0x2715,
 };
-
->>>>>>> 10d1d7f1
 
 static void
 print_usage(int rank)
@@ -328,11 +321,7 @@
 	memset(tests, 0, sizeof(tests));
 
 	while ((opt = getopt_long(argc, argv,
-<<<<<<< HEAD
-				  "ampcCdXVixABDKeoROg:s:u:E:f:w:W:hr",
-=======
-				  "ampcCdXVizxADKeoROg:s:u:E:f:Fw:W:hrN",
->>>>>>> 10d1d7f1
+				  "ampcCdXVizxABDKeoROg:s:u:E:f:Fw:W:hrN",
 				  long_options, &index)) != -1) {
 		if (strchr(all_tests_defined, opt) != NULL) {
 			tests[ntests] = opt;
