--- conflicted
+++ resolved
@@ -334,19 +334,15 @@
                                             count,
                                             100*count/self.log_count))
 
-<<<<<<< HEAD
         for (loc, count) in self.nil_frees.most_common(10):
             if count < 10:
                 break
             print('Null was freed {} times at {}'.format(count, loc))
 
-    def check_log_file(self, abort_on_warning, show_memleaks=True):
-=======
     def check_log_file(self,
                        abort_on_warning,
                        show_memleaks=True,
                        leak_wf=None):
->>>>>>> 8139a3c6
         """Check a single log file for consistency"""
 
         for pid in self._li.get_pids():
