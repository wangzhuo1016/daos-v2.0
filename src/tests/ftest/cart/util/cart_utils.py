--- conflicted
+++ resolved
@@ -15,14 +15,8 @@
 
 from apricot import TestWithoutServers
 from general_utils import stop_processes
-<<<<<<< HEAD
 from distutils.spawn import find_executable
-
-
-=======
->>>>>>> 1a1cbba1
 from write_host_file import write_host_file
-
 
 class CartTest(TestWithoutServers):
     """Define a Cart test case."""
