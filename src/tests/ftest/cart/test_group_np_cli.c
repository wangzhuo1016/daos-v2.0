/*
 * (C) Copyright 2016-2021 Intel Corporation.
 *
 * SPDX-License-Identifier: BSD-2-Clause-Patent
 */
/**
 * This is a simple example of cart test_group client running with no pmix.
 */
#include <stdio.h>
#include <stdlib.h>
#include <unistd.h>
#include <stdint.h>
#include <assert.h>
#include <getopt.h>
#include <semaphore.h>
#include <ctype.h>

#include "tests_common.h"
#include "test_group_rpc.h"
#include "test_group_np_common.h"

static void
send_rpc_shutdown(crt_endpoint_t server_ep, crt_rpc_t *rpc_req)
{
	int rc = crt_req_create(test_g.t_crt_ctx[0], &server_ep,
				CRT_PROTO_OPC(TEST_GROUP_BASE,
					      TEST_GROUP_VER, 1), &rpc_req);
	D_ASSERTF(rc == 0 && rpc_req != NULL,
		  "crt_req_create() failed. "
			"rc: %d, rpc_req: %p\n", rc, rpc_req);
	rc = crt_req_send(rpc_req, client_cb_common, NULL);
	D_ASSERTF(rc == 0, "crt_req_send() failed. rc: %d\n", rc);

	tc_sem_timedwait(&test_g.t_token_to_proceed, 61, __LINE__);
}

static void
send_rpc_swim_check(crt_endpoint_t server_ep, crt_rpc_t *rpc_req)
{
	struct test_swim_status_in	*rpc_req_input;

	int rc = crt_req_create(test_g.t_crt_ctx[0], &server_ep,
				CRT_PROTO_OPC(TEST_GROUP_BASE,
					      TEST_GROUP_VER, 2),
					      &rpc_req);
	D_ASSERTF(rc == 0 && rpc_req != NULL,
		  "crt_req_create() failed. "
			"rc: %d, rpc_req: %p\n", rc, rpc_req);

	rpc_req_input = crt_req_get(rpc_req);
	D_ASSERTF(rpc_req_input != NULL, "crt_req_get() failed."
			" rpc_req_input: %p\n", rpc_req_input);

	/* Set rank and expected swim status based on CLI options */
	rpc_req_input->rank = test_g.t_verify_swim_status.rank;
	rpc_req_input->exp_status = test_g.t_verify_swim_status.swim_status;

	rc = crt_req_send(rpc_req, client_cb_common, NULL);
	D_ASSERTF(rc == 0, "crt_req_send() failed. rc: %d\n", rc);

	tc_sem_timedwait(&test_g.t_token_to_proceed, 61, __LINE__);
}

void
test_run(void)
{
	crt_group_t		*grp = NULL;
	d_rank_list_t		*rank_list = NULL;
	d_rank_t		 rank;
	int			 tag;
	crt_endpoint_t		 server_ep = {0};
	crt_rpc_t		*rpc_req = NULL;
	int			 i, j, k;
	int			 rc = 0;
	uint32_t		*_cg_ranks;
	int			 _cg_num_ranks;
	int			 icea;

	if (test_g.t_skip_init) {
		DBG_PRINT("Skipping init stage.\n");

	} else {
		if (test_g.t_save_cfg) {
			rc = crt_group_config_path_set(test_g.t_cfg_path);
			D_ASSERTF(rc == 0,
				  "crt_group_config_path_set failed %d\n", rc);
		}

		tc_cli_start_basic(test_g.t_local_group_name,
				   test_g.t_remote_group_name,
				   &grp, &rank_list, &test_g.t_crt_ctx[0],
				   &test_g.t_tid[0], test_g.t_srv_ctx_num,
				   test_g.t_use_cfg, NULL);

		rc = sem_init(&test_g.t_token_to_proceed, 0, 0);
		D_ASSERTF(rc == 0, "sem_init() failed.\n");

		/* register RPCs */
		rc = crt_proto_register(&my_proto_fmt_test_group2);
		D_ASSERTF(rc == 0, "crt_proto_register() failed. rc: %d\n",
			  rc);

		/* Process the --rank option, e.g., --rank 1,2-4 */
		if (test_g.cg_num_ranks > 0) {
			_cg_ranks = (uint32_t *)test_g.cg_ranks;
			_cg_num_ranks = test_g.cg_num_ranks;
			rank_list = uint32_array_to_rank_list(_cg_ranks,
							      _cg_num_ranks);
		}

		rc = tc_wait_for_ranks(test_g.t_crt_ctx[0],
				       grp,
				       rank_list,
				       test_g.t_srv_ctx_num - 1,
				       test_g.t_srv_ctx_num,
				       5,
				       150);
		D_ASSERTF(rc == 0, "wait_for_ranks() failed; rc=%d\n", rc);
	}

	if (test_g.t_init_only) {
		DBG_PRINT("Init only. Returning now.\n");
		return;
	}

	test_g.t_fault_attr_1000 = d_fault_attr_lookup(1000);
	test_g.t_fault_attr_5000 = d_fault_attr_lookup(5000);
<<<<<<< HEAD
	if (!test_g.t_shut_only && !test_g.t_skip_check_in) {
=======

	if (!test_g.t_shut_only && !test_g.t_skip_check_in &&
	    (rank_list != NULL)) {
		char  msg[256];

>>>>>>> 4d6e73df
		for (i = 0; i < rank_list->rl_nr; i++) {
			rank = rank_list->rl_ranks[i];

			snprintf(msg, sizeof(msg), "Sending message to %d",
				 rank);
			tc_log_msg(test_g.t_crt_ctx[0], grp, rank, msg);

			for (tag = 0; tag < test_g.t_srv_ctx_num; tag++) {
				DBG_PRINT("Sending rpc to %d:%d\n", rank, tag);

				k = test_g.t_num_checkins_to_send;
				for (j = 0; j < k; j++) {
					icea = test_g.t_issue_crt_ep_abort;
					if (icea == rank)
						check_in_with_delay(grp,
								    rank,
								    tag);
					else
						check_in(grp, rank, tag);
				}
			}
		}

		for (i = 0; i < rank_list->rl_nr; i++) {
			for (tag = 0; tag < test_g.t_srv_ctx_num; tag++) {
				tc_sem_timedwait(&test_g.t_token_to_proceed, 61,
						 __LINE__);
			}
		}
	}

	server_ep.ep_grp = grp;

	/* Shutdown one particular rank */
	if ((test_g.t_verify_swim_status.rank >= 0) &&
	    (rank_list != NULL)) {
		/* Check swim status on all (remaining) ranks */
		for (i = 0; i < rank_list->rl_nr; i++) {
			server_ep.ep_rank = rank_list->rl_ranks[i];
			send_rpc_swim_check(server_ep, rpc_req);
		}
	}

	if ((test_g.t_skip_shutdown) || (rank_list == NULL)) {
		DBG_PRINT("Skipping shutdown stage.\n");
	} else {
		/* Shutdown all ranks */
		for (i = 0; i < rank_list->rl_nr; i++) {
			server_ep.ep_rank = rank_list->rl_ranks[i];
			send_rpc_shutdown(server_ep, rpc_req);
		}
	}
	if (rank_list != NULL)
		d_rank_list_free(rank_list);
	rank_list = NULL;

	if (test_g.t_save_cfg) {
		rc = crt_group_detach(grp);
		D_ASSERTF(rc == 0, "crt_group_detach failed, rc: %d\n", rc);
	} else {
		rc = crt_group_view_destroy(grp);
		D_ASSERTF(rc == 0,
			  "crt_group_view_destroy() failed; rc=%d\n", rc);
	}

	tc_progress_stop();

	rc = pthread_join(test_g.t_tid[0], NULL);
	if (rc != 0)
		fprintf(stderr, "pthread_join failed. rc: %d\n", rc);
	D_DEBUG(DB_TEST, "joined progress thread.\n");

	rc = sem_destroy(&test_g.t_token_to_proceed);
	D_ASSERTF(rc == 0, "sem_destroy() failed.\n");

	rc = crt_finalize();
	D_ASSERTF(rc == 0, "crt_finalize() failed. rc: %d\n", rc);

	D_DEBUG(DB_TEST, "exiting.\n");

	if (test_g.t_hold)
		sleep(test_g.t_hold_time);

	d_log_fini();
}

int main(int argc, char **argv)
{
	int		 rc;

	rc = test_parse_args(argc, argv);
	if (rc != 0) {
		fprintf(stderr, "test_parse_args() failed, rc: %d.\n", rc);
		return rc;
	}

	/* rank, num_attach_retries, is_server, assert_on_error */
	tc_test_init(0, 40, false, true);

	test_run();

	return rc;
}<|MERGE_RESOLUTION|>--- conflicted
+++ resolved
@@ -125,15 +125,11 @@
 
 	test_g.t_fault_attr_1000 = d_fault_attr_lookup(1000);
 	test_g.t_fault_attr_5000 = d_fault_attr_lookup(5000);
-<<<<<<< HEAD
-	if (!test_g.t_shut_only && !test_g.t_skip_check_in) {
-=======
 
 	if (!test_g.t_shut_only && !test_g.t_skip_check_in &&
 	    (rank_list != NULL)) {
 		char  msg[256];
 
->>>>>>> 4d6e73df
 		for (i = 0; i < rank_list->rl_nr; i++) {
 			rank = rank_list->rl_ranks[i];
 
