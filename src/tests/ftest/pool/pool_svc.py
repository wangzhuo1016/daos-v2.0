#!/usr/bin/python
'''
  (C) Copyright 2018-2021 Intel Corporation.

  SPDX-License-Identifier: BSD-2-Clause-Patent
'''
<<<<<<< HEAD

import traceback

from apricot import TestWithServers
from test_utils_pool import TestPool
=======
>>>>>>> 5bc3ecb5
from avocado.core.exceptions import TestFail

from apricot import TestWithServers


class PoolSvc(TestWithServers):
    # pylint: disable=too-few-public-methods
    """Tests svc argument while pool create.

    :avocado: recursive
    """

    def check_leader(self, previous_leader=None, expect_change=True):
        """Check if the pool leader rank has changed.

        Args:
            previous_leader (int, optional): previous pool leader rank. Defaults
                to None.
            expect_change (bool, optional): is the pool leader expected to
                change. Defaults to True.

        Return:
            int: current pool leader rank

        """
        self.pool.set_query_data()
        current_leader = int(self.pool.query_data["leader"])
        if previous_leader is not None:
            self.log.info(
                "Pool leader: previous=%s, current=%s",
                previous_leader, current_leader)
            leader_change = previous_leader != current_leader
            message = "The pool leader {} changed".format(
                "has" if leader_change else "has not")
            self.log.info("  %s", message)
            if leader_change != expect_change:
                self.fail(message)
        else:
            self.log.info("Pool leader: current=%s", current_leader)
        return current_leader

    def test_pool_svc(self):
        """Test svc arg during pool create.

        :avocado: tags=all,daily_regression
        :avocado: tags=medium
        :avocado: tags=pool,pool_svc,test_pool_svc,svc
        :avocado: tags=DAOS_5610
        """
        # parameter used in pool create
        svc_params = self.params.get("svc_params")

        # Setup the TestPool object
        self.add_pool(create=False)

        # Assign the expected svcn value
        if svc_params[0] != "None":
            self.pool.svcn.update(svc_params[0], "svcn")

        # Create the pool
        pool_create_error = None
        try:
            self.pool.create()
        except TestFail as error:
            pool_create_error = error

        # Verify the result - If the svc_params[1] == 0 the dmg pool create is
        # expected to fail
        if svc_params[1] == 0 and pool_create_error:
            self.log.info(
                "Pool creation with svcn=%s failed as expected", svc_params[0])
        elif pool_create_error:
            self.fail(
                "Pool creation with svcn={} failed when it was expected to "
                "pass: {}".format(svc_params[0], pool_create_error))
        else:
            self.log.info("Pool creation passed as expected")
            self.log.info(
                "Verifying that the pool has %s pool service members",
                svc_params[1])
            self.log.info("  self.pool.svc_ranks = %s", self.pool.svc_ranks)

            # Verify the pool service member list:
            #   - does not contain an invalid rank
            #   - contains the expected number of members
            #   - does not contain any duplicate ranks
            self.assertTrue(
                999999 not in self.pool.svc_ranks,
                "999999 is in the pool's service ranks.")
            self.assertEqual(
                len(self.pool.svc_ranks), svc_params[1],
                "Length of pool scv rank list is not equal to the expected "
                "number of pool service members.")
            self.assertEqual(
                len(self.pool.svc_ranks),
                len(set(self.pool.svc_ranks)),
                "Duplicate values in returned rank list")

            if svc_params[1] > 2:
                # Query the pool to get the leader
                pool_leader = self.check_leader()
                non_leader_ranks = list(self.pool.svc_ranks)
                non_leader_ranks.remove(pool_leader)

                # Stop the pool leader
                self.log.info("Stopping the pool leader: %s", pool_leader)
                try:
                    self.server_managers[-1].stop_ranks(
                        [pool_leader], self.test_log)
                except TestFail as error:
                    self.log.info(error)
                    self.fail(
                        "Error stopping pool leader - "
                        "DaosServerManager.stop_ranks([{}])".format(
                            pool_leader))

                # Verify the pool leader has changed
                pool_leader = self.check_leader(pool_leader, True)
                non_leader_ranks.remove(pool_leader)

                # Stop a pool non-leader
                non_leader = non_leader_ranks[-1]
                self.log.info(
                    "Stopping a pool non-leader (%s): %s",
                    non_leader_ranks, non_leader)
                try:
                    self.server_managers[-1].stop_ranks(
                        [non_leader], self.test_log)
                except TestFail as error:
                    self.log.info(error)
                    self.fail(
                        "Error stopping a pool non-leader - "
                        "DaosServerManager.stop_ranks([{}])".format(non_leader))

                # Verify the pool leader has not changed
                self.check_leader(pool_leader, False)

        self.log.info("Test passed!")<|MERGE_RESOLUTION|>--- conflicted
+++ resolved
@@ -4,14 +4,6 @@
 
   SPDX-License-Identifier: BSD-2-Clause-Patent
 '''
-<<<<<<< HEAD
-
-import traceback
-
-from apricot import TestWithServers
-from test_utils_pool import TestPool
-=======
->>>>>>> 5bc3ecb5
 from avocado.core.exceptions import TestFail
 
 from apricot import TestWithServers
