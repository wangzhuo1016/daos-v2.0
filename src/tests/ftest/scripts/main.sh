#!/bin/bash
# Copyright (C) Copyright 2020-2021 Intel Corporation
# All rights reserved.
#
# Redistribution and use in source and binary forms, with or without
# modification, are permitted for any purpose (including commercial purposes)
# provided that the following conditions are met:
#
# 1. Redistributions of source code must retain the above copyright notice,
#    this list of conditions, and the following disclaimer.
#
# 2. Redistributions in binary form must reproduce the above copyright notice,
#    this list of conditions, and the following disclaimer in the
#    documentation and/or materials provided with the distribution.
#
# 3. In addition, redistributions of modified forms of the source or binary
#    code must carry prominent notices stating that the original code was
#    changed and the date of the change.
#
#  4. All publications or advertising materials mentioning features or use of
#     this software are asked, but not required, to acknowledge that it was
#     developed by Intel Corporation and credit the contributors.
#
# 5. Neither the name of Intel Corporation, nor the name of any Contributor
#    may be used to endorse or promote products derived from this software
#    without specific prior written permission.
#
# THIS SOFTWARE IS PROVIDED BY THE COPYRIGHT HOLDERS AND CONTRIBUTORS "AS IS"
# AND ANY EXPRESS OR IMPLIED WARRANTIES, INCLUDING, BUT NOT LIMITED TO, THE
# IMPLIED WARRANTIES OF MERCHANTABILITY AND FITNESS FOR A PARTICULAR PURPOSE
# ARE DISCLAIMED. IN NO EVENT SHALL THE COPYRIGHT HOLDER BE LIABLE FOR ANY
# DIRECT, INDIRECT, INCIDENTAL, SPECIAL, EXEMPLARY, OR CONSEQUENTIAL DAMAGES
# (INCLUDING, BUT NOT LIMITED TO, PROCUREMENT OF SUBSTITUTE GOODS OR SERVICES;
# LOSS OF USE, DATA, OR PROFITS; OR BUSINESS INTERRUPTION) HOWEVER CAUSED AND
# ON ANY THEORY OF LIABILITY, WHETHER IN CONTRACT, STRICT LIABILITY, OR TORT
# (INCLUDING NEGLIGENCE OR OTHERWISE) ARISING IN ANY WAY OUT OF THE USE OF
# THIS SOFTWARE, EVEN IF ADVISED OF THE POSSIBILITY OF SUCH DAMAGE.

set -eux

# shellcheck disable=SC2153
mapfile -t TEST_TAG_ARR <<< "$TEST_TAG_ARG"

if $TEST_RPMS; then
    rm -rf "$PWD"/install/tmp
    mkdir -p "$PWD"/install/tmp
    # set the shared dir
    # TODO: remove the need for a shared dir by copying needed files to
    #       the test nodes
    export DAOS_TEST_SHARED_DIR=${DAOS_TEST_SHARED_DIR:-$PWD/install/tmp}
    logs_prefix="/var/tmp"
else
    rm -rf "$DAOS_BASE"/install/tmp
    mkdir -p "$DAOS_BASE"/install/tmp
    logs_prefix="$DAOS_BASE/install/lib/daos/TESTING"
    cd "$DAOS_BASE"
fi

export CRT_PHY_ADDR_STR=ofi+sockets

# Disable OFI_INTERFACE to allow launch.py to pick the fastest interface
unset OFI_INTERFACE

# At Oct2018 Longmond F2F it was decided that per-server logs are preferred
# But now we need to collect them!  Avoid using 'client_daos.log' due to
# conflicts with the daos_test log renaming.
# shellcheck disable=SC2153
export D_LOG_FILE="$TEST_TAG_DIR/daos.log"

mkdir -p ~/.config/avocado/
cat <<EOF > ~/.config/avocado/avocado.conf
[datadir.paths]
logs_dir = $logs_prefix/ftest/avocado/job-results

[runner.timeout]
process_died = 60

[sysinfo.collectibles]
files = \$HOME/.config/avocado/sysinfo/files
# File with list of commands that will be executed and have their output
# collected
commands = \$HOME/.config/avocado/sysinfo/commands
EOF

mkdir -p ~/.config/avocado/sysinfo/
cat <<EOF > ~/.config/avocado/sysinfo/commands
ps axf
dmesg
df -h
EOF

cat <<EOF > ~/.config/avocado/sysinfo/files
/proc/mounts
EOF

<<<<<<< HEAD
=======
# apply patches to Avocado
for loc in /usr/lib/python2*/site-packages/ \
           /usr/lib/python3*/dist-packages/; do
    if [ -f "$loc"/avocado/core/runner.py ]; then
        pydir=$loc
        break
    fi
    if [ -z "$loc" ]; then
        echo "Could not determine avocado installation location"
        exit 1
    fi
done
PATCH_DIR="$PREFIX"/lib/daos/TESTING/ftest
# https://github.com/avocado-framework/avocado/pull/4345 fixed somewhere
# before 69.2
if grep "self.job.result_proxy.notify_progress(False)" \
    "$pydir"/avocado/core/runner.py; then
    echo "Applying patch avocado-job-result_proxy-reference-fix.patch"
    if ! cat < "$PATCH_DIR"/avocado-job-result_proxy-reference-fix.patch | \
      sudo patch -p1 -d "$pydir"; then
        echo "Failed to apply avocado PR-4345 patch"
        exit 1
    fi
fi
# https://github.com/avocado-framework/avocado/pull/2908 fixed in
# https://github.com/avocado-framework/avocado/pull/3076/
if ! grep TIMEOUT_TEARDOWN "$pydir"/avocado/core/runner.py; then
    echo "Applying patch avocado-teardown-timeout.patch"
    if ! cat < "$PATCH_DIR"/avocado-teardown-timeout.patch | \
      sudo patch -p1 -d "$pydir"; then
        echo "Failed to apply avocado PR-3076 patch"
        exit 1
    fi
fi
# https://github.com/avocado-framework/avocado/pull/3154
if ! grep "def phase(self)" \
    "$pydir"/avocado/core/test.py; then
    echo "Applying patch avocado-report-test-phases-common.patch"
    if ! filterdiff -p1 -x selftests/* <                       \
        "$PATCH_DIR"/avocado-report-test-phases-common.patch | \
      sed -e '/selftests\/.*/d' |                              \
      sudo patch -p1 -d "$pydir"; then
        echo "Failed to apply avocado PR-3154 patch - common portion"
        exit 1
    fi
    if grep "^TEST_STATE_ATTRIBUTES = " "$pydir"/avocado/core/test.py; then
        echo "Applying patch avocado-report-test-phases-py3.patch"
        if ! cat < "$PATCH_DIR"/avocado-report-test-phases-py3.patch | \
          sudo patch -p1 -d "$pydir"; then
            echo "Failed to apply avocado PR-3154 patch - py3 portion"
            exit 1
        fi
    else
        echo "Applying patch avocado-report-test-phases-py2.patch"
        if ! cat < "$PATCH_DIR"/avocado-report-test-phases-py2.patch | \
          sudo patch -p1 -d "$pydir"; then
            echo "Failed to apply avocado PR-3154 patch - py2 portion"
            exit 1
        fi
    fi
fi
# apply fix for https://github.com/avocado-framework/avocado/issues/2908
sudo ed <<EOF "$pydir"/avocado/core/runner.py
/TIMEOUT_TEST_INTERRUPTED/s/[0-9]*$/60/
wq
EOF
# apply fix for https://github.com/avocado-framework/avocado/pull/2922
if grep "testsuite.setAttribute('name', 'avocado')" \
    "$pydir"/avocado/plugins/xunit.py; then
    sudo ed <<EOF "$pydir"/avocado/plugins/xunit.py
/testsuite.setAttribute('name', 'avocado')/s/'avocado'/os.path.basename(os.path.dirname(result.logfile))/
wq
EOF
fi
# Fix for bug to be filed upstream
if grep "self\.job\.result_proxy\.notify_progress(False)" \
    "$pydir"/avocado/core/runner.py; then
    sudo ed <<EOF "$pydir"/avocado/core/runner.py
/self\.job\.result_proxy\.notify_progress(False)/d
wq
EOF
fi

>>>>>>> 33e535d2
pushd "$PREFIX"/lib/daos/TESTING/ftest

# make sure no lingering corefiles or junit files exist
rm -f core.* ./*_results.xml

# see if we just wanted to set up
if ${SETUP_ONLY:-false}; then
    exit 0
fi

# check if slurm needs to be configured for soak
if [[ "${TEST_TAG_ARG}" =~ soak ]]; then
    if ! ./slurm_setup.py -c "$FIRST_NODE" -n "${TEST_NODES}" -s -i; then
        exit "${PIPESTATUS[0]}"
    else
        rc=0
    fi
fi

# can only process cores on EL7 currently
if [ "$(lsb_release -s -i)" = "CentOS" ]; then
    process_cores="p"
else
    process_cores=""
fi

# Clean stale job results
if [ -d "${logs_prefix}/ftest/avocado/job-results" ]; then
    rm -rf "${logs_prefix}/ftest/avocado/job-results"
fi

# now run it!
# shellcheck disable=SC2086
if ! ./launch.py -jcris"${process_cores}"a -th "${LOGS_THRESHOLD}" \
                 -ts "${TEST_NODES}" ${NVME_ARG} ${TEST_TAG_ARR[*]}; then
    rc=${PIPESTATUS[0]}
else
    rc=0
fi

# daos_test uses cmocka framework which generates a set of xml of its own.
# Post-processing the xml files here to put them in proper categories
# for publishing in Jenkins
dt_xml_path="${logs_prefix}/ftest/avocado/job-results/daos_test"
FILES=("${dt_xml_path}"/*/test-results/*/data/*.xml)
COMP="FTEST_daos_test"

./scripts/post_process_xml.sh "${COMP}" "${FILES[@]}"

exit $rc<|MERGE_RESOLUTION|>--- conflicted
+++ resolved
@@ -93,8 +93,6 @@
 /proc/mounts
 EOF
 
-<<<<<<< HEAD
-=======
 # apply patches to Avocado
 for loc in /usr/lib/python2*/site-packages/ \
            /usr/lib/python3*/dist-packages/; do
@@ -119,17 +117,18 @@
         exit 1
     fi
 fi
-# https://github.com/avocado-framework/avocado/pull/2908 fixed in
-# https://github.com/avocado-framework/avocado/pull/3076/
-if ! grep TIMEOUT_TEARDOWN "$pydir"/avocado/core/runner.py; then
-    echo "Applying patch avocado-teardown-timeout.patch"
-    if ! cat < "$PATCH_DIR"/avocado-teardown-timeout.patch | \
-      sudo patch -p1 -d "$pydir"; then
-        echo "Failed to apply avocado PR-3076 patch"
-        exit 1
-    fi
-fi
-# https://github.com/avocado-framework/avocado/pull/3154
+# # https://github.com/avocado-framework/avocado/pull/2908 fixed in
+# # https://github.com/avocado-framework/avocado/pull/3076/
+# if ! grep TIMEOUT_TEARDOWN "$pydir"/avocado/core/runner.py; then
+#     echo "Applying patch avocado-teardown-timeout.patch"
+#     if ! cat < "$PATCH_DIR"/avocado-teardown-timeout.patch | \
+#       sudo patch -p1 -d "$pydir"; then
+#         echo "Failed to apply avocado PR-3076 patch"
+#         exit 1
+#     fi
+# fi
+# https://github.com/avocado-framework/avocado/pull/3154 - fixed somewhere
+# before 69.2
 if ! grep "def phase(self)" \
     "$pydir"/avocado/core/test.py; then
     echo "Applying patch avocado-report-test-phases-common.patch"
@@ -156,11 +155,15 @@
         fi
     fi
 fi
-# apply fix for https://github.com/avocado-framework/avocado/issues/2908
-sudo ed <<EOF "$pydir"/avocado/core/runner.py
+# apply fix for https://github.com/avocado-framework/avocado/issues/2908 - fixed
+# somewhere before 69.2
+if ! grep "TIMEOUT_TEST_INTERRUPTED = 60" \
+    "$pydir"/avocado/core/runner.py; then
+        sudo ed <<EOF "$pydir"/avocado/core/runner.py
 /TIMEOUT_TEST_INTERRUPTED/s/[0-9]*$/60/
 wq
 EOF
+fi
 # apply fix for https://github.com/avocado-framework/avocado/pull/2922
 if grep "testsuite.setAttribute('name', 'avocado')" \
     "$pydir"/avocado/plugins/xunit.py; then
@@ -178,7 +181,6 @@
 EOF
 fi
 
->>>>>>> 33e535d2
 pushd "$PREFIX"/lib/daos/TESTING/ftest
 
 # make sure no lingering corefiles or junit files exist
