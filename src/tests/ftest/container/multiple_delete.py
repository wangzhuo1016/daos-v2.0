#!/usr/bin/python
"""
  (C) Copyright 2020-2021 Intel Corporation.

  SPDX-License-Identifier: BSD-2-Clause-Patent
"""
<<<<<<< HEAD

from apricot import skipForTicket
=======
>>>>>>> ffaba2b4
from ior_test_base import IorTestBase


class MultipleContainerDelete(IorTestBase):
    # pylint: disable=too-many-ancestors
    """Test class Description:
       Test that multiple container create/delete reclaims
       the pool space without leak.

    :avocado: recursive
    """

    @skipForTicket("DAOS-8672")
    def test_multiple_container_delete(self):
        """Jira ID: DAOS-3673

        Test Description:
            Purpose of this test is to verify the container delete
            returns all space used by a container without leak
        Use case:
            Create a pool spanning 4 servers.
            Capture the pool space.
            Create a POSIX container and fill it with IOR DFS Api
            Delete the container and repeat the above steps 50 times.
            Verify both the SCM and SSD pool spaces are recovered

        :avocado: tags=all,full_regression
        :avocado: tags=hw,large
        :avocado: tags=container,multi_container_delete
        """
        self.add_pool(connect=False)

        out = []

        initial_scm_fs, initial_ssd_fs = self.get_pool_space()

        for i in range(50):
            self.log.info("Create-Write-Destroy Iteration %d", i)
            self.create_cont()
            self.ior_cmd.set_daos_params(
                self.server_group, self.pool, self.container.uuid)
            # If the transfer size is less than 4K, the objects are
            # inserted into SCM and anything greater goes to SSD
            self.run_ior_with_pool()
            self.container.destroy()
            scm_fs, ssd_fs = self.get_pool_space()
            out.append("iter = {}, scm = {}, ssd = {}".format(
                i+1, scm_fs, ssd_fs))

        self.log.info("Initial Free Space")
        self.log.info("SCM = %d, SSD = %d", initial_scm_fs, initial_ssd_fs)
        self.log.info("Free space after each cont create/del iteration")
        self.log.info("\n".join(out))
        final_scm_fs, final_ssd_fs = self.get_pool_space()
        self.log.info("Final free Space after all iters")
        self.log.info("SCM = %d, SSD = %d", final_scm_fs, final_ssd_fs)

        self.log.info("Verifying SSD space is recovered")
        self.log.info("%d == %d", final_ssd_fs, initial_ssd_fs)
        self.assertTrue(final_ssd_fs == initial_ssd_fs)

        self.log.info("Verifying SCM space is recovered")
        self.log.info("%d == %d", final_scm_fs, initial_scm_fs)
        # Uncomment the below verification once DAOS-3849 is fixed
        # self.assertTrue(final_scm_fs == initial_scm_fs)

    def get_pool_space(self):
        """Get scm and ssd pool free space

        Returns:
            tuple: (scm_free_space (int), ssd_free_space (int))

        """
        if self.pool is not None:
            scm_index, ssd_index = 0, 1
            self.pool.connect()
            pool_info = self.pool.pool.pool_query()
            scm_fs = pool_info.pi_space.ps_space.s_free[scm_index]
            ssd_fs = pool_info.pi_space.ps_space.s_free[ssd_index]
            return scm_fs, ssd_fs

        self.log.error("****POOL is NONE*****")
        return 0, 0<|MERGE_RESOLUTION|>--- conflicted
+++ resolved
@@ -4,11 +4,8 @@
 
   SPDX-License-Identifier: BSD-2-Clause-Patent
 """
-<<<<<<< HEAD
 
 from apricot import skipForTicket
-=======
->>>>>>> ffaba2b4
 from ior_test_base import IorTestBase
 
 
