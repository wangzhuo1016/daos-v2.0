--- conflicted
+++ resolved
@@ -10,15 +10,15 @@
 import os
 import json
 import re
+from tempfile import TemporaryDirectory
 
 from avocado import Test as avocadoTest
 from avocado import skip, TestFail, fail_on
 from avocado.utils.distro import detect
 from avocado.core import exceptions
 from ast import literal_eval
-from ClusterShell.NodeSet import NodeSet
-
-from fault_config_utils import FaultInjection
+
+import fault_config_utils
 from pydaos.raw import DaosContext, DaosLog, DaosApiError
 from command_utils_base import CommandFailure, EnvironmentVariables
 from agent_utils import DaosAgentManager, include_local_host
@@ -28,7 +28,7 @@
 from server_utils import DaosServerManager
 from general_utils import \
     get_partition_hosts, stop_processes, get_job_manager_class, \
-    get_default_config_file, pcmd, get_file_listing, DaosTestError, run_command
+    get_default_config_file, pcmd, get_file_listing, run_command
 from logger_utils import TestLogger
 from test_utils_pool import TestPool, LabelGenerator
 from test_utils_container import TestContainer
@@ -36,14 +36,23 @@
 from distutils.spawn import find_executable
 from write_host_file import write_host_file
 
-<<<<<<< HEAD
+
 def skipForTicket(ticket): # pylint: disable=invalid-name
-=======
-
-def skipForTicket(ticket):  # pylint: disable=invalid-name
->>>>>>> bd66b172
     """Skip a test with a comment about a ticket."""
     return skip("Skipping until {} is fixed.".format(ticket))
+
+
+def get_log_file(name):
+    """Get the full log file name and path.
+
+    Args:
+        name (str): log file name
+
+    Returns:
+        str: full log file name including path
+
+    """
+    return os.path.join(os.environ.get("DAOS_TEST_LOG_DIR", "/tmp"), name)
 
 
 class Test(avocadoTest):
@@ -68,12 +77,6 @@
 
         # Define a test ID using the test_* method name
         self.test_id = self.get_test_name()
-
-        # Define a test unique temporary directory
-        self.base_test_dir = os.getenv("DAOS_TEST_LOG_DIR", "/tmp")
-        self.test_dir = os.path.join(self.base_test_dir, self.test_id)
-        if not os.path.exists(self.test_dir):
-            os.makedirs(self.test_dir)
 
         # Support specifying timeout values with units, e.g. "1d 2h 3m 4s".
         # Any unit combination may be used, but they must be specified in
@@ -179,7 +182,7 @@
         try:
             with open(self.cancel_file) as skip_handle:
                 skip_list = skip_handle.readlines()
-        except Exception as excpt:  # pylint: disable=broad-except
+        except Exception as excpt: # pylint: disable=broad-except
             skip_process_error("Unable to read skip list: {}".format(excpt))
             skip_list = []
 
@@ -201,9 +204,9 @@
                                           "PR.  Test will not be "
                                           "skipped", ticket)
                             return
-                except exceptions.TestCancel:   # pylint: disable=try-except-raise
+                except exceptions.TestCancel: # pylint: disable=try-except-raise
                     raise
-                except Exception as excpt:      # pylint: disable=broad-except
+                except Exception as excpt: # pylint: disable=broad-except
                     skip_process_error("Unable to read commit title: "
                                        "{}".format(excpt))
                 # Nope, but there is a commit that fixes it
@@ -213,10 +216,10 @@
                         with open(os.path.join(os.sep, 'tmp',
                                                'commit_list')) as commit_handle:
                             commits = commit_handle.readlines()
-                    except Exception as excpt:  # pylint: disable=broad-except
+                    except Exception as excpt: # pylint: disable=broad-except
                         skip_process_error("Unable to read commit list: "
                                            "{}".format(excpt))
-                        return
+                        commits = None
                     if commits and vals[1] in commits:
                         # fix is in this code base
                         self.log.info("This test variant is included in the "
@@ -359,28 +362,10 @@
         # Disable reporting the timeout upon subsequent inherited calls
         self._timeout_reported = True
 
-    def remove_temp_test_dir(self):
-        """Remove the test-specific temporary directory and its contents.
-
-        Returns:
-            list: a list of error strings to report at the end of tearDown().
-
-        """
-        errors = []
-        self.log.info("Removing temporary test files in %s", self.test_dir)
-        try:
-            run_command("rm -fr {}".format(self.test_dir))
-        except DaosTestError as error:
-            errors.append("Error removing temporary test files: {}".format(error))
-        return errors
-
     def tearDown(self):
         """Tear down after each test case."""
         self.report_timeout()
         super().tearDown()
-
-        # Clean up any temporary files
-        self._teardown_errors.extend(self.remove_temp_test_dir())
 
         # Fail the test if any errors occurred during tear down
         if self._teardown_errors:
@@ -410,9 +395,10 @@
         self.cart_prefix = None
         self.cart_bin = None
         self.tmp = None
+        self.test_dir = os.getenv("DAOS_TEST_LOG_DIR", "/tmp")
+        self.fault_file = None
         self.context = None
         self.d_log = None
-        self.fault_injection = None
 
         # Create a default TestLogger w/o a DaosLog object to prevent errors in
         # tearDown() if setUp() is not completed.  The DaosLog is added upon the
@@ -451,8 +437,14 @@
         self.log.debug("Common test directory: %s", self.test_dir)
 
         # setup fault injection, this MUST be before API setup
-        self.fault_injection = FaultInjection()
-        self.fault_injection.start(self.params.get("fault_list", '/run/faults/*'), self.test_dir)
+        fault_list = self.params.get("fault_list", '/run/faults/*')
+        if fault_list:
+            # not using workdir because the huge path was messing up
+            # orterun or something, could re-evaluate this later
+            self.fault_file = fault_config_utils.write_fault_file(self.tmp,
+                                                                  fault_list,
+                                                                  None)
+            os.environ["D_FI_CONFIG"] = self.fault_file
 
         self.context = DaosContext(self.prefix + '/lib64/')
         self.d_log = DaosLog(self.context)
@@ -461,7 +453,14 @@
     def tearDown(self):
         """Tear down after each test case."""
         self.report_timeout()
-        self._teardown_errors.extend(self.fault_injection.stop())
+
+        if self.fault_file:
+            try:
+                os.remove(self.fault_file)
+            except OSError as error:
+                self._teardown_errors.append(
+                    "Error running inherited teardown(): {}".format(error))
+
         super().tearDown()
 
     def stop_leftover_processes(self, processes, hosts):
@@ -654,8 +653,6 @@
         hosts = list(self.hostlist_servers)
         if self.hostlist_clients:
             hosts.extend(self.hostlist_clients)
-        # Copy the fault injection files to the hosts.
-        self.fault_injection.copy_fault_files(hosts)
         lines = get_file_listing(hosts, self.test_dir).stdout_text.splitlines()
         for line in lines:
             self.log.debug("  %s", line)
@@ -668,7 +665,7 @@
             if self.hostlist_clients:
                 hosts.extend(self.hostlist_clients)
             self.log.info("-" * 100)
-            self.stop_leftover_processes(["orterun", "mpirun"], hosts)
+            self.stop_leftover_processes(["orterun"], hosts)
 
             # Ensure write permissions for the daos command log files when
             # using systemctl
@@ -724,7 +721,6 @@
             self.job_manager = get_job_manager_class(
                 manager_class_name, None, manager_subprocess, manager_mpi_type)
             self.set_job_manager_timeout()
-            self.job_manager.tmpdir_base.update(self.test_dir, "tmpdir_base")
 
         # Mark the end of setup
         self.log.info("=" * 100)
@@ -739,17 +735,24 @@
         Args:
             message (str): message to write to log file.
         """
-
         if self.server_managers and self.agent_managers:
+            temp_dir = TemporaryDirectory()
+
             # Compose and run cart_ctl command
             cart_ctl = CartCtl()
             cart_ctl.add_log_msg.value = "add_log_msg"
             cart_ctl.rank.value = "all"
+            cart_ctl.cfg_path.value = temp_dir.name
             cart_ctl.m.value = message
             cart_ctl.n.value = None
             cart_ctl.use_daos_agent_env.value = True
 
             for manager in self.agent_managers:
+                # Fetch attachinfo data from server via the agent
+                attachinfo_file = manager.get_attachinfo_file()
+                cp_command = "sudo cp {} {}".format(
+                    attachinfo_file, temp_dir.name)
+                run_command(cp_command, verbose=True, raise_exception=False)
                 cart_ctl.group_name.value = manager.get_config_value("name")
                 cart_ctl.run()
         else:
@@ -824,45 +827,6 @@
         if self.server_managers:
             force_agent_start = self.start_server_managers(force)
         return force_agent_start
-
-    def restart_servers(self):
-        """Stop and start the servers without reformatting the storage.
-
-        Returns:
-            list: a list of strings identifying an errors found restarting the servers.
-
-        """
-        self.log.info("-" * 100)
-        self.log.info("--- STOPPING SERVERS ---")
-        errors = []
-        status = self.check_running("servers", self.server_managers)
-        if status["restart"] and not status["expected"]:
-            errors.append(
-                "ERROR: At least one multi-variant server was not found in its expected state "
-                "prior to stopping all servers")
-        self.test_log.info("Stopping %s group(s) of servers", len(self.server_managers))
-        errors.extend(self._stop_managers(self.server_managers, "servers"))
-
-        self.log.info("-" * 100)
-        self.log.debug("--- RESTARTING SERVERS ---")
-        # self._start_manager_list("server", self.server_managers)
-        for manager in self.server_managers:
-            self.log.info(
-                "Starting server: group=%s, hosts=%s, config=%s",
-                manager.get_config_value("name"), manager.hosts,
-                manager.get_config_value("filename"))
-            try:
-                manager.manager.run()
-            except CommandFailure as error:
-                manager.manager.kill()
-                errors.append("Failed to restart servers: {}".format(error))
-        status = self.check_running("servers", self.server_managers)
-        if status["restart"] and not status["expected"]:
-            errors.append(
-                "ERROR: At least one multi-variant server was not found in its expected state "
-                "after restarting all servers")
-        self.log.info("-" * 100)
-        return errors
 
     def setup_agents(self, agent_groups=None):
         """Start the daos_agent processes.
@@ -1227,26 +1191,6 @@
                 manager.get_config_value("filename"))
             manager.start()
 
-    def remove_temp_test_dir(self):
-        """Remove the test-specific temporary directory and its contents on all hosts.
-
-        Returns:
-            list: a list of error strings to report at the end of tearDown().
-
-        """
-        errors = []
-        hosts = list(self.hostlist_servers)
-        if self.hostlist_clients:
-            hosts.extend(self.hostlist_clients)
-        all_hosts = include_local_host(hosts)
-        self.log.info(
-            "Removing temporary test files in %s from %s",
-            self.test_dir, str(NodeSet.fromlist(all_hosts)))
-        results = pcmd(all_hosts, "rm -fr {}".format(self.test_dir))
-        if 0 not in results or len(results) > 1:
-            errors.append("Error removing temporary test files")
-        return errors
-
     def tearDown(self):
         """Tear down after each test case."""
         # Report whether or not the timeout has expired
@@ -1374,6 +1318,8 @@
                         self.test_log.info("  {}".format(error))
                         error_list.append(
                             "Error destroying pool: {}".format(error))
+
+
         return error_list
 
     def search_and_destroy_pools(self):
@@ -1690,33 +1636,6 @@
         """
         self.container = self.get_container(pool, namespace, create)
 
-    def add_container_qty(self, quantity, pool, namespace=None, create=True):
-        """Add multiple containers to the test case.
-
-        This method requires self.container to be defined as a list.
-        If self.container is undefined it will define it as a list.
-
-        Args:
-            quantity (int): number of containers to create
-            namespace (str, optional): namespace for TestContainer parameters in the
-                test yaml file. Defaults to None.
-            pool (TestPool): Pool object
-            create (bool, optional): should the container be created. Defaults to
-                True.
-
-        Raises:
-            TestFail: if self.pool is defined, but not as a list object.
-
-        """
-        if self.container is None:
-            self.container = []
-        if not isinstance(self.container, list):
-            self.fail(
-                "add_container_qty(): self.container must be a list: {}".format(
-                    type(self.container)))
-        for _ in range(quantity):
-            self.container.append(self.get_container(pool, namespace, create))
-
     def start_additional_servers(self, additional_servers, index=0,
                                  access_points=None):
         """Start additional servers.
