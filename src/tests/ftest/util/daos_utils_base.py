#!/usr/bin/python
"""
  (C) Copyright 2020-2021 Intel Corporation.

  SPDX-License-Identifier: BSD-2-Clause-Patent
"""
from command_utils_base import FormattedParameter, CommandWithParameters
from command_utils import CommandWithSubCommand


class DaosCommandBase(CommandWithSubCommand):
    """Defines a object representing a daos command."""

    def __init__(self, path):
        """Create a daos Command object.

        Args:
            path (str): path to the daos command
        """
        super().__init__("/run/daos/*", "daos", path)

    def get_sub_command_class(self):
        # pylint: disable=redefined-variable-type
        """Get the dmg sub command object based upon the sub-command."""
        if self.sub_command.value == "pool":
            self.sub_command_class = self.PoolSubCommand()
        elif self.sub_command.value == "container":
            self.sub_command_class = self.ContainerSubCommand()
        elif self.sub_command.value == "object":
            self.sub_command_class = self.ObjectSubCommand()
        elif self.sub_command.value == "filesystem":
            self.sub_command_class = self.FilesystemSubCommand()
        else:
            self.sub_command_class = None

    class PoolSubCommand(CommandWithSubCommand):
        """Defines an object for the daos pool sub command."""

        def __init__(self):
            """Create a daos pool subcommand object."""
            super().__init__(
                "/run/daos/pool/*", "pool")

        def get_sub_command_class(self):
            # pylint: disable=redefined-variable-type
            """Get the dmg network sub command object."""
            if self.sub_command.value == "list-containers":
                self.sub_command_class = self.ListContainersSubCommand()
            elif self.sub_command.value == "query":
                self.sub_command_class = self.QuerySubCommand()
            elif self.sub_command.value == "stat":
                self.sub_command_class = self.StatSubCommand()
            elif self.sub_command.value == "list-attrs":
                self.sub_command_class = self.ListAttrsSubCommand()
            elif self.sub_command.value == "get-attr":
                self.sub_command_class = self.GetAttrSubCommand()
            elif self.sub_command.value == "set-attr":
                self.sub_command_class = self.SetAttrSubCommand()
            else:
                self.sub_command_class = None

        class CommonPoolSubCommand(CommandWithParameters):
            """Defines an object for the common daos pool sub-command."""

            def __init__(self, sub_command):
                """Create a common daos pool sub-command object.

                Args:
                    sub_command (str): sub-command name
                """
                super().__init__(
                    "/run/daos/pool/{}/*".format(sub_command), sub_command)
                self.pool = FormattedParameter("--pool={}")
                self.sys_name = FormattedParameter("--sys-name={}")
                self.sys = FormattedParameter("--sys={}")

        class ListContainersSubCommand(CommonPoolSubCommand):
            """Defines an object for the daos pool list-containers command."""

            def __init__(self):
                """Create a daos pool list-containers command object."""
                super().__init__("list-containers")

        class QuerySubCommand(CommonPoolSubCommand):
            """Defines an object for the daos pool query command."""

            def __init__(self):
                """Create a daos pool query command object."""
                super().__init__("query")

        class StatSubCommand(CommonPoolSubCommand):
            """Defines an object for the daos pool stat command."""

            def __init__(self):
                """Create a daos pool stat command object."""
                super().__init__("stat")

        class ListAttrsSubCommand(CommonPoolSubCommand):
            """Defines an object for the daos pool list-attr command."""

            def __init__(self):
                """Create a daos pool list-attr command object."""
                super().__init__("list-attrs")

        class GetAttrSubCommand(CommonPoolSubCommand):
            """Defines an object for the daos pool get-attr command."""

            def __init__(self):
                """Create a daos pool get-attr command object."""
                super().__init__("get-attr")
                self.attr = FormattedParameter("--attr={}")

        class SetAttrSubCommand(CommonPoolSubCommand):
            """Defines an object for the daos pool set-attr command."""

            def __init__(self):
                """Create a daos pool set-attr command object."""
                super().__init__("set-attr")
                self.attr = FormattedParameter("--attr={}")
                self.value = FormattedParameter("--value={}")

    class ContainerSubCommand(CommandWithSubCommand):
        """Defines an object for the daos container sub command."""

        def __init__(self):
            """Create a daos container subcommand object."""
            super().__init__("/run/daos/container/*", "container")

        def get_sub_command_class(self):
            # pylint: disable=redefined-variable-type
            """Get the dmg network sub command object."""
            if self.sub_command.value == "create":
                self.sub_command_class = self.CreateSubCommand()
            elif self.sub_command.value == "destroy":
                self.sub_command_class = self.DestroySubCommand()
            elif self.sub_command.value == "list-objects":
                self.sub_command_class = self.ListObjectsSubCommand()
            elif self.sub_command.value == "query":
                self.sub_command_class = self.QuerySubCommand()
            elif self.sub_command.value == "get-acl":
                self.sub_command_class = self.GetAclSubCommand()
            elif self.sub_command.value == "overwrite-acl":
                self.sub_command_class = self.OverwriteAclSubCommand()
            elif self.sub_command.value == "update-acl":
                self.sub_command_class = self.UpdateAclSubCommand()
            elif self.sub_command.value == "delete-acl":
                self.sub_command_class = self.DeleteAclSubCommand()
            elif self.sub_command.value == "stat":
                self.sub_command_class = self.StatSubCommand()
            elif self.sub_command.value == "list-attrs":
                self.sub_command_class = self.ListAttrsSubCommand()
            elif self.sub_command.value == "del-attrs":
                self.sub_command_class = self.DelAttrSubCommand()
            elif self.sub_command.value == "get-attr":
                self.sub_command_class = self.GetAttrSubCommand()
            elif self.sub_command.value == "set-attr":
                self.sub_command_class = self.SetAttrSubCommand()
            elif self.sub_command.value == "get-prop":
                self.sub_command_class = self.GetPropSubCommand()
            elif self.sub_command.value == "set-prop":
                self.sub_command_class = self.SetPropSubCommand()
            elif self.sub_command.value == "set-owner":
                self.sub_command_class = self.SetOwnerSubCommand()
            elif self.sub_command.value == "create-snap":
                self.sub_command_class = self.CreateSnapSubCommand()
            elif self.sub_command.value == "list-snaps":
                self.sub_command_class = self.ListSnapsSubCommand()
            elif self.sub_command.value == "destroy-snap":
                self.sub_command_class = self.DestroySnapSubCommand()
            elif self.sub_command.value == "rollback":
                self.sub_command_class = self.RollbackSubCommand()
            else:
                self.sub_command_class = None

        class CommonContainerSubCommand(CommandWithParameters):
            """Defines an object for the common daos container sub-command."""

            def __init__(self, sub_command):
                """Create a common daos container sub-command object.

                Args:
                    sub_command (str): sub-command name
                """
                super().__init__(
                        "/run/daos/container/{}/*".format(sub_command),
                        sub_command)
                self.pool = FormattedParameter("--pool={}")
                self.sys_name = FormattedParameter("--sys-name={}")
                self.cont = FormattedParameter("--cont={}")
                self.path = FormattedParameter("--path={}")

        class CreateSubCommand(CommonContainerSubCommand):
            """Defines an object for the daos container create command."""

            def __init__(self):
                """Create a daos container create command object."""
                super().__init__("create")
                # Additional daos container create parameters:
                #   --type=<type>
                #           container type (HDF5, POSIX)
                self.type = FormattedParameter("--type={}")
                #   --oclass=<object_class>
                #           container object class:
                #               S1, S2, S4, SX, RP_2G1, RP_2G2, RP_2GX, RP_3G1,
                #               RP_3G2, RP_3GX, RP_4G1, RP_4G2, RP_4GX, RP_XSF,
                #               S1_ECHO, RP_2G1_ECHO, RP_3G1_ECHO, RP_4G1_ECHO,
                #               RP_3G1_SR, RP_2G1_SR, S1_SR, EC_2P1G1, EC_2P2G1,
                #               EC_8P2G1
                self.oclass = FormattedParameter("--oclass={}")
                #   --chunk_size=BYTES
                #           chunk size of files created. Supports suffixes:
                #               K (KB), M (MB), G (GB), T (TB), P (PB), E (EB)
                self.chunk_size = FormattedParameter("--chunk_size={}")
                #   --properties=<name>:<value>[,<name>:<value>,...]
                #           - supported names:
                #               label, cksum, cksum_size, srv_cksum, rf
                #           - supported values:
                #               label:      <any string>
                #               cksum:      off, crc[16,32,64], sha1
                #               cksum_size: <any size>
                #               srv_cksum:  on, off
                #               rf:         [0-4]
                self.properties = FormattedParameter("--properties={}")
                #   --acl-file=PATH
                #           input file containing ACL
                self.acl_file = FormattedParameter("--acl-file={}", None)

        class DestroySubCommand(CommonContainerSubCommand):
            """Defines an object for the daos container destroy command."""

            def __init__(self):
                """Create a daos container destroy command object."""
                super().__init__("destroy")
                self.force = FormattedParameter("--force", False)

        class ListObjectsSubCommand(CommonContainerSubCommand):
            """Defines an object for the daos container list-objects command."""

            def __init__(self):
                """Create a daos container list-objects command object."""
                super().__init__("list-objects")

        class QuerySubCommand(CommonContainerSubCommand):
            """Defines an object for the daos container query command."""

            def __init__(self):
                """Create a daos container query command object."""
                super().__init__("query")

        class GetAclSubCommand(CommonContainerSubCommand):
            """Defines an object for the daos container get-acl command."""

            def __init__(self):
                """Create a daos container get-acl command object."""
                super().__init__("get-acl")
                # Additional daos container create parameters:
                #   --verbose
                #           verbose mode (get-acl)
                self.verbose = FormattedParameter("--verbose", False)
                #   --outfile=PATH
                #           write ACL to file (get-acl)
                self.outfile = FormattedParameter("--outfile={}")

        class OverwriteAclSubCommand(CommonContainerSubCommand):
            """Defines an object for the daos container overwrite-acl cmd."""

            def __init__(self):
                """Create a daos container overwrite-acl command object."""
                super().__init__("overwrite-acl")
                self.acl_file = FormattedParameter("--acl-file={}")

        class UpdateAclSubCommand(CommonContainerSubCommand):
            """Defines an object for the daos container update-acl command."""

            def __init__(self):
                """Create a daos container update-acl command object."""
                super().__init__("update-acl")
                self.acl_file = FormattedParameter("--acl-file={}")
                self.entry = FormattedParameter("--entry={}")

        class DeleteAclSubCommand(CommonContainerSubCommand):
            """Defines an object for the daos container delete-acl command."""

            def __init__(self):
                """Create a daos container delete-acl command object."""
                super().__init__("delete-acl")
                self.principal = FormattedParameter("--principal={}")

        class StatSubCommand(CommonContainerSubCommand):
            """Defines an object for the daos container stat command."""

            def __init__(self):
                """Create a daos container stat command object."""
                super().__init__("stat")

        class ListAttrsSubCommand(CommonContainerSubCommand):
            """Defines an object for the daos container list-attrs command."""

            def __init__(self):
                """Create a daos container list-attrs command object."""
                super().__init__("list-attrs")

        class DelAttrSubCommand(CommonContainerSubCommand):
            """Defines an object for the daos container del-attrs command."""

            def __init__(self):
                """Create a daos container del-attrs command object."""
                super().__init__("del-attrs")
                self.attr = FormattedParameter("--attr={}")

        class GetAttrSubCommand(CommonContainerSubCommand):
            """Defines an object for the daos container get-attr command."""

            def __init__(self):
                """Create a daos container get-attr command object."""
                super().__init__("get-attr")
                self.attr = FormattedParameter("--attr={}")

        class SetAttrSubCommand(CommonContainerSubCommand):
            """Defines an object for the daos container set-attr command."""

            def __init__(self):
                """Create a daos container set-attr command object."""
                super().__init__("set-attr")
                self.attr = FormattedParameter("--attr={}")
                self.value = FormattedParameter("--value={}")

        class GetPropSubCommand(CommonContainerSubCommand):
            """Defines an object for the daos container get-prop command."""

            def __init__(self):
                """Create a daos container get-prop command object."""
                super().__init__("get-prop")
                self.prop = FormattedParameter("--prop={}")

        class SetPropSubCommand(CommonContainerSubCommand):
            """Defines an object for the daos container set-prop command."""

            def __init__(self):
                """Create a daos container set-prop command object."""
                super().__init__("set-prop")
                self.prop = FormattedParameter("--properties={}")

        class SetOwnerSubCommand(CommonContainerSubCommand):
            """Defines an object for the daos container set-owner command."""

            def __init__(self):
                """Create a daos container set-owner command object."""
                super().__init__("set-owner")
                self.user = FormattedParameter("--user={}")
                self.group = FormattedParameter("--group={}")

        class CreateSnapSubCommand(CommonContainerSubCommand):
            """Defines an object for the daos container create-snap command."""

            def __init__(self):
                """Create a daos container create-snap command object."""
                super().__init__("create-snap")
                self.snap = FormattedParameter("--snap={}")
                self.epc = FormattedParameter("--epc={}")
                self.epcrange = FormattedParameter("--epcrange={}")

        class ListSnapsSubCommand(CommonContainerSubCommand):
            """Defines an object for the daos container list-snaps command."""

            def __init__(self):
                """Create a daos container list-snaps command object."""
                super().__init__("list-snaps")

        class DestroySnapSubCommand(CommonContainerSubCommand):
            """Defines an object for the daos container destroy-snap command."""

            def __init__(self):
                """Create a daos container destroy-snap command object."""
                super().__init__("destroy-snap")
                self.snap = FormattedParameter("--snap={}")
                self.epc = FormattedParameter("--epc={}")
                self.epcrange = FormattedParameter("--epcrange={}")

        class RollbackSubCommand(CommonContainerSubCommand):
            """Defines an object for the daos container rollback command."""

            def __init__(self):
                """Create a daos container rollback command object."""
                super().__init__("rollback")
                self.snap = FormattedParameter("--snap={}")
                self.epc = FormattedParameter("--epc={}")

    class ObjectSubCommand(CommandWithSubCommand):
        """Defines an object for the daos object sub command."""

        def __init__(self):
            """Create a daos object subcommand object."""
            super().__init__("/run/daos/object/*", "object")

        def get_sub_command_class(self):
            # pylint: disable=redefined-variable-type
            """Get the dmg network sub command object."""
            if self.sub_command.value == "query":
                self.sub_command_class = self.QuerySubCommand()
            elif self.sub_command.value == "list-keys":
                self.sub_command_class = self.ListKeysSubCommand()
            elif self.sub_command.value == "dump":
                self.sub_command_class = self.DumpSubCommand()
            else:
                self.sub_command_class = None

        class CommonObjectSubCommand(CommandWithParameters):
            """Defines an object for the common daos object sub-command."""

            def __init__(self, sub_command):
                """Create a common daos object sub-command object.

                Args:
                    sub_command (str): sub-command name
                """
                super().__init__(
                        "/run/daos/object/{}/*".format(sub_command),
                        sub_command)
                self.pool = FormattedParameter("--pool={}")
                self.sys_name = FormattedParameter("--sys-name={}")
                self.cont = FormattedParameter("--cont={}")
                self.oid = FormattedParameter("--oid={}")

        class QuerySubCommand(CommonObjectSubCommand):
            """Defines an object for the daos object query command."""

            def __init__(self):
                """Create a daos object query command object."""
                super().__init__("query")

        class ListKeysSubCommand(CommonObjectSubCommand):
            """Defines an object for the daos object list-keys command."""

            def __init__(self):
                """Create a daos object list-keys command object."""
                super().__init__("list-keys")

        class DumpSubCommand(CommonObjectSubCommand):
            """Defines an object for the daos object dump command."""

            def __init__(self):
                """Create a daos object dump command object."""
<<<<<<< HEAD
                super().__init__("dump")
=======
                super(
                    DaosCommandBase.ObjectSubCommand.DumpSubCommand,
                    self).__init__("dump")

    class FilesystemSubCommand(CommandWithSubCommand):
        """Defines an object for the daos filesystem sub command."""

        def __init__(self):
            """Create a daos filesystem subcommand object."""
            super(DaosCommandBase.FilesystemSubCommand, self).__init__(
                "/run/daos/filesystem/*", "filesystem")

        def get_sub_command_class(self):
            # pylint: disable=redefined-variable-type
            """Get the daos filesystem sub command object."""
            if self.sub_command.value == "copy":
                self.sub_command_class = self.CopySubCommand()
            else:
                self.sub_command_class = None

        class CommonFilesystemSubCommand(CommandWithParameters):
            """Defines an object for the common daos filesystem sub-command."""

            def __init__(self, sub_command):
                """Create a common daos filesystem sub-command object.

                Args:
                    sub_command (str): sub-command name
                """
                super(
                    DaosCommandBase.FilesystemSubCommand.
                    CommonFilesystemSubCommand, self).__init__(
                        "/run/daos/filesystem/{}/*".format(sub_command),
                        sub_command)

        class CopySubCommand(CommonFilesystemSubCommand):
            """Defines an object for the daos filesystem copy command."""

            def __init__(self):
                """Create a daos filesystem copy command object."""
                super(
                    DaosCommandBase.FilesystemSubCommand.CopySubCommand,
                    self).__init__("copy")
                #   --src=<type>:<pool/cont | path>
                #   supported types are daos, posix
                self.src = FormattedParameter("--src={}")
                #   --src=<type>:<pool/cont | path>
                #   supported types are daos, posix
                self.dst = FormattedParameter("--dst={}")
>>>>>>> 4ad69068
<|MERGE_RESOLUTION|>--- conflicted
+++ resolved
@@ -441,20 +441,14 @@
 
             def __init__(self):
                 """Create a daos object dump command object."""
-<<<<<<< HEAD
                 super().__init__("dump")
-=======
-                super(
-                    DaosCommandBase.ObjectSubCommand.DumpSubCommand,
-                    self).__init__("dump")
 
     class FilesystemSubCommand(CommandWithSubCommand):
         """Defines an object for the daos filesystem sub command."""
 
         def __init__(self):
             """Create a daos filesystem subcommand object."""
-            super(DaosCommandBase.FilesystemSubCommand, self).__init__(
-                "/run/daos/filesystem/*", "filesystem")
+            super().__init__("/run/daos/filesystem/*", "filesystem")
 
         def get_sub_command_class(self):
             # pylint: disable=redefined-variable-type
@@ -473,24 +467,19 @@
                 Args:
                     sub_command (str): sub-command name
                 """
-                super(
-                    DaosCommandBase.FilesystemSubCommand.
-                    CommonFilesystemSubCommand, self).__init__(
-                        "/run/daos/filesystem/{}/*".format(sub_command),
-                        sub_command)
+                super().__init__(
+                    "/run/daos/filesystem/{}/*".format(
+                        sub_command), sub_command)
 
         class CopySubCommand(CommonFilesystemSubCommand):
             """Defines an object for the daos filesystem copy command."""
 
             def __init__(self):
                 """Create a daos filesystem copy command object."""
-                super(
-                    DaosCommandBase.FilesystemSubCommand.CopySubCommand,
-                    self).__init__("copy")
+                super().__init__("copy")
                 #   --src=<type>:<pool/cont | path>
                 #   supported types are daos, posix
                 self.src = FormattedParameter("--src={}")
                 #   --src=<type>:<pool/cont | path>
                 #   supported types are daos, posix
-                self.dst = FormattedParameter("--dst={}")
->>>>>>> 4ad69068
+                self.dst = FormattedParameter("--dst={}")