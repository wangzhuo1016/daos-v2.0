--- conflicted
+++ resolved
@@ -288,13 +288,8 @@
         cmd.sub_command_class.sub_command_class.target_user.value = user
         cmd.sub_command_class.sub_command_class.force.value = True
 
-<<<<<<< HEAD
-        # Additionally try to prepare any discovered VMD NVMe devices. 
-        if os.environ["DAOS_ENABLE_VMD"]:
-=======
         # Additionally try to prepare any discovered VMD NVMe devices.
         if "True" in os.environ["DAOS_ENABLE_VMD"]:
->>>>>>> 68b95cb4
             cmd.sub_command_class.sub_command_class.enable_vmd.value = True
 
         # Use the configuration file settings if no overrides specified
@@ -399,13 +394,8 @@
         cmd.sub_command_class.sub_command_class.reset.value = True
         cmd.sub_command_class.sub_command_class.force.value = True
 
-<<<<<<< HEAD
-        # Use VMD option when reseting storage if it's prepared with VMD.
-        if os.environ["DAOS_ENABLE_VMD"]:
-=======
         # Use VMD option when resetting storage if it's prepared with VMD.
         if "True" in os.environ["DAOS_ENABLE_VMD"]:
->>>>>>> 68b95cb4
             cmd.sub_command_class.sub_command_class.enable_vmd.value = True
 
         self.log.info("Resetting DAOS server storage: %s", str(cmd))
