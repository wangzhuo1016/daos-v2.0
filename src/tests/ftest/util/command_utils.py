#!/usr/bin/python
"""
  (C) Copyright 2018-2021 Intel Corporation.

  SPDX-License-Identifier: BSD-2-Clause-Patent
"""
# pylint: disable=too-many-lines
from logging import getLogger
from datetime import datetime
from getpass import getuser
import re
import time
import signal
import os

from avocado.utils import process
from ClusterShell.NodeSet import NodeSet

from command_utils_base import \
<<<<<<< HEAD
    CommandFailure, BasicParameter, CommandWithParameters, \
    EnvironmentVariables, LogParameter
from general_utils import check_file_exists, stop_processes, get_log_file, \
    run_command, DaosTestError, get_job_manager_class, create_directory, \
    distribute_files, change_file_owner, get_file_listing, get_subprocess_stdout
=======
    CommandFailure, BasicParameter, ObjectWithParameters, \
    CommandWithParameters, YamlParameters, EnvironmentVariables, LogParameter
from general_utils import check_file_exists, get_log_file, \
    run_command, DaosTestError, get_job_manager_class, create_directory, \
    distribute_files, change_file_owner, get_file_listing, run_task
>>>>>>> 5bc3ecb5


class ExecutableCommand(CommandWithParameters):
    """A class for command with parameters."""

    # A list of regular expressions for each class method that produces a
    # CmdResult object.  Used by the self.get_output() method to return specific
    # values from the standard output yielded by the method.
    METHOD_REGEX = {"run": r"(.*)"}

    def __init__(self, namespace, command, path="", subprocess=False):
        """Create a ExecutableCommand object.

        Uses Avocado's utils.process module to run a command str provided.

        Args:
            namespace (str): yaml namespace (path to parameters)
            command (str): string of the command to be executed.
            path (str, optional): path to location of command binary file.
                Defaults to "".
            subprocess (bool, optional): whether the command is run as a
                subprocess. Defaults to False.
        """
        super().__init__(namespace, command, path)
        self._process = None
        self.run_as_subprocess = subprocess
        self.timeout = None
        self.exit_status_exception = True
        self.output_check = "both"
        self.verbose = True
        self.env = None
        self.sudo = False

        # A list of environment variable names to set and export prior to
        # running the command.  Values can be set via the get_environment()
        # method and included in the command string by the set_environment()
        # method.
        self._env_names = []

        # Define a list of executable names associated with the command. This
        # list is used to generate the 'command_regex' property, which can be
        # used to check on the progress or terminate the command.
        self._exe_names = [self.command]

    def __str__(self):
        """Return the command with all of its defined parameters as a string.

        Returns:
            str: the command with all the defined parameters

        """
        value = super().__str__()
        if self.sudo:
            value = " ".join(["sudo -n", value])
        return value

    @property
    def process(self):
        """Getter for process attribute of the ExecutableCommand class."""
        return self._process

    @property
    def command_regex(self):
        """Get the regular expression to use to search for the command.

        Typical use would include combining with pgrep to verify a subprocess
        is running.

        Returns:
            str: regular expression to use to search for the command

        """
        return "'({})'".format("|".join(self._exe_names))

    def run(self):
        """Run the command.

        Raises:
            CommandFailure: if there is an error running the command

        """
        if self.run_as_subprocess:
            self._run_subprocess()
            return None
        return self._run_process()

    def _run_process(self):
        """Run the command as a foreground process.

        Raises:
            CommandFailure: if there is an error running the command

        """
        command = self.__str__()
        try:
            # Block until the command is complete or times out
            return run_command(
                command, self.timeout, self.verbose, self.exit_status_exception,
                self.output_check, env=self.env)

        except DaosTestError as error:
            # Command failed or possibly timed out
            raise CommandFailure from error

    def _run_subprocess(self):
        """Run the command as a sub process.

        Raises:
            CommandFailure: if there is an error running the command

        """
        if self._process is None:
            # Start the job manager command as a subprocess
            kwargs = {
                "cmd": self.__str__(),
                "verbose": self.verbose,
                "allow_output_check": "combined",
                "shell": False,
                "env": self.env,
                "sudo": self.sudo,
            }
            self._process = process.SubProcess(**kwargs)
            self._process.start()

            # Determine if the command has launched correctly using its
            # check_subprocess_status() method.
            if not self.check_subprocess_status(self._process):
                msg = "Command '{}' did not launch correctly".format(self)
                self.log.error(msg)
                raise CommandFailure(msg)
        else:
            self.log.info("Process is already running")

    def check_subprocess_status(self, sub_process):
        """Verify command status when called in a subprocess.

        Optional method to provide a means for detecting successful command
        execution when running the command as a subprocess.

        Args:
            sub_process (process.SubProcess): subprocess used to run the command

        Returns:
            bool: whether or not the command progress has been detected

        """
        self.log.info(
            "Checking status of the %s command in %s",
            self._command, sub_process)
        return True

    def stop(self):
        """Stop the subprocess command.

        Raises:
            CommandFailure: if unable to stop

        """
        if self._process is not None:
            # Send a SIGTERM to stop the subprocess and if it is still
            # running after 5 seconds give it another try. If that doesn't
            # stop the process send a SIGKILL and report an error.
            # Sending 2 SIGTERM signals is a known issue based on
            # DAOS-6850.
            signal_list = [signal.SIGTERM, signal.SIGTERM, signal.SIGKILL]

            # Turn off verbosity to keep the logs clean as the server stops
            self._process.verbose = False

            # Send signals while the process is still running
            state = None
            while self._process.poll() is None and signal_list:
                signal_to_send = signal_list.pop(0)
                msg = "before sending signal {}".format(signal_to_send)
                state = self.get_subprocess_state(msg)
                self.log.info(
                    "Sending signal %s to %s (state=%s)", str(signal_to_send),
                    self._command, str(state))
                self._process.send_signal(signal_to_send)
                if signal_list:
                    start = time.time()
                    elapsed = 0
                    # pylint: disable=protected-access
                    while self._process._popen.poll() is None and elapsed < 5:
                        time.sleep(0.01)
                        elapsed = time.time() - start
                    self.log.info(
                        "Waited %.2f, saved %.2f", elapsed, 5 - elapsed)

            if not signal_list:
                if state and (len(state) > 1 or state[0] not in ("D", "Z")):
                    # Indicate an error if the process required a SIGKILL and
                    # either multiple processes were still found running or the
                    # parent process was in any state except uninterruptible
                    # sleep (D) or zombie (Z).
                    raise CommandFailure("Error stopping '{}'".format(self))

            self.log.info("%s stopped successfully", self.command)
            self._process = None

    def wait(self):
        """Wait for the sub process to complete.

        Returns:
            int: return code of process

        """
        retcode = 0
        if self._process is not None:
            try:
                retcode = self._process.wait()
            except OSError as error:
                self.log.error("Error while waiting %s", error)
                retcode = 255

        return retcode

    def get_subprocess_state(self, message=None):
        """Display the state of the subprocess.

        Args:
            message (str, optional): additional text to include in output.
                Defaults to None.

        Returns:
            list: a list of process states for the process found associated with
                the subprocess pid.

        """
        state = None
        if self._process is not None:
            self.log.debug(
                "%s processes still running%s:", self.command,
                " {}".format(message) if message else "")
            command = "/usr/bin/ps --forest -o pid,stat,time,cmd {}".format(
                self._process.get_pid())
            result = process.run(command, 10, True, True, "combined")

            # Get the state of the process from the output
            state = re.findall(
                r"\d+\s+([DRSTtWXZ<NLsl+]+)\s+\d+", result.stdout_text)
        return state

    def get_output(self, method_name, regex_method=None, **kwargs):
        """Get output from the command issued by the specified method.

        Issue the specified method and return a list of strings that result from
        searching its standard output for a fixed set of patterns defined for
        the class method.

        Args:
            method_name (str): name of the method to execute

        Raises:
            CommandFailure: if there is an error finding the method, finding the
                method's regex pattern, or executing the method

        Returns:
            list: a list of strings obtained from the method's output parsed
                through its regex

        """
        # Get the method to call to obtain the CmdResult
        method = getattr(self, method_name)
        if method is None:
            raise CommandFailure(
                "No '{}()' method defined for this class".format(method_name))

        # Run the command
        result = method(**kwargs)
        if not isinstance(result, process.CmdResult):
            raise CommandFailure(
                "{}() did not return a CmdResult".format(method_name))

        # Parse the output and return
        if not regex_method:
            regex_method = method_name
        return self.parse_output(result.stdout_text, regex_method)

    def parse_output(self, stdout, regex_method):
        """Parse output using findall() with supplied 'regex_method' as pattern.

        Args:
            stdout (str): output to parse
            regex_method (str): name of the method regex to use

        Raises:
            CommandFailure: if there is an error finding the method's regex
                pattern.

        Returns:
            list: a list of strings obtained from the method's output parsed
                through its regex

        """
        if regex_method not in self.METHOD_REGEX:
            raise CommandFailure(
                "No pattern regex defined for '{}()'".format(regex_method))
        return re.findall(self.METHOD_REGEX[regex_method], stdout)

    def update_env_names(self, new_names):
        """Update environment variable names to export for the command.

        Args:
            env_names (list): list of environment variable names to add to
                existing self._env_names variable.
        """
        self._env_names.extend(new_names)

    def get_environment(self, manager, log_file=None):
        """Get the environment variables to export for the command.

        Args:
            manager (DaosServerManager): the job manager used to start
                daos_server from which the server config values can be obtained
                to set the required environment variables.
            log_file (str, optional): when specified overrides the default
                D_LOG_FILE value. Defaults to None.

        Returns:
            EnvironmentVariables: a dictionary of environment variable names and
                values to export.

        """
        env = EnvironmentVariables()
        for name in self._env_names:
            if name == "D_LOG_FILE":
                if not log_file:
                    log_file = "{}_daos.log".format(self.command)
                value = get_log_file(log_file)
            else:
                value = manager.get_environment_value(name)
            env[name] = value

        return env

    def set_environment(self, env):
        """Set the environment variables to export in the command string.

        Args:
            env (EnvironmentVariables): a dictionary of environment variable
                names and values to export prior to running the command
        """
        self.env = env.copy()


class CommandWithSubCommand(ExecutableCommand):
    """A class for a command with a sub command."""

    def __init__(self, namespace, command, path="", subprocess=False):
        """Create a CommandWithSubCommand object.

        Args:
            namespace (str): yaml namespace (path to parameters)
            command (str): string of the command to be executed.
            path (str, optional): path to location of command binary file.
                Defaults to "".
            subprocess (bool, optional): whether the command is run as a
                subprocess. Defaults to False.
        """
        super().__init__(namespace, command, path)

        # Define the sub-command parameter whose value is used to assign the
        # sub-command's CommandWithParameters-based class.  Use the command to
        # create uniquely named yaml parameter names.
        #
        # This parameter can be specified in the test yaml like so:
        #   <command>:
        #       <command>_sub_command: <sub_command>
        #       <sub_command>:
        #           <sub_command>_sub_command: <sub_command_sub_command>
        #
        self.sub_command = BasicParameter(
            None, yaml_key="{}_sub_command".format(self._command))

        # Define the class to represent the active sub-command and it's specific
        # parameters.  Multiple sub-commands may be available, but only one can
        # be active at a given time.
        #
        # The self.get_sub_command_class() method is called after obtaining the
        # main command's parameter values, in self.get_params(), to assign the
        # sub-command's class.  This is typically a class based upon the
        # CommandWithParameters class, but can be any object with a __str__()
        # method (including a simple str object).
        #
        self.sub_command_class = None

        # Define an attribute to store the CmdResult from the last run() call.
        # A CmdResult object has the following properties:
        #   command         - command string
        #   exit_status     - exit_status of the command
        #   stdout          - the stdout
        #   stderr          - the stderr
        #   duration        - command execution time
        #   interrupted     - whether the command completed within timeout
        #   pid             - command's pid
        self.result = None

    def get_param_names(self):
        """Get a sorted list of the names of the BasicParameter attributes.

        Ensure the sub command appears at the end of the list

        Returns:
            list: a list of class attribute names used to define parameters

        """
        names = self.get_attribute_names(BasicParameter)
        names.append(names.pop(names.index("sub_command")))
        return names

    def get_params(self, test):
        """Get values for all of the command params from the yaml file.

        Calls self.get_sub_command_class() to assign the self.sub_command_class
        after obtaining the latest self.sub_command definition.  If the
        self.sub_command_class is assigned to an ObjectWithParameters-based
        class its get_params() method is also called.

        Args:
            test (Test): avocado Test object
        """
        super().get_params(test)
        self.get_sub_command_class()
        if (self.sub_command_class is not None and
                hasattr(self.sub_command_class, "get_params")):
            self.sub_command_class.get_params(test)

    def get_sub_command_class(self):
        """Get the class assignment for the sub command.

        Should be overridden to assign the self.sub_command_class using the
        latest self.sub_command definition.

        Override this method with sub_command_class assignment that maps to the
        expected sub_command value.
        """
        self.sub_command_class = None

    def get_str_param_names(self):
        """Get a sorted list of the names of the command attributes.

        If the sub-command parameter yields a sub-command class, replace the
        sub-command value with the resulting string from the sub-command class
        when assembling that command string.

        Returns:
            list: a list of class attribute names used to define parameters
                for the command.

        """
        names = self.get_param_names()
        if self.sub_command_class is not None:
            index = names.index("sub_command")
            names[index] = "sub_command_class"
        return names

    def set_sub_command(self, value):
        """Set the command's sub-command value and update the sub-command class.

        Args:
            value (str): sub-command value
        """
        self.sub_command.value = value
        self.get_sub_command_class()

    def run(self):
        """Run the command and assign the 'result' attribute.

        Raises:
            CommandFailure: if there is an error running the command and the
                CommandWithSubCommand.exit_status_exception attribute is set to
                True.

        Returns:
            CmdResult: a CmdResult object containing the results of the command
                execution.

        """
        try:
            self.result = super().run()
        except CommandFailure as error:
            raise CommandFailure(
                "<{}> command failed: {}".format(
                    self.command, error)) from error
        return self.result

    def _get_result(self, sub_command_list=None, **kwargs):
        """Get the result from running the command with the defined arguments.

        The optional sub_command_list and kwargs are used to define the command
        that will be executed.  If they are excluded, the command will be run as
        it currently defined.

        Note: the returned CmdResult is also stored in the self.result
        attribute as part of the self.run() call.

        Args:
            sub_command_list (list, optional): a list of sub commands used to
                define the command to execute. Defaults to None, which will run
                the command as it is currently defined.

        Raises:
            CommandFailure: if there is an error running the command and the
                CommandWithSubCommand.exit_status_exception attribute is set to
                True.

        Returns:
            CmdResult: a CmdResult object containing the results of the command
                execution.

        """
        # Set the subcommands
        this_command = self
        if sub_command_list is not None:
            for sub_command in sub_command_list:
                this_command.set_sub_command(sub_command)
                this_command = this_command.sub_command_class

        # Set the sub-command arguments
        for name, value in list(kwargs.items()):
            getattr(this_command, name).value = value

        # Issue the command and store the command result
        return self.run()


class SubProcessCommand(CommandWithSubCommand):
    """A class for a command run as a subprocess with a sub command.

    Example commands: daos_agent, daos_server
    """

    def __init__(self, namespace, command, path="", timeout=10):
        """Create a SubProcessCommand object.

        Args:
            namespace (str): yaml namespace (path to parameters)
            command (str): string of the command to be executed.
            path (str, optional): path to location of command binary file.
                Defaults to "".
            timeout (int, optional): number of seconds to wait for patterns to
                appear in the subprocess output. Defaults to 10 seconds.
        """
        super().__init__(namespace, command, path, True)

        # Attributes used to determine command success when run as a subprocess
        # See self.check_subprocess_status() for details.
        self.pattern = None
        self.pattern_count = 1
        self.pattern_timeout = BasicParameter(timeout, timeout)

    def get_str_param_names(self):
        """Get a sorted list of the names of the command attributes.

        Exclude the 'pattern_timeout' BasicParameter value from the command
        string as it is only used internally to the class.

        Returns:
            list: a list of class attribute names used to define parameters
                for the command.

        """
        names = self.get_param_names()
        names.remove("pattern_timeout")
        if self.sub_command_class is not None:
            index = names.index("sub_command")
            names[index] = "sub_command_class"
        return names

    def check_subprocess_status(self, sub_process):
        """Verify the status of the command started as a subprocess.

        Continually search the subprocess output for a pattern (self.pattern)
        until the expected number of patterns (self.pattern_count) have been
        found (typically one per host) or the timeout (self.pattern_timeout)
        is reached or the process has stopped.

        Args:
            sub_process (process.SubProcess): subprocess used to run the command

        Returns:
            bool: whether or not the command progress has been detected

        """
        complete = True
        self.log.info(
            "Checking status of the %s command in %s with a %s second timeout",
            self._command, sub_process, self.pattern_timeout.value)

        if self.pattern is not None:
            detected = 0
            complete = False
            timed_out = False
            start = time.time()

            # Search for patterns in the subprocess output until:
            #   - the expected number of pattern matches are detected (success)
            #   - the time out is reached (failure)
            #   - the subprocess is no longer running (failure)
            while not complete and not timed_out and sub_process.poll() is None:
                output = get_subprocess_stdout(sub_process)
                detected = len(re.findall(self.pattern, output))
                complete = detected == self.pattern_count
                timed_out = time.time() - start > self.pattern_timeout.value

            # Summarize results
            msg = "{}/{} '{}' messages detected in".format(
                detected, self.pattern_count, self.pattern)
            runtime = "{}/{} seconds".format(
                time.time() - start, self.pattern_timeout.value)

            if not complete:
                # Report the error / timeout
                reason = "ERROR detected"
                details = ""
                if timed_out:
                    reason = "TIMEOUT detected, exceeded {} seconds".format(
                        self.pattern_timeout.value)
                    runtime = "{} seconds".format(time.time() - start)
                if not self.verbose:
                    # Include the stdout if verbose is not enabled
                    details = ":\n{}".format(get_subprocess_stdout(sub_process))
                self.log.info("%s - %s %s%s", reason, msg, runtime, details)
                if timed_out:
                    self.log.debug(
                        "If needed the %s second timeout can be adjusted via "
                        "the 'pattern_timeout' test yaml parameter under %s",
                        self.pattern_timeout.value, self.namespace)

                # Stop the timed out process
                if timed_out:
                    self.stop()
            else:
                # Report the successful start
                self.log.info(
                    "%s subprocess startup detected - %s %s",
                    self._command, msg, runtime)

        return complete


class YamlCommand(SubProcessCommand):
    """Defines a sub-process command that utilizes a yaml configuration file.

    Example commands: daos_agent, daos_server, dmg
    """

    def __init__(self, namespace, command, path="", yaml_cfg=None, timeout=10):
        """Create a YamlCommand command object.

        Args:
            namespace (str): yaml namespace (path to parameters)
            command (str): string of the command to be executed.
            yaml_cfg (YamlParameters, optional): yaml configuration parameters.
                Defaults to None.
            path (str, optional): path to location of daos command binary.
                Defaults to ""
            timeout (int, optional): number of seconds to wait for patterns to
                appear in the subprocess output. Defaults to 10 seconds.
        """
        super().__init__(namespace, command, path, timeout)

        # Command configuration yaml file
        self.yaml = yaml_cfg

        # Optional attribute used to define a location where the configuration
        # file data will be written prior to copying the file to the hosts using
        # the assigned filename
        self.temporary_file = None
        self.temporary_file_hosts = None

        # Owner of the certificate files
        self.certificate_owner = getuser()

    @property
    def service_name(self):
        """Get the systemctl service name for this command.

        Returns:
            str: systemctl service name

        """
        return ".".join((self._command, "service"))

    def get_params(self, test):
        """Get values for the daos command and its yaml config file.

        Args:
            test (Test): avocado Test object
        """
        super().get_params(test)
        if self.yaml is not None and hasattr(self.yaml, "get_params"):
            self.yaml.get_params(test)

    def create_yaml_file(self):
        """Create the yaml file with the current yaml file parameters.

        This should be called before running the daos command and after all the
        yaml file parameters have been defined.  Any updates to the yaml file
        parameter definitions would require calling this method before calling
        the daos command in order for them to have any effect.

        Raises:
            CommandFailure: if there is an error copying the configuration file.
                Can only be raised if the self.temporary_file and
                self.temporary_file_hosts attributes are defined.

        """
        if self.yaml is not None and hasattr(self.yaml, "create_yaml"):
            if self.yaml.create_yaml(self.temporary_file):
                self.copy_configuration(self.temporary_file_hosts)

    def set_config_value(self, name, value):
        """Set the yaml configuration parameter value.

        Args:
            name (str): name of the yaml configuration parameter
            value (object): value to set

        Returns:
            bool: if the attribute name was found and the value was set

        """
        status = False
        if self.yaml is not None and hasattr(self.yaml, "set_value"):
            status = self.yaml.set_value(name, value)
        return status

    def get_config_value(self, name):
        """Get the value of the yaml configuration parameter name.

        Args:
            name (str): name of the yaml configuration parameter from which to
                get the value

        Returns:
            object: the yaml configuration parameter value or None

        """
        value = None
        if self.yaml is not None and hasattr(self.yaml, "get_value"):
            value = self.yaml.get_value(name)

        return value

    def run(self):
        """Run the command and assign the 'result' attribute.

        Ensure the yaml file is updated with the current attributes before
        executing the command.

        Raises:
            CommandFailure: if there is an error running the command and the
                CommandWithSubCommand.exit_status_exception attribute is set to
                True.

        Returns:
            CmdResult: a CmdResult object containing the results of the command
                execution.

        """
        if self.yaml:
            self.create_yaml_file()
        return super().run()

    def copy_certificates(self, source, hosts):
        """Copy certificates files from the source to the destination hosts.

        Args:
            source (str): source of the certificate files.
            hosts (list): list of the destination hosts.
        """
        names = set()
        yaml = self.yaml
        while yaml is not None and hasattr(yaml, "other_params"):
            if hasattr(yaml, "get_certificate_data"):
                self.log.debug("Copying certificates for %s:", self._command)
                data = yaml.get_certificate_data(
                    yaml.get_attribute_names(LogParameter))
                for name in data:
                    create_directory(
                        hosts, name, verbose=False, raise_exception=False)
                    for file_name in data[name]:
                        src_file = os.path.join(source, file_name)
                        dst_file = os.path.join(name, file_name)
                        self.log.debug("  %s -> %s", src_file, dst_file)
                        result = distribute_files(
                            hosts, src_file, dst_file, mkdir=False,
                            verbose=False, raise_exception=False, sudo=True,
                            owner=self.certificate_owner)
                        if result.exit_status != 0:
                            self.log.info(
                                "    WARNING: %s copy failed on %s:\n%s",
                                dst_file, hosts, result)
                    names.add(name)
            yaml = yaml.other_params

        # debug to list copy of cert files
        if names:
            self.log.debug(
                "Copied certificates for %s (in %s):",
                self._command, ", ".join(names))
            for line in get_file_listing(hosts, names).stdout_text.splitlines():
                self.log.debug("  %s", line)

    def copy_configuration(self, hosts):
        """Copy the yaml configuration file to the hosts.

        If defined self.temporary_file is copied to hosts using the path/file
        specified by the YamlParameters.filename.

        Args:
            hosts (list): hosts to which to copy the configuration file.

        Raises:
            CommandFailure: if there is an error copying the configuration file

        """
        if self.yaml is not None and hasattr(self.yaml, "filename"):
            if self.temporary_file and hosts:
                self.log.info(
                    "Copying %s yaml configuration file to %s on %s",
                    self.temporary_file, self.yaml.filename, hosts)
                try:
                    distribute_files(
                        hosts, self.temporary_file, self.yaml.filename,
                        verbose=False, sudo=True)
                except DaosTestError as error:
                    raise CommandFailure(
                        "ERROR: Copying yaml configuration file to {}: "
                        "{}".format(hosts, error)) from error

    def verify_socket_directory(self, user, hosts):
        """Verify the domain socket directory is present and owned by this user.

        Args:
            user (str): user to verify has ownership of the directory
            hosts (list): list of hosts on which to verify the directory exists

        Raises:
            CommandFailure: if the socket directory does not exist or is not
                owned by the user and could not be created

        """
        if self.yaml is not None:
            directory = self.get_user_file()
            self.log.info(
                "Verifying %s socket directory: %s", self.command, directory)
            status, nodes = check_file_exists(hosts, directory, user)
            if not status:
                self.log.info(
                    "%s: creating socket directory %s for user %s on %s",
                    self.command, directory, user, nodes)
                try:
                    create_directory(nodes, directory, sudo=True)
                    change_file_owner(nodes, directory, user, user, sudo=True)
                except DaosTestError as error:
                    raise CommandFailure(
                        "{}: error setting up missing socket directory {} for "
                        "user {} on {}:\n{}".format(
                            self.command, directory, user, nodes,
                            error)) from error

    def get_user_file(self):
        """Get the file defined in the yaml file that must be owned by the user.

        Returns:
            str: file defined in the yaml file that must be owned by the user

        """
        return self.get_config_value("socket_dir")


class SubprocessManager():
    """Defines an object that manages a sub process launched with orterun."""

    def __init__(self, command, manager="Orterun"):
        """Create a SubprocessManager object.

        Args:
            command (YamlCommand): command to manage as a subprocess
            manager (str, optional): the name of the JobManager class used to
                manage the YamlCommand defined through the "job" attribute.
                Defaults to "OpenMpi"
        """
        self.log = getLogger(__name__)

        # Define the JobManager class used to manage the command as a subprocess
        self.manager = get_job_manager_class(manager, command, True)
        self._id = self.manager.job.command.replace("daos_", "")

        # Define the list of hosts that will execute the daos command
        self._hosts = []

        # The socket directory verification is not required with systemctl
        self._verify_socket_dir = manager != "Systemctl"

        # An internal dictionary used to define the expected states of each
        # job process. It will be populated when any of the following methods
        # are called:
        #   - start()
        #   - verify_expected_states(set_expected=True)
        # Individual states may also be updated by calling the
        # update_expected_states() method. This is required to avoid any errors
        # being raised during tearDown() if a test variant intentional affects
        # the state of a job process.
        self._expected_states = {}

        # States for verify_expected_states()
        self._states = {
            "all": [
                "active", "inactive", "activating", "deactivating", "failed",
                "unknown"],
            "running": ["active"],
            "stopped": ["inactive", "deactivating", "failed", "unknown"],
            "errored": ["failed"],
        }

    def __str__(self):
        """Get the complete manager command string.

        Returns:
            str: the complete manager command string

        """
        return str(self.manager)

    @property
    def hosts(self):
        """Get the hosts used to execute the daos command."""
        return self._hosts

    @hosts.setter
    def hosts(self, value):
        """Set the hosts used to execute the daos command.

        Args:
            value (tuple): a tuple of a list of hosts, a path in which to create
                the hostfile, and a number of slots to specify per host in the
                hostfile (can be None)
        """
        self._set_hosts(*value)

    def _set_hosts(self, hosts, path, slots):
        """Set the hosts used to execute the daos command.

        Defined as a private method to enable overriding the setter method.

        Args:
            hosts (list): list of hosts on which to run the command
            path (str): path in which to create the hostfile
            slots (int): number of slots per host to specify in the hostfile
        """
        self._hosts = hosts
        self.manager.assign_hosts(self._hosts, path, slots)
        self.manager.assign_processes(len(self._hosts))

    def get_params(self, test):
        """Get values for all of the command params from the yaml file.

        Use the yaml file parameter values to assign the server command and
        orterun command parameters.

        Args:
            test (Test): avocado Test object
        """
        # Get the parameters for the JobManager command parameters
        self.manager.get_params(test)

        # Get the values for the job parameters
        self.manager.job.get_params(test)

    def start(self):
        """Start the daos command.

        Raises:
            CommandFailure: if the daos command fails to start

        """
        # Create the yaml file for the daos command
        self.manager.job.temporary_file_hosts = self._hosts
        self.manager.job.create_yaml_file()

        # Start the daos command
        try:
            self.manager.run()
        except CommandFailure as error:
            # Kill the subprocess, anything that might have started
            self.manager.kill()
            raise CommandFailure(
<<<<<<< HEAD
                "Failed to start {}.".format(str(self.manager.job))) from error
=======
                "Failed to start {}.".format(str(self.manager.job)))
        finally:
            # Define the expected states for each rank
            self._expected_states = self.get_current_state()
>>>>>>> 5bc3ecb5

    def stop(self):
        """Stop the daos command."""
        self.manager.stop()

    def verify_socket_directory(self, user):
        """Verify the domain socket directory is present and owned by this user.

        Args:
            user (str): user to verify has ownership of the directory

        Raises:
            CommandFailure: if the socket directory does not exist or is not
                owned by the user

        """
        if self._hosts and self._verify_socket_dir:
            self.manager.job.verify_socket_directory(user, self._hosts)

    def set_config_value(self, name, value):
        """Set the yaml configuration parameter value.

        Args:
            name (str): name of the yaml configuration parameter
            value (object): value to set

        Returns:
            bool: if the attribute name was found and the value was set

        """
        status = False
        if self.manager.job and hasattr(self.manager.job, "set_config_value"):
            status = self.manager.job.set_config_value(name, value)
        return status

    def get_config_value(self, name):
        """Get the value of the yaml configuration parameter name.

        Args:
            name (str): name of the yaml configuration parameter from which to
                get the value

        Returns:
            object: the yaml configuration parameter value or None

        """
        value = None
        if self.manager.job and hasattr(self.manager.job, "get_config_value"):
            value = self.manager.job.get_config_value(name)
        return value

    def get_current_state(self):
        """Get the current state of the daos_server ranks.

        Returns:
            dict: dictionary of server rank keys, each referencing a dictionary
                of information containing at least the following information:
                    {"host": <>, "uuid": <>, "state": <>}
                This will be empty if there was error obtaining the dmg system
                query output.

        """
        data = {}
        ranks = {host: rank for rank, host in enumerate(self._hosts)}
        if not self._verify_socket_dir:
            command = "systemctl is-active {}".format(
                self.manager.job.service_name)
        else:
            command = "prep {}".format(self.manager.job.command)
        task = run_task(self._hosts, command, 30)
        for output, nodelist in task.iter_buffers():
            for node in nodelist:
                data[ranks[node]] = {
                    "host": node, "uuid": "-", "state": str(output)}
        return data

    def update_expected_states(self, ranks, state):
        """Update the expected state of the specified job rank.

        Args:
            ranks (object): job ranks to update. Can be a single rank (int),
                multiple ranks (list), or all the ranks (None).
            state (object): new state to assign as the expected state of this
                rank. Can be a str or a list of str.
        """
        if ranks is None:
            ranks = list(self._expected_states.keys())
        elif not isinstance(ranks, (list, tuple)):
            ranks = [ranks]

        for rank in ranks:
            if rank in self._expected_states:
                self.log.info(
                    "Updating the expected state for rank %s on %s: %s -> %s",
                    rank, self._expected_states[rank]["host"],
                    self._expected_states[rank]["state"], state)
                self._expected_states[rank]["state"] = state

    def verify_expected_states(self, set_expected=False):
        """Verify that the expected job process states match the current states.

        Args:
            set_expected (bool, optional): option to update the expected job
                process states to the current states prior to verification.
                Defaults to False.

        Returns:
            dict: a dictionary of whether or not any of the job process states
                were not 'expected' (which should warrant an error) and whether
                or not the job process require a 'restart' (either due to any
                unexpected states or because at least one job process was no
                longer found to be running)

        """
        status = {"expected": True, "restart": False}
        show_log_hosts = []

        # Get the current state of each job process
        current_states = self.get_current_state()
        if set_expected:
            # Assign the expected states to the current job process states
            self.log.info(
                "<%s> Assigning expected %s states.",
                self._id.upper(), self._id)
            self._expected_states = current_states.copy()

        # Verify the expected states match the current states
        self.log.info(
            "<%s> Verifying %s states: group=%s, hosts=%s",
            self._id.upper(), self._id, self.get_config_value("name"),
            NodeSet.fromlist(self._hosts))
        if current_states:
            log_format = "  %-4s  %-15s  %-36s  %-22s  %-14s  %s"
            self.log.info(
                log_format,
                "Rank", "Host", "UUID", "Expected State", "Current State",
                "Result")
            self.log.info(
                log_format,
                "-" * 4, "-" * 15, "-" * 36, "-" * 22, "-" * 14, "-" * 6)

            # Verify that each expected rank appears in the current states
            for rank in sorted(self._expected_states):
                current_host = self._expected_states[rank]["host"]
                expected = self._expected_states[rank]["state"]
                if isinstance(expected, (list, tuple)):
                    expected = [item.lower() for item in expected]
                else:
                    expected = [expected.lower()]
                try:
                    current_rank = current_states.pop(rank)
                    current = current_rank["state"].lower()
                except KeyError:
                    current = "not detected"

                # Check if the job's expected state matches the current state
                result = "PASS" if current in expected else "RESTART"
                status["expected"] &= current in expected

                # Restart all job processes if the expected rank is not running
                if current not in self._states["running"]:
                    status["restart"] = True
                    result = "RESTART"

                # Keep track of any server in the errored state or in an
                # unexpected state in order to display its log
                if (current in self._states["errored"] or
                        current not in expected):
                    if current_host not in show_log_hosts:
                        show_log_hosts.append(current_host)

                self.log.info(
                    log_format, rank, current_host,
                    self._expected_states[rank]["uuid"], "|".join(expected),
                    current, result)

        elif not self._expected_states:
            # Expected states are populated as part of start() procedure,
            # so if it is empty there was an error starting the job processes.
            self.log.info(
                "  Unable to obtain current %s state.  Undefined expected %s "
                "states due to a failure starting the %s.",
                self._id, self._id, self._id,)
            status["restart"] = True

        else:
            # Any failure to obtain the current rank information is an error
            self.log.info(
                "  Unable to obtain current %s state.  If the %ss are "
                "not running this is expected.", self._id, self._id)

            # Do not report an error if all servers are expected to be stopped
            all_stopped = bool(self._expected_states)
            for rank in sorted(self._expected_states):
                states = self._expected_states[rank]["state"]
                if not isinstance(states, (list, tuple)):
                    states = [states]
                if "stopped" not in [item.lower() for item in states]:
                    all_stopped = False
                    break
            if all_stopped:
                self.log.info("  All %s are expected to be stopped.", self._id)
                status["restart"] = True
            else:
                status["expected"] = False

        # Any unexpected state detected warrants a restart of all job processes
        if not status["expected"]:
            status["restart"] = True

        # Set the verified timestamp
        if set_expected and hasattr(self.manager, "timestamps"):
            self.manager.timestamps["verified"] = datetime.now().strftime(
                "%Y-%m-%d %H:%M:%S")

        # Dump the server logs for any identified server
        if show_log_hosts:
            self.log.info(
                "<SERVER> logs for ranks in the errored state since start "
                "detection or detected in an unexpected state")
            if hasattr(self.manager, "dump_logs"):
                self.manager.dump_logs(show_log_hosts)

        return status


class SystemctlCommand(ExecutableCommand):
    # pylint: disable=too-few-public-methods
    """Defines an object representing the systemctl command."""

    def __init__(self):
        """Create a SystemctlCommand object."""
        super().__init__(
            "/run/systemctl/*", "systemctl", subprocess=False)
        self.sudo = True

        self.unit_command = BasicParameter(None)
        self.service = BasicParameter(None)

    def get_str_param_names(self):
        """Get a sorted list of the names of the command attributes.

        Ensure the correct order of the attributes for the systemctl command,
        e.g.:
            systemctl <unit_command> <service>

        Returns:
            list: a list of class attribute names used to define parameters
                for the command.

        """
        return list(
            reversed(super().get_str_param_names()))<|MERGE_RESOLUTION|>--- conflicted
+++ resolved
@@ -17,19 +17,12 @@
 from ClusterShell.NodeSet import NodeSet
 
 from command_utils_base import \
-<<<<<<< HEAD
-    CommandFailure, BasicParameter, CommandWithParameters, \
-    EnvironmentVariables, LogParameter
-from general_utils import check_file_exists, stop_processes, get_log_file, \
-    run_command, DaosTestError, get_job_manager_class, create_directory, \
-    distribute_files, change_file_owner, get_file_listing, get_subprocess_stdout
-=======
     CommandFailure, BasicParameter, ObjectWithParameters, \
     CommandWithParameters, YamlParameters, EnvironmentVariables, LogParameter
 from general_utils import check_file_exists, get_log_file, \
     run_command, DaosTestError, get_job_manager_class, create_directory, \
-    distribute_files, change_file_owner, get_file_listing, run_task
->>>>>>> 5bc3ecb5
+    distribute_files, change_file_owner, get_file_listing, run_pcmd, \
+    get_subprocess_stdout
 
 
 class ExecutableCommand(CommandWithParameters):
@@ -1021,14 +1014,10 @@
             # Kill the subprocess, anything that might have started
             self.manager.kill()
             raise CommandFailure(
-<<<<<<< HEAD
                 "Failed to start {}.".format(str(self.manager.job))) from error
-=======
-                "Failed to start {}.".format(str(self.manager.job)))
         finally:
             # Define the expected states for each rank
             self._expected_states = self.get_current_state()
->>>>>>> 5bc3ecb5
 
     def stop(self):
         """Stop the daos command."""
@@ -1098,11 +1087,12 @@
                 self.manager.job.service_name)
         else:
             command = "prep {}".format(self.manager.job.command)
-        task = run_task(self._hosts, command, 30)
-        for output, nodelist in task.iter_buffers():
-            for node in nodelist:
+        
+        results = run_pcmd(self._hosts, command, 30)
+        for result in results:
+            for node in result["hosts"]:
                 data[ranks[node]] = {
-                    "host": node, "uuid": "-", "state": str(output)}
+                    "host": node, "uuid": "-", "state": result["stdout"]}
         return data
 
     def update_expected_states(self, ranks, state):
