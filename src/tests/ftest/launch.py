--- conflicted
+++ resolved
@@ -960,15 +960,6 @@
         # Optionally store all of the server and client config files
         # and archive remote logs and report big log files, if any.
         if args.archive:
-<<<<<<< HEAD
-            return_code |= archive_config_files(avocado_logs_dir, args)
-            return_code |= archive_daos_logs(
-                avocado_logs_dir, test_file, args)
-            return_code |= archive_cart_logs(
-                avocado_logs_dir, test_file, args)
-            return_code |= archive_valgrind_logs(
-                avocado_logs_dir, test_file, args)
-=======
             test_hosts = get_hosts_from_yaml(test_file["yaml"], args)
             test_log_dir = os.environ.get(
                 "DAOS_TEST_LOG_DIR", DEFAULT_DAOS_TEST_LOG_DIR)
@@ -1022,7 +1013,22 @@
                 args,
                 avocado_logs_dir,
                 get_test_category(test_file["py"]))
->>>>>>> 021bfbf1
+
+            valgrind_logs_dir = os.environ.get("DAOS_TEST_SHARED_DIR",
+                                               os.environ['HOME'])
+
+            print('DEBUG log:1017, valgrind_logs_dir=', valgrind_logs_dir)
+            print('DEBUG log:1016, avocado_logs_dir=', avocado_logs_dir)
+
+            # Archive remote valgrind log files
+            return_code |= archive_files(
+                "valgrind log files",
+                os.path.join(valgrind_logs_dir, "latest", "valgrind_logs"),
+                test_hosts,
+                "{}/valgrind*".format(logs_dir),
+                args,
+                avocado_logs_dir,
+                get_test_category(test_file["py"]))
 
             # Compress any log file that haven't been remotely compressed.
             compress_log_files(avocado_logs_dir, args)
@@ -1177,179 +1183,8 @@
     """Archive all of the remote files to a local directory.
 
     Args:
-<<<<<<< HEAD
-        avocado_logs_dir (str): path to the avocado log files
-        test_files (dict): a list of dictionaries of each test script/yaml file
-        args (argparse.Namespace): command line arguments for this program
-
-    Returns:
-        int: status code.
-
-    """
-    # Create a subdirectory in the avocado logs directory for this test
-    destination = os.path.join(avocado_logs_dir, "latest", "daos_logs")
-
-    # Copy any DAOS logs created on any host under test
-    hosts = get_hosts_from_yaml(test_files["yaml"], args)
-    print("Archiving host logs from {} in {}".format(hosts, destination))
-
-    # Copy any log files written to the DAOS_TEST_LOG_DIR directory
-    logs_dir = os.environ.get("DAOS_TEST_LOG_DIR", DEFAULT_DAOS_TEST_LOG_DIR)
-    task = archive_files(
-        destination, hosts, "{}/*.log*".format(logs_dir), True, args)
-
-    # Determine if the command completed successfully across all the hosts
-    status = 0
-    if not check_remote_output(task, "archive_daos_logs command"):
-        status |= 16
-    if args.logs_threshold:
-        test_name = get_test_category(test_files["py"])
-        if not check_big_files(avocado_logs_dir, task, test_name, args):
-            status |= 32
-    return status
-
-
-def archive_cart_logs(avocado_logs_dir, test_files, args):
-    """Archive cart log files to the avocado results directory.
-
-    Args:
-        avocado_logs_dir (str): path to the avocado log files
-        test_files (dict): a list of dictionaries of each test script/yaml file
-        args (argparse.Namespace): command line arguments for this program
-
-    Returns:
-        int: status code.
-
-    """
-    # Create a subdirectory in the avocado logs directory for this test
-    destination = os.path.join(avocado_logs_dir, "latest", "cart_logs")
-
-    # Copy any DAOS logs created on any host under test
-    hosts = get_hosts_from_yaml(test_files["yaml"], args)
-    print("Archiving host logs from {} in {}".format(hosts, destination))
-
-    # Copy any log files written to the DAOS_TEST_LOG_DIR directory
-    logs_dir = os.environ.get("DAOS_TEST_LOG_DIR", DEFAULT_DAOS_TEST_LOG_DIR)
-    task = archive_files(
-        destination, hosts, "{}/*/*log*".format(logs_dir), True, args)
-
-    # Determine if the command completed successfully across all the hosts
-    status = 0
-    if not check_remote_output(task, "archive_cart_logs command"):
-        status |= 16
-    if args.logs_threshold:
-        test_name = get_test_category(test_files["py"])
-        if not check_big_files(avocado_logs_dir, task, test_name, args):
-            status |= 32
-    return status
-
-
-def archive_valgrind_logs(avocado_logs_dir, test_files, args):
-    """Archive valrind log files to the avocado results directory.
-
-    Args:
-        avocado_logs_dir (str): path to the avocado log files
-        test_files (dict): a list of dictionaries of each test script/yaml file
-        args (argparse.Namespace): command line arguments for this program
-
-    Returns:
-        int: status code.
-
-    """
-    # Create a subdirectory in the avocado logs directory for this test
-    destination = os.path.join(avocado_logs_dir, "latest", "valgrind_logs")
-
-    # Copy any DAOS logs created on any host under test
-    hosts = get_hosts_from_yaml(test_files["yaml"], args)
-    print("Archiving host logs from {} in {}".format(hosts, destination))
-
-    # Copy any log files written to the DAOS_TEST_SHARED_DIR directory
-    logs_dir = os.environ.get("DAOS_TEST_SHARED_DIR", os.environ['HOME'])
-
-    # Valgrind logs are in a shared directory, so only copy from one host
-    run_cart_logest=False
-    task = archive_files(destination, [hosts[0]],
-                         "{}/valgrind*".format(logs_dir),
-                         run_cart_logest, args)
-
-    # Determine if the command completed successfully across all the hosts
-    status = 0
-    if not check_remote_output(task, "archive_valgrind_logs command"):
-        status |= 16
-    if args.logs_threshold:
-        test_name = get_test_category(test_files["py"])
-        if not check_big_files(avocado_logs_dir, task, test_name, args):
-            status |= 32
-    return status
-
-
-def archive_config_files(avocado_logs_dir, args):
-    """Copy all of the configuration files to the avocado results directory.
-
-    Args:
-        avocado_logs_dir (str): path to the avocado log files
-        args (argparse.Namespace): command line arguments for this program
-
-    Returns:
-        int: status code.
-
-    """
-    # Create a subdirectory in the avocado logs directory for this test
-    destination = os.path.join(avocado_logs_dir, "latest", "daos_configs")
-
-    # Config files can be copied from the local host as they are currently
-    # written to a shared directory
-    this_host = socket.gethostname().split(".")[0]
-    host_list = [this_host]
-    print("Archiving config files from {} in {}".format(host_list, destination))
-
-    # Copy any config files
-    base_dir = get_build_environment(args)["PREFIX"]
-    configs_dir = get_temporary_directory(args, base_dir)
-    task = archive_files(
-        destination, host_list, "{}/*_*_*.yaml".format(configs_dir), False,
-        args)
-
-    status = 0
-    if not check_remote_output(task, "archive_config_files"):
-        status = 16
-    return status
-
-def archive_cov_usrlib_logs(avocado_logs_dir, args):
-    """Archive daos cov files to the avocado results directory.
-    Args:
-        avocado_logs_dir (str): path to the avocado log files
-        args (argparse.Namespace): command line arguments for this program
-    Returns:
-        int: status code.
-    """
-    # Create a subdirectory in the avocado logs directory for this test
-    destination = os.path.join(avocado_logs_dir, "daos_covs_usrlib")
-
-    # Copy any DAOS covs created on all hosts
-    hosts = list(args.test_servers)
-    hosts.append(socket.gethostname().split(".")[0])
-    print("Archiving host covs from {} in {}".format(hosts, destination))
-
-    # Copy any log files written to the DAOS_TEST_LOG_DIR directory
-    task = archive_files(destination, hosts,
-                         "/tmp/test.cov*",False, args)
-
-    # Determine if the command completed successfully across all the hosts
-    status = 0
-    if not check_remote_output(task, "archive_daos_covs command"):
-        status |= 16
-    return status
-
-def archive_files(destination, hosts, source_files, cart, args):
-    """Archive all of the remote files to the destination directory.
-
-    Args:
-        destination (str): path to which to archive files
-=======
         description (str): string identifying the archiving operation
         destination (str): path in which to archive files
->>>>>>> 021bfbf1
         hosts (list): hosts from which to archive files
         source_files (str): remote files to archive
         cart (str): enable running cart_logtest.py
