--- conflicted
+++ resolved
@@ -71,11 +71,8 @@
 				 sc_props_fetched:1,
 				 sc_stopping:1,
 				 sc_vos_agg_active:1,
-<<<<<<< HEAD
+				 sc_ec_agg_active:1,
 				 sc_scrubbing:1;
-=======
-				 sc_ec_agg_active:1;
->>>>>>> fcc8eb25
 	uint32_t		 sc_dtx_batched_gen;
 	/* Tracks the schedule request for aggregation ULT */
 	struct sched_request	*sc_agg_req;
