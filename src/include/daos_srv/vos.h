/**
 * (C) Copyright 2015-2021 Intel Corporation.
 *
 * SPDX-License-Identifier: BSD-2-Clause-Patent
 */
/**
 * This file describes the API for a versioning object store.
 * These APIs will help build a versioned store with key value objects.
 * The KV index is composed of a {distribution-key, attribute-key, record}.
 * These APIs provide ways to create, delete, search and enumerate
 * such multiversion objects over PMEM.
 */

#ifndef __VOS_API_H__
#define __VOS_API_H__

#include <daos/common.h>
#include <daos_types.h>
#include <daos/placement.h>
#include <daos_srv/dtx_srv.h>
#include <daos_srv/vos_types.h>

/** Initialize the vos reserve/cancel related fields in dtx handle
 *
 * \param dth	[IN]	The dtx handle
 *
 * \return	0 on success
 *		-DER_NOMEM on failure
 */
int
vos_dtx_rsrvd_init(struct dtx_handle *dth);

/** Finalize the vos reserve/cancel related fields in dtx handle
 *
 * \param dth	[IN]	The dtx handle
 */
void
vos_dtx_rsrvd_fini(struct dtx_handle *dth);

/**
 * Generate DTX entry for the given DTX.
 *
 * \param dth		[IN]	The dtx handle
 * \param persistent	[IN]	Save the DTX entry in persistent storage if set.
 */
int
vos_dtx_pin(struct dtx_handle *dth, bool persistent);

/**
 * Check whether DTX entry attached to the DTX handle is still valid or not.
 *
 * \param dth		[IN]	The dtx handle
 *
 * \return		The DTX entry status.
 */
int
vos_dtx_validation(struct dtx_handle *dth);

/**
 * Check the specified DTX's status, and related epoch, pool map version
 * information if required.
 *
 * \param coh		[IN]	Container open handle.
 * \param dti		[IN]	Pointer to the DTX identifier.
 * \param epoch		[IN,OUT] Pointer to current epoch, if it is zero and
 *				 if the DTX exists, then the DTX's epoch will
 *				 be saved in it.
 * \param pm_ver	[OUT]	Hold the DTX's pool map version.
 * \param mbs		[OUT]	Pointer to the DTX participants information.
 * \param dck		[OUT]	Pointer to the key for CoS cache.
 * \param for_resent	[IN]	The check is for check resent or not.
 *
 * \return		DTX_ST_PREPARED	means that the DTX has been 'prepared',
 *					so the local modification has been done
 *					on related replica(s).
 *			DTX_ST_COMMITTED means the DTX has been committed.
 *			DTX_ST_COMMITTABLE means that the DTX is committable,
 *					   but not real committed.
 *			DTX_ST_CORRUPTED means the DTX entry is corrupted.
 *			-DER_MISMATCH	means that the DTX has ever been
 *					processed with different epoch.
 *			-DER_AGAIN means DTX re-index is in processing, not sure
 *				   about the existence of the DTX entry, need to
 *				   retry sometime later.
 *			Other negative value if error.
 */
int
vos_dtx_check(daos_handle_t coh, struct dtx_id *dti, daos_epoch_t *epoch,
	      uint32_t *pm_ver, struct dtx_memberships **mbs,
	      struct dtx_cos_key *dck, bool for_resent);

/**
 * Commit the specified DTXs.
 *
 * \param coh	[IN]	Container open handle.
 * \param dtis	[IN]	The array for DTX identifiers to be committed.
 * \param count [IN]	The count of DTXs to be committed.
 * \param rm_cos [OUT]	The array for whether remove entry from CoS cache.
 *
 * \return		Negative value if error.
 * \return		Others are for the count of committed DTXs.
 */
int
vos_dtx_commit(daos_handle_t coh, struct dtx_id dtis[], int count, bool rm_cos[]);

/**
 * Abort the specified DTXs.
 *
 * \param coh	[IN]	Container open handle.
 * \param dti	[IN]	The DTX identifiers to be aborted.
 * \param epoch	[IN]	The max epoch for the DTX to be aborted.
 *
 * \return		Zero on success, negative value if error.
 */
int
vos_dtx_abort(daos_handle_t coh, struct dtx_id *dti, daos_epoch_t epoch);

/**
 * Set flags on the active DTXs.
 *
 * \param coh	[IN]	Container open handle.
 * \param dti	[IN]	The DTX identifiers to be handled.
 * \param flags [IN]	The flags for the DTXs.
 *
 * \return		Zero on success, negative value if error.
 */
int
vos_dtx_set_flags(daos_handle_t coh, struct dtx_id *dti, uint32_t flags);

/**
 * Aggregate the committed DTXs.
 *
 * \param coh	[IN]	Container open handle.
 *
 * \return		Zero on success, negative value if error.
 */
int
vos_dtx_aggregate(daos_handle_t coh);

/**
 * Query the container's DTXs statistics information.
 *
 * \param coh	[IN]	Container open handle.
 * \param stat	[OUT]	The structure to hold the DTXs information.
 * \param flags	[IN]	The flags for stat operation.
 */
void
vos_dtx_stat(daos_handle_t coh, struct dtx_stat *stat, uint32_t flags);

/**
 * Set the DTX committable as committable.
 *
 * \param dth	[IN]	Pointer to the DTX handle.
 */
void
vos_dtx_mark_committable(struct dtx_handle *dth);

/**
 * Mark the object has been synced at the specified epoch.
 *
 * \param coh	[IN]	Container open handle.
 * \param oid	[IN]	The object ID.
 * \param epoch	[IN]	The epoch against that we sync DTXs for the object.
 *
 * \return	Zero on success, negative value if error.
 */
int
vos_dtx_mark_sync(daos_handle_t coh, daos_unit_oid_t oid, daos_epoch_t epoch);

/**
 * Establish the indexed committed DTX table in DRAM.
 *
 * \param coh	[IN]		Container open handle.
 * \param hint	[IN,OUT]	Pointer to the address (offset in SCM) that
 *				contains committed DTX entries to be handled.
 *
 * \return	Zero on success, need further re-index.
 *		Positive, re-index is completed.
 *		Negative value if error.
 */
int
vos_dtx_cmt_reindex(daos_handle_t coh, void *hint);

/**
 * Cleanup local DTX when local modification failed.
 *
 * \param dth	[IN]	The DTX handle.
 */
void
vos_dtx_cleanup(struct dtx_handle *dth);

/**
 * Reset DTX related cached information in VOS.
 *
 * \param coh	[IN]	Container open handle.
 *
 * \return	Zero on success, negative value if error.
 */
int
vos_dtx_cache_reset(daos_handle_t coh);

/**
 * Initialize the environment for a VOS instance
 * Must be called once before starting a VOS instance
 *
 * NB: Required only when using VOS as a standalone library.
 *
 * \param db_path [IN]	path for system DB that stores NVMe metadata
 *
 * \return		Zero on success, negative value if error
 */
int
vos_self_init(const char *db_path);

/**
 * Finalize the environment for a VOS instance
 * Must be called for clean up at the end of using a vos instance
 *
 * NB: Needs to be called only when VOS is used as a standalone library.
 */
void
vos_self_fini(void);

/**
 * Versioning Object Storage Pool (VOSP)
 * A VOSP creates and manages a versioned object store on a local
 * storage device. The capacity of an OSP is determined
 * by the capacity of the underlying storage device
 */

/**
 * Create a Versioning Object Storage Pool (VOSP), and open it if \a poh is not
 * NULL
 *
 * \param path	[IN]	Path of the memory pool
 * \param uuid	[IN]    Pool UUID
 * \param scm_sz [IN]	Size of SCM for the pool
 * \param blob_sz[IN]	Size of blob for the pool
 * \param flags [IN]	Pool open flags (see vos_pool_open_flags)
 * \param poh	[OUT]	Returned pool handle if not NULL
 *
 * \return              Zero on success, negative value if error
 */
int
vos_pool_create(const char *path, uuid_t uuid, daos_size_t scm_sz,
		daos_size_t blob_sz, unsigned int flags, daos_handle_t *poh);

/**
 * Kill a VOS pool before destroy
 * It deletes SPDK blob of this pool and detaches it from VOS GC
 *
 * \param uuid		[IN]	Pool UUID
 *
 * \return		Zero on success, negative value if error
 */
int
vos_pool_kill(uuid_t uuid);

/**
 * Destroy a Versioned Object Storage Pool (VOSP)
 *
 * \param path	[IN]	Path of the memory pool
 * \param uuid	[IN]	Pool UUID
 *
 * \return		Zero on success, negative value if error
 */
int
vos_pool_destroy(const char *path, uuid_t uuid);

/**
 * Open a Versioning Object Storage Pool (VOSP)
 *
 * \param path	 [IN]	Path of the memory pool
 * \param uuid	 [IN]	Pool UUID
 * \param flags  [IN]	Pool open flags (see vos_pool_open_flags)
 * \param poh	 [OUT]	Returned pool handle
 *
 * \return              Zero on success, negative value if error
 */
int
vos_pool_open(const char *path, uuid_t uuid, unsigned int flags,
	      daos_handle_t *poh);

/**
 * Extended vos_pool_open() with an additional 'metrics' parameter to VOS telemetry.
 */
int
vos_pool_open_metrics(const char *path, uuid_t uuid, unsigned int flags, void *metrics,
		      daos_handle_t *poh);

/**
 * Close a VOSP, all opened containers sharing this pool handle
 * will be revoked.
 *
 * \param poh	[IN]	Pool open handle
 *
 * \return              Zero on success, negative value if error
 */
int
vos_pool_close(daos_handle_t poh);

/**
 * Query attributes and statistics of the current pool
 *
 * \param poh	[IN]	Pool open handle
 * \param pinfo	[OUT]	Returned pool attributes and stats info
 *
 * \return		Zero on success, negative value if error
 */
int
vos_pool_query(daos_handle_t poh, vos_pool_info_t *pinfo);

/**
 * Query pool space by pool UUID
 *
 * \param pool_id [IN]	Pool UUID
 * \param vps     [OUT]	Returned pool space info
 *
 * \return		Zero		: success
 *			-DER_NONEXIST	: pool isn't opened
 *			-ve		: error
 */
int
vos_pool_query_space(uuid_t pool_id, struct vos_pool_space *vps);

/**
 * Set aside additional "system reserved" space in pool SCM and NVMe
 * (additive to any existing reserved space by vos)
 *
 * \param poh		[IN]	Pool open handle
 * \param space_sys	[IN]	Array of sizes in bytes, indexed by media type
 *				(DAOS_MEDIA_SCM and DAOS_MEDIA_NVME)
 *
 * \return		Zero		: success
 *			-DER_NO_HDL	: invalid pool handle
 *			-DER_INVAL	: space_sys is NULL
 */
int
vos_pool_space_sys_set(daos_handle_t poh, daos_size_t *space_sys);

/**
 * Create a container within a VOSP
 *
 * \param poh	[IN]	Pool open handle
 * \param co_uuid
 *		[IN]	UUID for the new container
 *
 * \return		Zero on success, negative value if error
 */
int
vos_cont_create(daos_handle_t poh, uuid_t co_uuid);

/**
 * Destroy a container
 *
 * \param poh	[IN]	Pool open handle
 * \param co_uuid
 *		[IN]	UUID for the container to be destroyed
 *
 * \return		Zero on success, negative value if error
 */
int
vos_cont_destroy(daos_handle_t poh, uuid_t co_uuid);

/**
 * Open a container within a VOSP
 *
 * \param poh	[IN]	Pool open handle
 * \param co_uuid
 *		[IN]	Container uuid
 * \param mode	[IN]	open mode: rd-only, rdwr...
 * \param coh	[OUT]	Returned container handle
 *
 * \return		Zero on success, negative value if error
 */
int
vos_cont_open(daos_handle_t poh, uuid_t co_uuid, daos_handle_t *coh);

/**
 * Release container open handle
 *
 * \param coh	[IN]	container open handle
 *
 * \return		Zero on success, negative value if error
 */
int
vos_cont_close(daos_handle_t coh);

/**
 * Query container information.
 *
 * \param coh	[IN]	Container open handle.
 * \param cinfo	[OUT]	Returned container attributes and other information.
 *
 * \return		Zero on success, negative value if error
 */
int
vos_cont_query(daos_handle_t coh, vos_cont_info_t *cinfo);

/**
 * Aggregates all epochs within the epoch range \a epr.
 * Data in all these epochs will be aggregated to the last epoch
 * \a epr::epr_hi, aggregated epochs will be discarded except the last one,
 * which is kept as aggregation result.
 *
 * \param coh	  [IN]		Container open handle
 * \param epr	  [IN]		The epoch range of aggregation
 * \param yield_func [IN]	Pointer to customized yield function
 * \param yield_arg  [IN]	Argument of yield function
 * \param full_scan  [IN]	Full scan for snapshot deletion
 *
 * \return			Zero on success, negative value if error
 */
int
vos_aggregate(daos_handle_t coh, daos_epoch_range_t *epr,
	      bool (*yield_func)(void *arg), void *yield_arg, bool full_scan);

/**
 * Discards changes in all epochs with the epoch range \a epr
 *
 * If a single epoch needs to be discarded then \a epr::epr_lo
 * and \a epr::hi must be set to the same epoch.
 * If all epochs from a certain epoch needs to be discarded then
 * \a epr::epr_hi must be set to DAOS_EPOCH_MAX.
 * If a epochs within a range must be discarded then
 * \a epr::epr_hi must be set to a meaningful epoch value less
 * than DAOS_EPOCH_MAX.
 *
 * Note: \a epr::epr_lo must never be set to DAOS_EPOCH_MAX by
 * the caller.
 *
 * \param coh		[IN]	Container open handle
 * \param oidp		[IN]	Optional oid for oid specific discard.  Aggregation should be
 *				disabled before calling this function in this mode.  This simply
 *				removes values in the specified epoch range.  It doesn't discard
 *				any ilog entries. The expectation is the removed data will
 *				be replaced at the same epoch (or snapshot).  If that is not the
 *				case, any orphaned entries will be inaccessible.
 * \param epr		[IN]	The epoch range to discard keys to discard
 * \param yield_func	[IN]	Pointer to customized yield function
 * \param yield_arg	[IN]	Argument of yield function
 *
 * \return			Zero on success, negative value if error
 */
int
vos_discard(daos_handle_t coh, daos_unit_oid_t *oidp, daos_epoch_range_t *epr,
	    bool (*yield_func)(void *arg), void *yield_arg);

/**
 * VOS object API
 */
/**
 * Fetch records from the specified object.
 */
/**
 * Fetch values for the given keys and their indices.
 * If output buffer is not provided in \a sgl, then this function returns
 * the directly accessible addresses of record data, upper layer can directly
 * read from these addresses (rdma mode).
 *
 * TODO: add more detail descriptions for punched or missing records.
 *
 * \param coh	[IN]	Container open handle
 * \param oid	[IN]	Object ID
 * \param epoch	[IN]	Epoch for the fetch.
 * \param flags	[IN]	VOS flags
 * \param dkey	[IN]	Distribution key.
 * \param iod_nr [IN]	Number of I/O descriptors in \a iods.
 * \param iods	[IN/OUT]
 *			Array of I/O descriptors. The returned record
 *			sizes are also stored in this parameter.
 * \param sgls	[OUT]	Scatter/gather list to store the returned record values
 *			or value addresses.
 *
 * \return		Zero on success, negative value if error
 */
int
vos_obj_fetch(daos_handle_t coh, daos_unit_oid_t oid, daos_epoch_t epoch,
	      uint64_t flags, daos_key_t *dkey, unsigned int iod_nr,
	      daos_iod_t *iods, d_sg_list_t *sgls);

/**
 * Fetch values for the given keys and their indices.
 * Output buffer must be provided in \a sgl.  For zero copy, use
 * vos_fetch_begin/end.
 *
 * TODO: add more detail descriptions for punched or missing records.
 *
 * \param coh	[IN]	Container open handle
 * \param oid	[IN]	Object ID
 * \param epoch	[IN]	Epoch for the fetch.  Ignored if a valid DTX handle
 *			is provided.
 * \param flags	[IN]	Fetch flags
 * \param dkey	[IN]	Distribution key.
 * \param iod_nr [IN]	Number of I/O descriptors in \a iods.
 * \param iods	[IN/OUT]
 *			Array of I/O descriptors. The returned record
 *			sizes are also stored in this parameter.
 * \param sgls	[OUT]	Scatter/gather list to store the returned record values
 *			or value addresses.
 * \param dth	[IN]	Optional dtx handle
 *
 * \return		Zero on success, negative value if error
 */
int
vos_obj_fetch_ex(daos_handle_t coh, daos_unit_oid_t oid, daos_epoch_t epoch,
		 uint64_t flags, daos_key_t *dkey, unsigned int iod_nr,
		 daos_iod_t *iods, d_sg_list_t *sgls, struct dtx_handle *dth);

/**
 * Update records for the specified object.
 * If input buffer is not provided in \a sgl, then this function returns
 * the new allocated addresses to store the records, upper layer can
 * directly write data into these addresses (rdma mode).
 *
 * \param coh	[IN]	Container open handle
 * \param oid	[IN]	object ID
 * \param epoch	[IN]	Epoch for the update. Ignored if a DTX handle
 *			is provided.
 * \param pm_ver [IN]   Pool map version for this update, which will be
 *			used during rebuild.
 * \param flags	[IN]	Update flags
 * \param dkey	[IN]	Distribution key.
 * \param iod_nr [IN]	Number of I/O descriptors in \a iods.
 * \param iods	[IN]	Array of I/O descriptors. If \a flags includes
 *			VOS_OF_EC, then the iod_recxs field of every single
 *			value iod in \a iods must contain the "gsize" instead
 *			of a memory address.
 * \param iods_csums [IN]
 *			Array of iod_csums (1 for each iod). Will be NULL
 *			if csums are disabled.
 * \param sgls	[IN/OUT]
 *			Scatter/gather list to pass in record value buffers,
 *			if caller sets the input buffer size only without
 *			providing input buffers, then VOS will allocate spaces
 *			for the records and return addresses of them, so upper
 *			layer stack can transfer data via rdma.
 *
 * \return		Zero on success, negative value if error
 */
int
vos_obj_update(daos_handle_t coh, daos_unit_oid_t oid, daos_epoch_t epoch,
	       uint32_t pm_ver, uint64_t flags, daos_key_t *dkey,
	       unsigned int iod_nr, daos_iod_t *iods,
	       struct dcs_iod_csums *iods_csums, d_sg_list_t *sgls);


/**
 * Update records for the specified object.
 * If input buffer is not provided in \a sgl, then this function returns
 * the new allocated addresses to store the records, upper layer can
 * directly write data into these addresses (rdma mode).
 *
 * \param coh	[IN]	Container open handle
 * \param oid	[IN]	object ID
 * \param epoch	[IN]	Epoch for the update. Ignored if a DTX handle
 *			is provided.
 * \param pm_ver [IN]   Pool map version for this update, which will be
 *			used during rebuild.
 * \param flags	[IN]	Update flags
 * \param dkey	[IN]	Distribution key.
 * \param iod_nr [IN]	Number of I/O descriptors in \a iods.
 * \param iods	[IN]	Array of I/O descriptors. If \a flags includes
 *			VOS_OF_EC, then the iod_recxs field of every single
 *			value iod in \a iods must contain the "gsize" instead
 *			of a memory address.
 * \param iods_csums [IN]
 *			Array of iod_csums (1 for each iod). Will be NULL
 *			if csums are disabled.
 * \param sgls	[IN/OUT]
 *			Scatter/gather list to pass in record value buffers,
 *			if caller sets the input buffer size only without
 *			providing input buffers, then VOS will allocate spaces
 *			for the records and return addresses of them, so upper
 *			layer stack can transfer data via rdma.
 * \param dth	[IN]	Optional transaction handle
 *
 * \return		Zero on success, negative value if error
 */
int
vos_obj_update_ex(daos_handle_t coh, daos_unit_oid_t oid, daos_epoch_t epoch,
		  uint32_t pm_ver, uint64_t flags, daos_key_t *dkey,
		  unsigned int iod_nr, daos_iod_t *iods,
		  struct dcs_iod_csums *iods_csums, d_sg_list_t *sgls,
		  struct dtx_handle *dth);

/**
 * Remove all array values within the specified range.  If the specified
 * extent and epoch range includes partial extents, the function will
 * fail and no changes will be made.
 *
 * \param[in]	coh	Container open handle
 * \param[in]	oid	object ID
 * \param[in]	epr	Epoch range
 * \param[in]	dkey	Distribution key
 * \param[in]	akey	Attribute key
 * \param[in]	recx	Extent range to remove
 *
 * \return		Zero on success, negative value if error
 */
int
vos_obj_array_remove(daos_handle_t coh, daos_unit_oid_t oid,
		     const daos_epoch_range_t *epr, const daos_key_t *dkey,
		     const daos_key_t *akey, const daos_recx_t *recx);

/**
 * Punch an object, or punch a dkey, or punch an array of akeys under a akey.
 *
 * \param coh	[IN]	Container open handle
 * \param oid	[IN]	object ID, the full object will be punched if \a dkey
 *			and \a akeys are not provided.
 * \param epoch	[IN]	Epoch for the punch. Ignored if a DTX handle
 *			is provided.
 * \param pm_ver [IN]   Pool map version for this update, which will be
 *			used during rebuild.
 * \param flags [IN]	Object punch flags, including VOS_OF_REPLAY_PC and
 *			conditional flags
 * \param dkey	[IN]	Optional, the dkey will be punched if \a akeys is not
 *			provided.
 * \param akey_nr [IN]	Number of akeys in \a akeys.
 * \param akeys [IN]	Array of akeys to be punched.
 * \param dth	[IN]	Pointer to the DTX handle.
 *
 * \return		Zero on success, negative value if error
 */
int
vos_obj_punch(daos_handle_t coh, daos_unit_oid_t oid, daos_epoch_t epoch,
	      uint32_t pm_ver, uint64_t flags, daos_key_t *dkey,
	      unsigned int akey_nr, daos_key_t *akeys, struct dtx_handle *dth);

/**
 * Delete an object, this object is unaccessible at any epoch after deletion.
 * This function is not part of DAOS data model API, it is only used by data
 * migration protocol.
 *
 * \param coh	[IN]	Container open handle
 * \param oid	[IN]	ID of the object being deleted
 *
 * \return		Zero on success, negative value if error
 */
int
vos_obj_delete(daos_handle_t coh, daos_unit_oid_t oid);

/**
 * Delete a dkey or akey, the key is unaccessible at any epoch after deletion.
 * This function is not part of DAOS data model API, it is only used by data
 * migration protocol and system database.
 *
 * \param coh	[IN]	Container open handle
 * \param oid	[IN]	ID of the object
 * \param dkey	[IN]	dkey being deleted if \a akey is NULL
 * \param akey	[IN]	Optional, akey being deleted
 *
 * \return		Zero on success, negative value if error
 */
int
vos_obj_del_key(daos_handle_t coh, daos_unit_oid_t oid, daos_key_t *dkey,
		daos_key_t *akey);

/**
 * I/O APIs
 */
/**
 * Find and return I/O source buffers for the data of the specified
 * arrays of the given object. The caller can directly use these buffers
 * for RMA read.
 *
 * The upper layer must explicitly call \a vos_fetch_end to finalize the
 * I/O and release resources.
 *
 * TODO: add more detail descriptions for punched or missing records.
 *
 * \param coh	[IN]	Container open handle
 * \param oid	[IN]	Object ID
 * \param epoch	[IN]	Epoch for the fetch. Ignored if a DTX handle
 *			is provided.
 * \param dkey	[IN]	Distribution key.
 * \param nr	[IN]	Number of I/O descriptors in \a ios.
 * \param iods	[IN/OUT]
 *			Array of I/O descriptors. The returned record
 *			sizes are also restored in this parameter.
 * \param vos_flags [IN]
 *			VOS fetch flags, VOS cond flags, VOS_OF_FETCH_SIZE_ONLY
 *			or VOS_OF_FETCH_RECX_LIST.
 * \param shadows [IN]	Optional shadow recx/epoch lists, one for each iod.
 *			data of extents covered by these should not be returned
 *			by fetch function. Only used for EC obj degraded fetch.
 * \param ioh	[OUT]	The returned handle for the I/O.
 * \param dth	[IN]	Pointer to the DTX handle.
 *
 * \return		Zero on success, negative value if error
 */
int
vos_fetch_begin(daos_handle_t coh, daos_unit_oid_t oid, daos_epoch_t epoch,
		daos_key_t *dkey, unsigned int nr,
		daos_iod_t *iods, uint32_t vos_flags,
		struct daos_recx_ep_list *shadows, daos_handle_t *ioh,
		struct dtx_handle *dth);

/**
 * Finish the fetch operation and release the responding resources.
 *
 * \param ioh	[IN]	The I/O handle created by \a vos_fetch_begin
 * \param size	[OUT]	The total IO size for the fetch.
 * \param err	[IN]	Errno of the current fetch, zero if there is no error.
 *
 * \return		Zero on success, negative value if error
 */
int
vos_fetch_end(daos_handle_t ioh, daos_size_t *size, int err);

/**
 * Prepare IO sink buffers for the specified arrays of the given
 * object. The caller can directly use those buffers for RMA write.
 *
 * The upper layer must explicitly call \a vos_update_end to finalize the
 * ZC I/O and release resources.
 *
 * \param coh	[IN]	Container open handle
 * \param oid	[IN]	object ID
 * \param epoch	[IN]	Epoch for the update. Ignored if a DTX handle
 *			is provided.
 * \param flags [IN]	conditional flags
 * \param dkey	[IN]	Distribution key.
 * \param iod_nr	[IN]	Number of I/O descriptors in \a iods.
 * \param iods	[IN]	Array of I/O descriptors.
 * \param iods	[IN]	Array of I/O descriptors. If \a flags includes
 *			VOS_OF_EC, then the iod_recxs field of every single
 *			value iod in \a iods must contain the "gsize" instead
 *			of a memory address.
 * \param iods_csums [IN]
 *			Array of iod_csums (1 for each iod). Will be NULL
 *			if csums are disabled.
 * \param dedup_th [IN]	Deduplication threshold size
 * \param ioh	[OUT]	The returned handle for the I/O.
 * \param dth	[IN]	Pointer to the DTX handle.
 *
 * \return		Zero on success, negative value if error
 */
int
vos_update_begin(daos_handle_t coh, daos_unit_oid_t oid, daos_epoch_t epoch,
		 uint64_t flags, daos_key_t *dkey, unsigned int iod_nr,
		 daos_iod_t *iods, struct dcs_iod_csums *iods_csums,
		 uint32_t dedup_th, daos_handle_t *ioh, struct dtx_handle *dth);

/**
 * Finish the current update and release the responding resources.
 *
 * \param ioh	[IN]	The I/O handle created by \a vos_update_begin
 * \param pm_ver [IN]   Pool map version for this update, which will be
 *			used during rebuild.
 * \param dkey	[IN]	Distribution key.
 * \param err	[IN]	Errno of the current update, zero if there is no error.
 *			All updates will be dropped if this function is called
 *			for \a vos_update_begin with a non-zero error code.
 * \param size	[OUT]	The total IO size for the update.
 * \param dth	[IN]	Pointer to the DTX handle.
 *
 * \return		Zero on success, negative value if error
 */
int
vos_update_end(daos_handle_t ioh, uint32_t pm_ver, daos_key_t *dkey, int err,
	       daos_size_t *size, struct dtx_handle *dth);

/**
 * Get the recx/epoch list.
 *
 * \param ioh	[IN]	The I/O handle.
 *
 * \return		recx/epoch list.
 */
struct daos_recx_ep_list *
vos_ioh2recx_list(daos_handle_t ioh);

/**
 * Get the I/O descriptor.
 *
 * \param ioh	[IN]	The I/O handle.
 *
 * \return		BIO IO descriptor
 */
struct bio_desc *
vos_ioh2desc(daos_handle_t ioh);

struct dcs_csum_info *
vos_ioh2ci(daos_handle_t ioh);

uint32_t
vos_ioh2ci_nr(daos_handle_t ioh);

/**
 * Get the scatter/gather list associated with a given I/O descriptor.
 *
 * \param ioh	[IN]	The I/O handle.
 * \param idx	[IN]	SGL index.
 *
 * \return		BIO SGL
 */
struct bio_sglist *
vos_iod_sgl_at(daos_handle_t ioh, unsigned int idx);

/**
 * Get the bulk handle associated with a given I/O descriptor.
 *
 * \param ioh		[IN]	The I/O handle
 * \param sgl_idx	[IN]	SGL index
 * \param iov_idx	[IN]	IOV index within the SGL
 * \param bulk_off	[OUT]	Bulk offset
 *
 * \return			Bulk handle
 */
void *
vos_iod_bulk_at(daos_handle_t ioh, unsigned int sgl_idx, unsigned int iov_idx,
		unsigned int *bulk_off);

void
vos_set_io_csum(daos_handle_t ioh, struct dcs_iod_csums *csums);

/**
 * VOS iterator APIs
 */
/**
 * Initialize an iterator for VOS
 *
 * \param type  [IN]	Type of iterator
 * \param param	[IN]	Parameters for the iterator.
 *			For standalone iterator types,  param::ip_ih is
 *			DAOS_HDL_INVAL:
 *			- VOS_ITER_COUUID : param::ip_hdl is pool open handle
 *
 *			- VOS_ITER_OBJ	  : param::ip_hdl is container handle
 *
 *			- VOS_ITER_DKEY	  : param::ip_hdl is container handle,
 *					    param::ip_oid is ID of KV object.
 *					    param::ip_akey is akey condition
 *
 *			- VOS_ITER_AKEY	  : param::ip_hdl is container handle,
 *					    param::ip_oid is ID of KV object.
 *					    param::ip_dkey is the distribution
 *					    key of the akeys to be iterated.
 *					    (NB: a-key is unsupported for now)
 *
 *			- VOS_ITER_RECX	  : param::ip_hdl is container handle,
 *			- VOS_ITER_SINGLE   param::ip_oid is ID of byte array
 *					    param::ip_dkey is the distribution
 *					    key of the akeys to be iterated.
 *					    param::ip_akey is the attribute key
 *					    key of the records to be iterated.
 *
 *			For nested iterator:
 *			- VOS_ITER_COUUID and VOS_ITER_OBJ are unsupported
 *
 *			- VOS_ITER_DKEY	  : param::ip_ih is VOS_ITER_OBJ handle
 *					    param::ip_oid is ID of KV object.
 *					    param::ip_akey is akey condition
 *
 *			- VOS_ITER_AKEY	  : param::ip_ih is VOS_ITER_DKEY handle
 *
 *			- VOS_ITER_RECX	  : param::ip_ih is VOS_ITER_AKEY handle
 *			- VOS_ITER_SINGLE
 *
 *			Nested iterators use the subtree referenced by the
 *			current cursor of the parent iterator.  Epoch range
 *			is inherited from that entry.
 *
 * \param ih	[OUT]	Returned iterator handle
 * \param dth	[IN]	Pointer to the DTX handle.
 *
 * \return		Zero on success, negative value if error
 */
int
vos_iter_prepare(vos_iter_type_t type, vos_iter_param_t *param,
		 daos_handle_t *ih, struct dtx_handle *dth);

/**
 * Release a iterator
 *
 * \param ih	[IN]	Iterator handle to release
 *
 * \return		Zero on success, negative value if error
 */
int
vos_iter_finish(daos_handle_t ih);

/**
 * Set the iterator cursor to the specified position \a anchor if it is
 * not NULL, otherwise move the cursor to the begin of the iterator.
 * This function must be called before using vos_iter_next or vos_iter_fetch.
 *
 * \param ih	[IN]	Iterator handle.
 * \param pos	[IN]	Optional, position cursor to move to.
 *
 * \return		zero if there is an entry at/after @anchor
 *			-DER_NONEXIST if no more entry
 *			negative value if error
 */
int
vos_iter_probe(daos_handle_t ih, daos_anchor_t *anchor);

/**
 * Move forward the iterator cursor.
 *
 * \param ih	[IN]	Iterator handle.
 *
 * \return		Zero if there is an available entry
 *			-DER_NONEXIST if no more entry
 *			negative value if error
 */
int
vos_iter_next(daos_handle_t ih);

/**
 * Return the current data entry of the iterator.
 *
 * \param ih	[IN]	Iterator handle
 * \param entry [OUT]	Returned data entry for the current cursor
 * \param anchor [OUT]	Optional, position anchor for this entry
 *
 * \return		Zero on success
 *			-DER_NONEXIST if no more entry
 *			negative value if error
 */
int
vos_iter_fetch(daos_handle_t ih, vos_iter_entry_t *entry,
	       daos_anchor_t *anchor);

/**
 * Copy out the data fetched by vos_iter_fetch()
 *
 * \param ih	[IN]	Iterator handle
 * \param entry [IN]	Data entry for the current cursor
 * \param iov_out [OUT]	Buffer for holding the entry data
 *
 * \return		Zero on success
 *			-DER_NONEXIST if no more entry
 *			negative value if error
 */
int
vos_iter_copy(daos_handle_t ih, vos_iter_entry_t *entry,
	      d_iov_t *iov_out);

/**
 * Delete the current data entry of the iterator
 *
 * \param ih	[IN]	Iterator handle
 * \param args	[IN/OUT]
 *			Optional, Provide additional hints while
 *			deletion to handle special cases.
 *			for example return record of this node
 *			to user instead of deleting.
 *
 * \return		Zero on Success
 *			-DER_NONEXIST if cursor does
 *			not exist. negative value if error
 *
 */
int
vos_iter_delete(daos_handle_t ih, void *args);

/**
 * If the iterator has any element. The condition provided to vos_iter_prepare
 * will not be taken into account, so even if there is no element can match
 * the iterator condition, but the function still returns false if there is
 * any other element.
 *
 * \param ih	[IN]	Iterator handle
 *
 * \return		1 it is empty
 *			0 it is not empty
 *			-ve error code
 */
int
vos_iter_empty(daos_handle_t ih);

/**
 * Iterate VOS entries (i.e., containers, objects, dkeys, etc.) and call \a
 * cb(\a arg) for each entry.
 *
 * If \a cb returns a nonzero (either > 0 or < 0) value that is not
 * -DER_NONEXIST, this function stops the iteration and returns that nonzero
 * value from \a cb. If \a cb returns -DER_NONEXIST, this function completes
 * the iteration and returns 0. If \a cb returns 0, the iteration continues.
 *
 * \param[in]		param		iteration parameters
 * \param[in]		type		entry type of starting level
 * \param[in]		recursive	iterate in lower level recursively
 * \param[in]		anchors		array of anchors, one for each
 *					iteration level
 * \param[in]		pre_cb		pre subtree iteration callback
 * \param[in]		post_cb		post subtree iteration callback
 * \param[in]		arg		callback argument
 * \param[in]		dth		DTX handle
 *
 * \retval		0	iteration complete
 * \retval		> 0	callback return value
 * \retval		-DER_*	error (but never -DER_NONEXIST)
 */
int
vos_iterate(vos_iter_param_t *param, vos_iter_type_t type, bool recursive,
	    struct vos_iter_anchors *anchors, vos_iter_cb_t pre_cb,
	    vos_iter_cb_t post_cb, void *arg, struct dtx_handle *dth);

/**
 * Retrieve the largest or smallest integer DKEY, AKEY, and array offset from an
 * object. If object does not have an array value, 0 is returned in extent. User
 * has to specify what is being queried (dkey, akey, and/or recx) along with the
 * query type (max or min) in flags. If one of those is not provided the
 * function will fail. If the dkey or akey are not being queried, their values
 * must be provided by the user.
 *
 * If searching in a particular dkey for the max akey and max offset in that
 * akey, user would supply the dkey value and a flag of: DAOS_GET_MAX |
 * DAOS_GET_AKEY | DAOS_GET_RECX.
 *
 * If more than one entity is being queried, the innermost entry must exist.
 * For example, if a user requests DAOS_GET_DKEY and DAOS_GET_RECX and no
 * recx exists for a matched dkey, the search will try the next dkey until
 * a recx is found or no more dkeys exist in which case -DER_NONEXIST is
 * returned.
 *
 * \param[in]	coh	Container open handle.
 * \param[in]	oid	Object id
 * \param[in]	flags	mask with the following options:
 *			DAOS_GET_DKEY, DAOS_GET_AKEY, DAOS_GET_RECX,
 *			DAOS_GET_MAX, DAOS_GET_MIN
 *			User has to indicate whether to query the MAX or MIN, in
 *			addition to what needs to be queried. Providing
 *			(MAX | MIN) in any combination will return an error.
 *			i.e. user can only query MAX or MIN in one call.
 * \param[in,out]
 *		dkey	[in]: allocated integer dkey. User can provide the dkey
 *			if not querying the max or min dkey.
 *			[out]: max or min dkey (if flag includes dkey query).
 * \param[in,out]
 *		akey	[in]: allocated integer akey. User can provide the akey
 *			if not querying the max or min akey.
 *			[out]: max or min akey (if flag includes akey query).
 * \param[out]	recx	max or min offset in dkey/akey, and the size of the
 *			extent at the offset. If there are no visible array
 *			records, the size in the recx returned will be 0.
 * \param[in]	cell_size cell size for EC object, used to calculated the replicated
 *                      space address on parity shard.
 * \param[in]	stripe_size stripe size for EC object, used to calculated the replicated
 *                      space address on parity shard.
 * \param[in]	dth	Pointer to the DTX handle.
 *
 * \return
 *			0		Success
 *			-DER_NO_HDL	Invalid handle
 *			-DER_INVAL	Invalid parameter
 *			-DER_NONEXIST	No suitable key/recx found
 */
int
vos_obj_query_key(daos_handle_t coh, daos_unit_oid_t oid, uint32_t flags,
		  daos_epoch_t epoch, daos_key_t *dkey, daos_key_t *akey,
		  daos_recx_t *recx, unsigned int cell_size, uint64_t stripe_size,
		  struct dtx_handle *dth);

/** Return constants that can be used to estimate the metadata overhead
 *  in persistent memory on-disk format.
 *
 *  \param alloc_overhead[IN]	Expected allocation overhead
 *  \param tclass[IN]		The type of tree to query
 *  \param ofeat[IN]		Relevant object features
 *  \param ovhd[IN,OUT]		Returned overheads
 *
 *  \return 0 on success, error otherwise.
 */
int
vos_tree_get_overhead(int alloc_overhead, enum VOS_TREE_CLASS tclass,
		      uint64_t ofeat, struct daos_tree_overhead *ovhd);

/** Return the size of the pool metadata in persistent memory on-disk format */
int
vos_pool_get_msize(void);

/** Return the size of the container metadata in persistent memory on-disk
 *  format
 */
int
vos_container_get_msize(void);

/** Return the cutoff size for SCM allocation.  Larger blocks are allocated to
 *  NVME.
 */
int
vos_pool_get_scm_cutoff(void);

enum vos_pool_opc {
	/** Reset pool GC statistics */
	VOS_PO_CTL_RESET_GC,
<<<<<<< HEAD
	/**
	 * Pause flushing the free extents in aging buffer. This is usually
	 * called before container destroy where huge amount of extents could
	 * be freed in a short period of time.
	 */
	VOS_PO_CTL_VEA_PLUG,
	/** Pairing with PLUG, usually called after container destroy done. */
	VOS_PO_CTL_VEA_UNPLUG,
	/** Set pool tiering policy */
	VOS_PO_CTL_SET_POLICY,
=======
>>>>>>> ac3c72f7
};

/**
 * control ephemeral status of pool, see \a vos_pool_opc, this function is
 * mostly for debug & test
 */
int
vos_pool_ctl(daos_handle_t poh, enum vos_pool_opc opc, void *param);

int
vos_gc_pool(daos_handle_t poh, int credits, bool (*yield_func)(void *arg),
	    void *yield_arg);
bool
vos_gc_pool_idle(daos_handle_t poh);


enum vos_cont_opc {
	VOS_CO_CTL_DUMMY,
};

/**
 * Set various vos container state, see \a vos_cont_opc.
 */
int
vos_cont_ctl(daos_handle_t coh, enum vos_cont_opc opc);

/**
 * Profile the VOS operation in standalone vos mode.
 **/
int
vos_profile_start(char *path, int avg);
void
vos_profile_stop(void);

/**
 * Helper functions for dedup verify.
 */
int
vos_dedup_verify_init(daos_handle_t ioh, void *bulk_ctxt,
		      unsigned int bulk_perm);
int
vos_dedup_verify(daos_handle_t ioh);

struct sys_db *vos_db_get(void);
/**
 * Create the system DB in VOS
 * System DB is KV store that can support insert/delete/traverse
 * See \a sys_db for more details.
 */
int  vos_db_init(const char *db_path, const char *db_name, bool self_mode);
void vos_db_fini(void);

#endif /* __VOS_API_H */<|MERGE_RESOLUTION|>--- conflicted
+++ resolved
@@ -1089,19 +1089,8 @@
 enum vos_pool_opc {
 	/** Reset pool GC statistics */
 	VOS_PO_CTL_RESET_GC,
-<<<<<<< HEAD
-	/**
-	 * Pause flushing the free extents in aging buffer. This is usually
-	 * called before container destroy where huge amount of extents could
-	 * be freed in a short period of time.
-	 */
-	VOS_PO_CTL_VEA_PLUG,
-	/** Pairing with PLUG, usually called after container destroy done. */
-	VOS_PO_CTL_VEA_UNPLUG,
 	/** Set pool tiering policy */
 	VOS_PO_CTL_SET_POLICY,
-=======
->>>>>>> ac3c72f7
 };
 
 /**
