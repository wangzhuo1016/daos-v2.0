/**
 * (C) Copyright 2018-2021 Intel Corporation.
 *
 * SPDX-License-Identifier: BSD-2-Clause-Patent
 */

#define D_LOGFAC	DD_FAC(dfs)

#include <fcntl.h>
#include <sys/stat.h>
#include <sys/xattr.h>
#include <linux/xattr.h>
#include <daos/checksum.h>
#include <daos/common.h>
#include <daos/event.h>
#include <daos/pool.h>
#include <daos/container.h>
#include <daos/cont_props.h>
#include <daos/array.h>
#include <daos/object.h>
#include <daos/placement.h>

#include "daos.h"
#include "daos_fs.h"

#include "dfs_internal.h"

/** D-key name of SB metadata */
#define SB_DKEY		"DFS_SB_METADATA"

#define SB_AKEYS	6
/** A-key name of SB magic */
#define MAGIC_NAME	"DFS_MAGIC"
/** A-key name of SB version */
#define SB_VERSION_NAME	"DFS_SB_VERSION"
/** A-key name of DFS Layout Version */
#define LAYOUT_NAME	"DFS_LAYOUT_VERSION"
/** A-key name of Default chunk size */
#define CS_NAME		"DFS_CHUNK_SIZE"
/** A-key name of Default Object Class */
#define OC_NAME		"DFS_OBJ_CLASS"
/** Consistency mode of the DFS container. */
#define MODE_NAME	"DFS_MODE"

/** Magic Value */
#define DFS_SB_MAGIC		0xda05df50da05df50
/** DFS SB version value */
#define DFS_SB_VERSION		2
/** DFS Layout Version Value */
#define DFS_LAYOUT_VERSION	2
/** Array object stripe size for regular files */
#define DFS_DEFAULT_CHUNK_SIZE	1048576
/** Magic value for serializing / deserializing a DFS handle */
#define DFS_GLOB_MAGIC		0xda05df50
/** Magic value for serializing / deserializing a DFS object handle */
#define DFS_OBJ_GLOB_MAGIC	0xdf500b90

/** Number of A-keys for attributes in any object entry */
#define INODE_AKEYS	8
#define INODE_AKEY_NAME	"DFS_INODE"
#define MODE_IDX	0
#define OID_IDX		(sizeof(mode_t))
#define ATIME_IDX	(OID_IDX + sizeof(daos_obj_id_t))
#define MTIME_IDX	(ATIME_IDX + sizeof(time_t))
#define CTIME_IDX	(MTIME_IDX + sizeof(time_t))
#define CSIZE_IDX	(CTIME_IDX + sizeof(time_t))
#define OCLASS_IDX	(CSIZE_IDX + sizeof(daos_size_t))
#define SYML_IDX	(OCLASS_IDX + sizeof(daos_oclass_id_t))

/** Parameters for dkey enumeration */
#define ENUM_DESC_NR	10
#define ENUM_DESC_BUF	(ENUM_DESC_NR * DFS_MAX_NAME)
#define ENUM_XDESC_BUF	(ENUM_DESC_NR * (DFS_MAX_XATTR_NAME + 2))

/** OIDs for Superblock and Root objects */
#define RESERVED_LO	0
#define SB_HI		0
#define ROOT_HI		1

/** DFS mode mask (3rd bit) */
#define MODE_MASK	(1 << 2)

/** Max recursion depth for symlinks */
#define DFS_MAX_RECURSION 40

typedef uint64_t dfs_magic_t;
typedef uint16_t dfs_sb_ver_t;
typedef uint16_t dfs_layout_ver_t;

/** object struct that is instantiated for a DFS open object */
struct dfs_obj {
	/** DAOS object ID */
	daos_obj_id_t		oid;
	/** DAOS object open handle */
	daos_handle_t		oh;
	/** mode_t containing permissions & type */
	mode_t			mode;
	/** open access flags */
	int			flags;
	/** DAOS object ID of the parent of the object */
	daos_obj_id_t		parent_oid;
	/** entry name of the object in the parent */
	char			name[DFS_MAX_NAME + 1];
	union {
		/** Symlink value if object is a symbolic link */
		char	*value;
		struct {
			/** Default object class for all entries in dir */
			daos_oclass_id_t        oclass;
			/** Default chunk size for all entries in dir */
			daos_size_t             chunk_size;
		} d;
	};
};

/** dfs struct that is instantiated for a mounted DFS namespace */
struct dfs {
	/** flag to indicate whether the dfs is mounted */
	bool			mounted;
	/** flag to indicate whether dfs is mounted with balanced mode (DTX) */
	bool			use_dtx;
	/** lock for threadsafety */
	pthread_mutex_t		lock;
	/** uid - inherited from container. */
	uid_t			uid;
	/** gid - inherited from container. */
	gid_t			gid;
	/** Access mode (RDONLY, RDWR) */
	int			amode;
	/** Open pool handle of the DFS */
	daos_handle_t		poh;
	/** Open container handle of the DFS */
	daos_handle_t		coh;
	/** Object ID reserved for this DFS (see oid_gen below) */
	daos_obj_id_t		oid;
	/** superblock object OID */
	daos_obj_id_t		super_oid;
	/** Open object handle of SB */
	daos_handle_t		super_oh;
	/** Root object info */
	dfs_obj_t		root;
	/** DFS container attributes (Default chunk size, oclass, etc.) */
	dfs_attr_t		attr;
	/** Optional prefix to account for when resolving an absolute path */
	char			*prefix;
	daos_size_t		prefix_len;
};

struct dfs_entry {
	/** mode (permissions + entry type) */
	mode_t			mode;
	/* Length of value string, not including NULL byte */
	uint16_t		value_len;
	/** Object ID if not a symbolic link */
	daos_obj_id_t		oid;
	/* Time of last access */
	time_t			atime;
	/* Time of last modification */
	time_t			mtime;
	/* Time of last status change */
	time_t			ctime;
	/** chunk size of file or default for all files in a dir */
	daos_size_t		chunk_size;
	/** oclass of file or all files in a dir */
	daos_oclass_id_t	oclass;
	/** Sym Link value */
	char			*value;
};

#if 0
static void
time2str(char *buf, time_t t) {
	struct tm tm;

	gmtime_r(&t, &tm);
	strftime(buf, 26, "%F %T", &tm);
}

static time_t
str2time(char *buf) {
	time_t t;
	struct tm tm;

	strptime(buf, "%F %T", &tm);
	t = mktime(&tm);
	return t;
}

static void
print_mode(mode_t mode)
{
	D_DEBUG(DB_TRACE, "(%o)\t", mode);
	D_DEBUG(DB_TRACE, (mode & S_IRUSR) ? "r" : "-");
	D_DEBUG(DB_TRACE, (mode & S_IWUSR) ? "w" : "-");
	D_DEBUG(DB_TRACE, (mode & S_IXUSR) ? "x" : "-");
	D_DEBUG(DB_TRACE, (mode & S_IRGRP) ? "r" : "-");
	D_DEBUG(DB_TRACE, (mode & S_IWGRP) ? "w" : "-");
	D_DEBUG(DB_TRACE, (mode & S_IXGRP) ? "x" : "-");
	D_DEBUG(DB_TRACE, (mode & S_IROTH) ? "r" : "-");
	D_DEBUG(DB_TRACE, (mode & S_IWOTH) ? "w" : "-");
	D_DEBUG(DB_TRACE, (mode & S_IXOTH) ? "x" : "-");
	D_DEBUG(DB_TRACE, "\n");
}

static void
print_stat(struct stat *stbuf)
{
	char buf[26];

	D_DEBUG(DB_TRACE, "Size = %zu\n", stbuf->st_size);
	D_DEBUG(DB_TRACE, "UID %lu\n", (unsigned long int)stbuf->st_uid);
	D_DEBUG(DB_TRACE, "GID %lu\n", (unsigned long int)stbuf->st_gid);
	print_mode(stbuf->st_mode);
	time2str(buf, stbuf->st_atim.tv_sec);
	D_DEBUG(DB_TRACE, "Access time %s\n", buf);
	time2str(buf, stbuf->st_mtim.tv_sec);
	D_DEBUG(DB_TRACE, "Modify time %s\n", buf);
	time2str(buf, stbuf->st_ctim.tv_sec);
	D_DEBUG(DB_TRACE, "Change time %s\n", buf);
}
#endif

static inline int
get_daos_obj_mode(int flags)
{
	if ((flags & O_ACCMODE) == O_RDONLY)
		return DAOS_OO_RO;
	else if ((flags & O_ACCMODE) == O_RDWR ||
		 (flags & O_ACCMODE) == O_WRONLY)
		return DAOS_OO_RW;
	else
		return -1;
}

static inline void
oid_cp(daos_obj_id_t *dst, daos_obj_id_t src)
{
	dst->hi = src.hi;
	dst->lo = src.lo;
}

static inline int
check_tx(daos_handle_t th, int rc)
{
	/** if we are not using a DTX, no restart is possible */
	if (daos_handle_is_valid(th)) {
		int ret;

		if (rc == ERESTART) {
			/** restart the TX handle */
			rc = daos_tx_restart(th, NULL);
			if (rc) {
				/** restart failed, so just fail */
				D_ERROR("daos_tx_restart() failed (%d)\n", rc);
				rc = daos_der2errno(rc);
			} else {
				/** restart succeeded, so return restart code */
				return ERESTART;
			}
		}

		/** on success or non-restart errors, close the handle */
		ret = daos_tx_close(th,  NULL);
		if (ret) {
			D_ERROR("daos_tx_close() failed (%d)\n", ret);
			if (rc == 0)
				rc = daos_der2errno(ret);
		}
	}

	return rc;
}

#define MAX_OID_HI ((1UL << 32) - 1)

/*
 * OID generation for the dfs objects.
 *
 * The oid.lo uint64_t value will be allocated from the DAOS container using the
 * unique oid allocator. 1 oid at a time will be allocated for the dfs mount.
 * The oid.hi value has the high 32 bits reserved for DAOS (obj class, type,
 * etc.). The lower 32 bits will be used locally by the dfs mount point, and
 * hence discarded when the dfs is unmounted.
 */
static int
oid_gen(dfs_t *dfs, daos_oclass_id_t oclass, bool file, daos_obj_id_t *oid)
{
	enum daos_otype_t type = DAOS_OT_MULTI_HASHED;
	int rc;

	D_MUTEX_LOCK(&dfs->lock);
	/** If we ran out of local OIDs, alloc one from the container */
	if (dfs->oid.hi >= MAX_OID_HI) {
		/** Allocate an OID for the namespace */
		rc = daos_cont_alloc_oids(dfs->coh, 1, &dfs->oid.lo, NULL);
		if (rc) {
			D_ERROR("daos_cont_alloc_oids() Failed (%d)\n", rc);
			D_MUTEX_UNLOCK(&dfs->lock);
			return daos_der2errno(rc);
		}
		dfs->oid.hi = 0;
	}

	/** set oid and lo, bump the current hi value */
	oid->lo = dfs->oid.lo;
	oid->hi = dfs->oid.hi++;
	D_MUTEX_UNLOCK(&dfs->lock);

	/** if a regular file, use UINT64 typed dkeys for the array object */
	if (file)
		type = DAOS_OT_ARRAY_BYTE;

	/** generate the daos object ID (set the DAOS owned bits) */
	rc = daos_obj_generate_oid(dfs->coh, oid, type, oclass, 0, 0);
	if (rc) {
		D_ERROR("daos_obj_generate_oid() failed "DF_RC"\n", DP_RC(rc));
		return daos_der2errno(rc);
	}

	return 0;
}

static char *
concat(const char *s1, const char *s2)
{
	char *result = NULL;

	D_ASPRINTF(result, "%s%s", s1, s2);
	if (result == NULL)
		return NULL;

	return result;
}

static int
fetch_entry(daos_handle_t oh, daos_handle_t th, const char *name, size_t len,
	    bool fetch_sym, bool *exists, struct dfs_entry *entry, int xnr,
	    char *xnames[], void *xvals[], daos_size_t *xsizes)
{
	d_sg_list_t	l_sgl, *sgl;
	d_iov_t		sg_iovs[INODE_AKEYS];
	daos_iod_t	l_iod, *iod;
	daos_recx_t	recx;
	daos_key_t	dkey;
	unsigned int	i;
	char		**pxnames = NULL;
	d_iov_t		*sg_iovx = NULL;
	d_sg_list_t	*sgls = NULL;
	daos_iod_t	*iods = NULL;
	int		rc;

	D_ASSERT(name);

	/** TODO - not supported yet */
	if (strcmp(name, ".") == 0)
		D_ASSERT(0);

	if (xnr) {
		D_ALLOC_ARRAY(pxnames, xnr);
		if (pxnames == NULL)
			D_GOTO(out, rc = ENOMEM);

		D_ALLOC_ARRAY(sg_iovx, xnr);
		if (sg_iovx == NULL)
			D_GOTO(out, rc = ENOMEM);

		D_ALLOC_ARRAY(sgls, xnr + 1);
		if (sgls == NULL)
			D_GOTO(out, rc = ENOMEM);

		D_ALLOC_ARRAY(iods, xnr + 1);
		if (iods == NULL)
			D_GOTO(out, rc = ENOMEM);

		for (i = 0; i < xnr; i++) {
			pxnames[i] = concat("x:", xnames[i]);
			if (pxnames[i] == NULL)
				D_GOTO(out, rc = ENOMEM);

			d_iov_set(&iods[i].iod_name, pxnames[i],
				  strlen(pxnames[i]));
			iods[i].iod_nr		= 1;
			iods[i].iod_recxs	= NULL;
			iods[i].iod_type	= DAOS_IOD_SINGLE;
			iods[i].iod_size	= xsizes[i];

			d_iov_set(&sg_iovx[i], xvals[i], xsizes[i]);
			sgls[i].sg_nr		= 1;
			sgls[i].sg_nr_out	= 0;
			sgls[i].sg_iovs		= &sg_iovx[i];
		}

		sgl = &sgls[xnr];
		iod = &iods[xnr];
	} else {
		sgl = &l_sgl;
		iod = &l_iod;
	}

	d_iov_set(&dkey, (void *)name, len);
	d_iov_set(&iod->iod_name, INODE_AKEY_NAME, sizeof(INODE_AKEY_NAME) - 1);
	iod->iod_nr	= 1;
	recx.rx_idx	= 0;
	recx.rx_nr	= SYML_IDX;
	iod->iod_recxs	= &recx;
	iod->iod_type	= DAOS_IOD_ARRAY;
	iod->iod_size	= 1;
	i = 0;

	d_iov_set(&sg_iovs[i++], &entry->mode, sizeof(mode_t));
	d_iov_set(&sg_iovs[i++], &entry->oid, sizeof(daos_obj_id_t));
	d_iov_set(&sg_iovs[i++], &entry->atime, sizeof(time_t));
	d_iov_set(&sg_iovs[i++], &entry->mtime, sizeof(time_t));
	d_iov_set(&sg_iovs[i++], &entry->ctime, sizeof(time_t));
	d_iov_set(&sg_iovs[i++], &entry->chunk_size, sizeof(daos_size_t));
	d_iov_set(&sg_iovs[i++], &entry->oclass, sizeof(daos_oclass_id_t));

	sgl->sg_nr	= i;
	sgl->sg_nr_out	= 0;
	sgl->sg_iovs	= sg_iovs;

	rc = daos_obj_fetch(oh, th, DAOS_COND_DKEY_FETCH, &dkey, xnr + 1, iods ? iods : iod,
			    sgls ? sgls : sgl, NULL, NULL);
	if (rc == -DER_NONEXIST) {
		*exists = false;
		D_GOTO(out, rc = 0);
	} else if (rc) {
		D_ERROR("Failed to fetch entry %s "DF_RC"\n", name, DP_RC(rc));
		D_GOTO(out, rc = daos_der2errno(rc));
	}

	for (i = 0; i < xnr; i++)
		xsizes[i] = iods[i].iod_size;

	if (fetch_sym && S_ISLNK(entry->mode)) {
		char *value;

		D_ALLOC(value, DFS_MAX_PATH);
		if (value == NULL)
			D_GOTO(out, rc = ENOMEM);

		recx.rx_idx = SYML_IDX;
		recx.rx_nr = DFS_MAX_PATH;

		d_iov_set(&sg_iovs[0], value, DFS_MAX_PATH);
		sgl->sg_nr	= 1;
		sgl->sg_nr_out	= 0;
		sgl->sg_iovs	= sg_iovs;

		rc = daos_obj_fetch(oh, th, DAOS_COND_DKEY_FETCH, &dkey, 1, iod, sgl, NULL, NULL);
		if (rc) {
			D_FREE(value);
			if (rc == -DER_NONEXIST) {
				*exists = false;
				D_GOTO(out, rc = 0);
			}
			D_ERROR("Failed to fetch entry %s "DF_RC"\n", name, DP_RC(rc));
			D_GOTO(out, rc = daos_der2errno(rc));
		}

		entry->value_len = sg_iovs[0].iov_len;

		if (entry->value_len != 0) {
			/* Return value here, and allow the caller to truncate
			 * the buffer if they want to
			 */
			entry->value = value;
		} else {
			D_ERROR("Failed to load value for symlink\n");
			D_FREE(value);
			D_GOTO(out, rc = EIO);
		}
	}

	if (sgl->sg_nr_out == 0)
		*exists = false;
	else
		*exists = true;

out:
	if (xnr) {
		if (pxnames) {
			for (i = 0; i < xnr; i++)
				D_FREE(pxnames[i]);
			D_FREE(pxnames);
		}
		D_FREE(sg_iovx);
		D_FREE(sgls);
		D_FREE(iods);
	}
	return rc;
}

static int
remove_entry(dfs_t *dfs, daos_handle_t th, daos_handle_t parent_oh,
	     const char *name, size_t len, struct dfs_entry entry)
{
	daos_key_t	dkey;
	daos_handle_t	oh;
	int		rc;

	if (S_ISLNK(entry.mode))
		goto punch_entry;

	rc = daos_obj_open(dfs->coh, entry.oid, DAOS_OO_RW, &oh, NULL);
	if (rc)
		return daos_der2errno(rc);

	rc = daos_obj_punch(oh, th, 0, NULL);
	if (rc) {
		daos_obj_close(oh, NULL);
		return daos_der2errno(rc);
	}

	rc = daos_obj_close(oh, NULL);
	if (rc)
		return daos_der2errno(rc);

punch_entry:
	d_iov_set(&dkey, (void *)name, len);
	/** we only need a conditional dkey punch if we are not using a DTX */
	rc = daos_obj_punch_dkeys(parent_oh, th,
				  dfs->use_dtx ? 0 : DAOS_COND_PUNCH,
				  1, &dkey, NULL);
	return daos_der2errno(rc);
}

static int
insert_entry(daos_handle_t oh, daos_handle_t th, const char *name, size_t len,
	     uint64_t flags, struct dfs_entry *entry)
{
	d_sg_list_t	sgl;
	d_iov_t		sg_iovs[INODE_AKEYS];
	daos_iod_t	iod;
	daos_recx_t	recx;
	daos_key_t	dkey;
	unsigned int	i;
	int		rc;

	d_iov_set(&dkey, (void *)name, len);
	d_iov_set(&iod.iod_name, INODE_AKEY_NAME, sizeof(INODE_AKEY_NAME) - 1);
	iod.iod_nr	= 1;
	recx.rx_idx	= 0;
	recx.rx_nr	= SYML_IDX;
	iod.iod_recxs	= &recx;
	iod.iod_type	= DAOS_IOD_ARRAY;
	iod.iod_size	= 1;
	i = 0;

	d_iov_set(&sg_iovs[i++], &entry->mode, sizeof(mode_t));
	d_iov_set(&sg_iovs[i++], &entry->oid, sizeof(daos_obj_id_t));
	d_iov_set(&sg_iovs[i++], &entry->atime, sizeof(time_t));
	d_iov_set(&sg_iovs[i++], &entry->mtime, sizeof(time_t));
	d_iov_set(&sg_iovs[i++], &entry->ctime, sizeof(time_t));
	d_iov_set(&sg_iovs[i++], &entry->chunk_size, sizeof(daos_size_t));
	d_iov_set(&sg_iovs[i++], &entry->oclass, sizeof(daos_oclass_id_t));

	/** Add symlink value if Symlink */
	if (S_ISLNK(entry->mode)) {
		d_iov_set(&sg_iovs[i++], entry->value, entry->value_len);
		recx.rx_nr += entry->value_len;
	}

	sgl.sg_nr	= i;
	sgl.sg_nr_out	= 0;
	sgl.sg_iovs	= sg_iovs;

	rc = daos_obj_update(oh, th, flags, &dkey, 1, &iod, &sgl, NULL);
	if (rc) {
		/** don't log error if conditional failed */
<<<<<<< HEAD
		if (rc != -DER_EXIST)
			D_ERROR("Failed to insert entry %s, "DF_RC"\n", name, DP_RC(rc));
=======
		if (rc != -DER_EXIST && rc != -DER_NO_PERM)
			D_ERROR("Failed to insert entry '%s', "DF_RC"\n", name, DP_RC(rc));
>>>>>>> 09eed0e8
		return daos_der2errno(rc);
	}

	return 0;
}

static int
get_num_entries(daos_handle_t oh, daos_handle_t th, uint32_t *nr,
		bool check_empty)
{
	daos_key_desc_t	kds[ENUM_DESC_NR];
	daos_anchor_t	anchor = {0};
	uint32_t	key_nr = 0;
	d_sg_list_t	sgl;
	d_iov_t		iov;
	char		enum_buf[ENUM_DESC_BUF] = {0};

	sgl.sg_nr = 1;
	sgl.sg_nr_out = 0;
	d_iov_set(&iov, enum_buf, ENUM_DESC_BUF);
	sgl.sg_iovs = &iov;

	/** TODO - Enum of links is expensive. Need to make this faster */
	while (!daos_anchor_is_eof(&anchor)) {
		uint32_t	number = ENUM_DESC_NR;
		int		rc;

		rc = daos_obj_list_dkey(oh, th, &number, kds, &sgl, &anchor,
					NULL);
		if (rc)
			return daos_der2errno(rc);

		if (number == 0)
			continue;

		key_nr += number;

		/** if we just want to check if entries exist, break now */
		if (check_empty)
			break;
	}

	*nr = key_nr;
	return 0;
}

static int
entry_stat(dfs_t *dfs, daos_handle_t th, daos_handle_t oh, const char *name,
	   size_t len, struct dfs_obj *obj, struct stat *stbuf)
{
	struct dfs_entry	entry = {0};
	bool			exists;
	daos_size_t		size;
	int			rc;

	memset(stbuf, 0, sizeof(struct stat));

	/* Check if parent has the entry */
	rc = fetch_entry(oh, th, name, len, true, &exists, &entry,
			 0, NULL, NULL, NULL);
	if (rc)
		return rc;

	if (!exists)
		return ENOENT;

	if (obj && (obj->oid.hi != entry.oid.hi || obj->oid.lo != entry.oid.lo))
		return ENOENT;

	switch (entry.mode & S_IFMT) {
	case S_IFDIR:
		size = sizeof(entry);
		break;
	case S_IFREG:
	{
		if (obj) {
			rc = daos_array_get_size(obj->oh, th, &size, NULL);
			if (rc)
				return daos_der2errno(rc);
		} else {
			daos_handle_t file_oh;

			rc = daos_array_open_with_attr(dfs->coh, entry.oid, th, DAOS_OO_RO, 1,
						       entry.chunk_size ? entry.chunk_size :
						       dfs->attr.da_chunk_size, &file_oh, NULL);
			if (rc) {
				D_ERROR("daos_array_open_with_attr() failed "DF_RC"\n", DP_RC(rc));
				return daos_der2errno(rc);
			}

			rc = daos_array_get_size(file_oh, th, &size, NULL);
			if (rc) {
				daos_array_close(file_oh, NULL);
				return daos_der2errno(rc);
			}

			rc = daos_array_close(file_oh, NULL);
			if (rc)
				return daos_der2errno(rc);
		}
		/*
		 * TODO - this is not accurate since it does not account for
		 * sparse files or file metadata or xattributes.
		 */
		stbuf->st_blocks = (size + (1 << 9) - 1) >> 9;
		stbuf->st_blksize = entry.chunk_size ? entry.chunk_size :
			dfs->attr.da_chunk_size;
		break;
	}
	case S_IFLNK:
		size = entry.value_len;
		D_FREE(entry.value);
		break;
	default:
		D_ERROR("Invalid entry type (not a dir, file, symlink).\n");
		return EINVAL;
	}

	stbuf->st_nlink = 1;
	stbuf->st_size = size;
	stbuf->st_mode = entry.mode;
	stbuf->st_uid = dfs->uid;
	stbuf->st_gid = dfs->gid;
	stbuf->st_atim.tv_sec = entry.atime;
	stbuf->st_mtim.tv_sec = entry.mtime;
	stbuf->st_ctim.tv_sec = entry.ctime;

	return 0;
}

static inline int
check_name(const char *name, size_t *_len)
{
	size_t len;

	*_len = 0;

	if (name == NULL || strchr(name, '/'))
		return EINVAL;

	len = strnlen(name, DFS_MAX_NAME + 1);
	if (len > DFS_MAX_NAME)
		return EINVAL;

	*_len = len;
	return 0;
}

static int
check_access(dfs_t *dfs, uid_t uid, gid_t gid, mode_t mode, int mask)
{
	mode_t	base_mask;

	/** Root can access everything */
	if (uid == 0)
		return 0;

	if (mode == 0)
		return EPERM;

	/** set base_mask to others at first step */
	base_mask = S_IRWXO;
	/** update base_mask if uid matches */
	if (uid == dfs->uid)
		base_mask |= S_IRWXU;
	/** update base_mask if gid matches */
	if (gid == dfs->gid)
		base_mask |= S_IRWXG;

	/** AND the object mode with the base_mask to determine access */
	mode &= base_mask;

	/** Execute check */
	if (X_OK == (mask & X_OK))
		if (0 == (mode & (S_IXUSR | S_IXGRP | S_IXOTH)))
			return EPERM;

	/** Write check */
	if (W_OK == (mask & W_OK))
		if (0 == (mode & (S_IWUSR | S_IWGRP | S_IWOTH)))
			return EPERM;

	/** Read check */
	if (R_OK == (mask & R_OK))
		if (0 == (mode & (S_IRUSR | S_IRGRP | S_IROTH)))
			return EPERM;

	/** TODO - check ACL, attributes (immutable, append) etc. */
	return 0;
}

static int
open_file(dfs_t *dfs, dfs_obj_t *parent, int flags, daos_oclass_id_t cid,
	  daos_size_t chunk_size, struct dfs_entry *entry, daos_size_t *size,
	  size_t len, dfs_obj_t *file)
{
	bool			exists;
	int			daos_mode;
	daos_handle_t		th = DAOS_TX_NONE;
	bool			oexcl = flags & O_EXCL;
	bool			ocreat = flags & O_CREAT;
	int			rc;

	/*
	 * we only need a DTX in the case of O_CREAT without O_EXCL since we
	 * don't use a conditional insert.
	 */
	if (ocreat && !oexcl && dfs->use_dtx) {
		rc = daos_tx_open(dfs->coh, &th, 0, NULL);
		if (rc) {
			D_ERROR("daos_tx_open() failed "DF_RC"\n", DP_RC(rc));
			D_GOTO(out, rc = daos_der2errno(rc));
		}
	}

restart:
	if (ocreat) {
		/*
		 * If O_CREATE | O_EXCL, we just use conditional check to fail
		 * when inserting the file. Otherwise we need the fetch to make
		 * sure there is no existing entry that is not a file, or it's
		 * just a file open if the file entry exists.
		 */
		if (!oexcl) {
			rc = fetch_entry(parent->oh, th, file->name, len, false,
					 &exists, entry, 0, NULL, NULL, NULL);
			if (rc)
				D_GOTO(out, rc);

			/** Just open the file */
			if (exists)
				goto fopen;
		}

		/** set oclass for file. order: API, parent dir, cont default */
		if (cid == 0) {
			if (parent->d.oclass == 0)
				cid = dfs->attr.da_oclass_id;
			else
				cid = parent->d.oclass;
		}

		/** same logic for chunk size */
		if (chunk_size == 0) {
			if (parent->d.chunk_size == 0)
				chunk_size = dfs->attr.da_chunk_size;
			else
				chunk_size = parent->d.chunk_size;
		}

		/** Get new OID for the file */
		rc = oid_gen(dfs, cid, true, &file->oid);
		if (rc != 0)
			D_GOTO(out, rc);
		oid_cp(&entry->oid, file->oid);

		/** Open the array object for the file */
		rc = daos_array_open_with_attr(dfs->coh, file->oid, th, DAOS_OO_RW, 1, chunk_size,
					       &file->oh, NULL);
		if (rc != 0) {
			D_ERROR("daos_array_open_with_attr() failed "DF_RC"\n", DP_RC(rc));
			D_GOTO(out, rc = daos_der2errno(rc));
		}

		/** Create and insert entry in parent dir object. */
		entry->mode = file->mode;
		entry->atime = entry->mtime = entry->ctime = time(NULL);
		entry->chunk_size = chunk_size;

		rc = insert_entry(parent->oh, th, file->name, len,
				  (!dfs->use_dtx || oexcl) ? DAOS_COND_DKEY_INSERT : 0, entry);
		if (rc == EEXIST && !oexcl) {
			/** just try refetching entry to open the file */
			daos_array_close(file->oh, NULL);
		} else if (rc) {
			daos_array_close(file->oh, NULL);
			D_DEBUG(DB_TRACE, "Insert file entry %s failed (%d)\n", file->name, rc);
			D_GOTO(out, rc);
		} else {
			/** Success, commit */
			D_GOTO(commit, rc);
		}
	}

	/* Check if parent has the filename entry */
	rc = fetch_entry(parent->oh, th, file->name, len, false, &exists,
			 entry, 0, NULL, NULL, NULL);
	if (rc) {
		D_ERROR("fetch_entry %s failed %d.\n", file->name, rc);
		D_GOTO(out, rc);
	}

	if (!exists)
		D_GOTO(out, rc = ENOENT);

fopen:
	if (!S_ISREG(entry->mode)) {
		D_FREE(entry->value);
		D_GOTO(out, rc = EINVAL);
	}

	daos_mode = get_daos_obj_mode(flags);
	if (daos_mode == -1)
		D_GOTO(out, rc = EINVAL);

	D_ASSERT(entry->chunk_size);

	/** Open the byte array */
	file->mode = entry->mode;
	rc = daos_array_open_with_attr(dfs->coh, entry->oid, th, daos_mode, 1,
				       entry->chunk_size, &file->oh, NULL);
	if (rc != 0) {
		D_ERROR("daos_array_open_with_attr() failed, "DF_RC"\n",
			DP_RC(rc));
		D_GOTO(out, rc = daos_der2errno(rc));
	}

	if (flags & O_TRUNC) {
		rc = daos_array_set_size(file->oh, th, 0, NULL);
		if (rc) {
			D_ERROR("Failed to truncate file "DF_RC"\n", DP_RC(rc));
			daos_array_close(file->oh, NULL);
			D_GOTO(out, rc = daos_der2errno(rc));
		}
		if (size)
			*size = 0;
	} else if (size) {
		rc = daos_array_get_size(file->oh, th, size, NULL);
		if (rc != 0) {
			D_ERROR("daos_array_get_size() failed (%d)\n", rc);
			daos_array_close(file->oh, NULL);
			D_GOTO(out, rc = daos_der2errno(rc));
		}
	}

	oid_cp(&file->oid, entry->oid);

commit:
	if (daos_handle_is_valid(th) && dfs->use_dtx) {
		rc = daos_tx_commit(th, NULL);
		if (rc) {
			if (rc != -DER_TX_RESTART)
				D_ERROR("daos_tx_commit() failed (%d)\n", rc);
			D_GOTO(out, rc = daos_der2errno(rc));
		}
	}

out:
	rc = check_tx(th, rc);
	if (rc == ERESTART)
		goto restart;

	return rc;
}

/*
 * create a dir object. If caller passes parent obj, we check for existence of
 * object first.
 */
static inline int
create_dir(dfs_t *dfs, dfs_obj_t *parent, daos_oclass_id_t cid, dfs_obj_t *dir)
{
	int			rc;

	/** set oclass for dir. order: API, parent dir, cont default */
	if (cid == 0) {
		if (parent->d.oclass == 0)
			cid = dfs->attr.da_oclass_id;
		else
			cid = parent->d.oclass;
	}

	/** Allocate an OID for the dir - local operation */
	rc = oid_gen(dfs, cid, false, &dir->oid);
	if (rc != 0)
		return rc;

	/** Open the Object - local operation */
	rc = daos_obj_open(dfs->coh, dir->oid, DAOS_OO_RW, &dir->oh, NULL);
	if (rc) {
		D_ERROR("daos_obj_open() Failed, "DF_RC"\n", DP_RC(rc));
		return daos_der2errno(rc);
	}

	return 0;
}

static int
open_dir(dfs_t *dfs, dfs_obj_t *parent, int flags, daos_oclass_id_t cid,
	 struct dfs_entry *entry, size_t len, dfs_obj_t *dir)
{
	bool			exists;
	int			daos_mode;
	daos_handle_t		parent_oh;
	int			rc;

	parent_oh = parent ? parent->oh : dfs->super_oh;

	if (flags & O_CREAT) {
		D_ASSERT(parent);

		/** this generates the OID and opens the object */
		rc = create_dir(dfs, parent, cid, dir);
		if (rc)
			return rc;

		entry->oid = dir->oid;
		entry->mode = dir->mode;
		entry->atime = entry->mtime = entry->ctime = time(NULL);
		entry->chunk_size = parent->d.chunk_size;
		entry->oclass = parent->d.oclass;

		/** since it's a single conditional op, we don't need a DTX */
		rc = insert_entry(parent->oh, DAOS_TX_NONE, dir->name, len, DAOS_COND_DKEY_INSERT,
				  entry);
		if (rc != 0) {
			daos_obj_close(dir->oh, NULL);
			if (rc != EPERM)
				D_ERROR("Inserting dir entry %s failed (%d)\n",	dir->name, rc);
			return rc;
		}

		dir->d.chunk_size = entry->chunk_size;
		dir->d.oclass = entry->oclass;
		return rc;
	}

	daos_mode = get_daos_obj_mode(flags);
	if (daos_mode == -1)
		return EINVAL;

	/* Check if parent has the dirname entry */
	rc = fetch_entry(parent_oh, DAOS_TX_NONE, dir->name, len, false,
			 &exists, entry, 0, NULL, NULL, NULL);
	if (rc)
		return rc;

	if (!exists)
		return ENOENT;

	/* Check that the opened object is the type that's expected, this could
	 * happen for example if dfs_open() is called with S_IFDIR but without
	 * O_CREATE and a entry of a different type exists already.
	 */
	if (!S_ISDIR(entry->mode))
		return ENOTDIR;

	rc = daos_obj_open(dfs->coh, entry->oid, daos_mode, &dir->oh, NULL);
	if (rc) {
		D_ERROR("daos_obj_open() Failed, "DF_RC"\n", DP_RC(rc));
		return daos_der2errno(rc);
	}
	dir->mode = entry->mode;
	oid_cp(&dir->oid, entry->oid);
	dir->d.chunk_size = entry->chunk_size;
	dir->d.oclass = entry->oclass;

	return 0;
}

static int
open_symlink(dfs_t *dfs, dfs_obj_t *parent, int flags, daos_oclass_id_t cid,
	     const char *value, struct dfs_entry *entry, size_t len,
	     dfs_obj_t *sym)
{
	size_t			value_len;
	int			rc;

	if (flags & O_CREAT) {
		if (value == NULL)
			return EINVAL;

		value_len = strnlen(value, DFS_MAX_PATH);

		if (value_len > DFS_MAX_PATH - 1)
			return EINVAL;

		/** set oclass. order: API, parent dir, cont default */
		if (cid == 0) {
			if (parent->d.oclass == 0)
				cid = dfs->attr.da_oclass_id;
			else
				cid = parent->d.oclass;
		}

		/*
		 * note that we don't use this object to store anything since
		 * the value is stored in the inode. This just an identifier for
		 * the symlink.
		 */
		rc = oid_gen(dfs, cid, false, &sym->oid);
		if (rc != 0)
			return rc;

		oid_cp(&entry->oid, sym->oid);
		entry->mode = sym->mode | S_IRWXO | S_IRWXU | S_IRWXG;
		entry->atime = entry->mtime = entry->ctime = time(NULL);
		D_STRNDUP(sym->value, value, value_len + 1);
		if (sym->value == NULL)
			return ENOMEM;

		entry->value = sym->value;
		entry->value_len = value_len;
		rc = insert_entry(parent->oh, DAOS_TX_NONE, sym->name, len,
				  DAOS_COND_DKEY_INSERT, entry);
		if (rc) {
			D_FREE(sym->value);
			D_ERROR("Inserting entry %s failed (rc = %d)\n",
				sym->name, rc);
		}
		return rc;
	}

	return ENOTSUP;
}

static void
set_daos_iod(bool create, daos_iod_t *iod, char *buf, size_t size)
{
	d_iov_set(&iod->iod_name, buf, strlen(buf));
	iod->iod_nr	= 1;
	iod->iod_size	= DAOS_REC_ANY;
	iod->iod_recxs	= NULL;
	iod->iod_type	= DAOS_IOD_SINGLE;

	if (create)
		iod->iod_size = size;
}

static void
set_inode_params(bool for_update, daos_iod_t *iods, daos_key_t *dkey)
{
	int i = 0;

	d_iov_set(dkey, SB_DKEY, sizeof(SB_DKEY) - 1);

	set_daos_iod(for_update, &iods[i++], MAGIC_NAME, sizeof(dfs_magic_t));
	set_daos_iod(for_update, &iods[i++],
		     SB_VERSION_NAME, sizeof(dfs_sb_ver_t));
	set_daos_iod(for_update, &iods[i++],
		     LAYOUT_NAME, sizeof(dfs_layout_ver_t));
	set_daos_iod(for_update, &iods[i++], CS_NAME, sizeof(daos_size_t));
	set_daos_iod(for_update, &iods[i++], OC_NAME, sizeof(daos_oclass_id_t));
	set_daos_iod(for_update, &iods[i++], MODE_NAME, sizeof(uint32_t));
}

static int
open_sb(daos_handle_t coh, bool create, daos_obj_id_t super_oid,
	dfs_attr_t *attr, daos_handle_t *oh)
{
	d_sg_list_t		sgls[SB_AKEYS];
	d_iov_t			sg_iovs[SB_AKEYS];
	daos_iod_t		iods[SB_AKEYS];
	daos_key_t		dkey;
	dfs_magic_t		magic;
	dfs_sb_ver_t		sb_ver;
	dfs_layout_ver_t	layout_ver;
	daos_size_t		chunk_size = 0;
	daos_oclass_id_t	oclass = OC_UNKNOWN;
	uint32_t		mode;
	int			i, rc;

	/** Open SB object */
	rc = daos_obj_open(coh, super_oid, create ? DAOS_OO_RW : DAOS_OO_RO,
			   oh, NULL);
	if (rc) {
		D_ERROR("daos_obj_open() Failed, "DF_RC"\n", DP_RC(rc));
		return daos_der2errno(rc);
	}

	d_iov_set(&sg_iovs[0], &magic, sizeof(dfs_magic_t));
	d_iov_set(&sg_iovs[1], &sb_ver, sizeof(dfs_sb_ver_t));
	d_iov_set(&sg_iovs[2], &layout_ver, sizeof(dfs_layout_ver_t));
	d_iov_set(&sg_iovs[3], &chunk_size, sizeof(daos_size_t));
	d_iov_set(&sg_iovs[4], &oclass, sizeof(daos_oclass_id_t));
	d_iov_set(&sg_iovs[5], &mode, sizeof(uint32_t));

	for (i = 0; i < SB_AKEYS; i++) {
		sgls[i].sg_nr		= 1;
		sgls[i].sg_nr_out	= 0;
		sgls[i].sg_iovs		= &sg_iovs[i];
	}

	set_inode_params(create, iods, &dkey);

	/** create the SB and exit */
	if (create) {
		magic = DFS_SB_MAGIC;
		sb_ver = DFS_SB_VERSION;
		layout_ver = DFS_LAYOUT_VERSION;

		if (attr->da_chunk_size != 0)
			chunk_size = attr->da_chunk_size;
		else
			chunk_size = DFS_DEFAULT_CHUNK_SIZE;

		oclass = attr->da_oclass_id;

		mode = attr->da_mode;

		rc = daos_obj_update(*oh, DAOS_TX_NONE, DAOS_COND_DKEY_INSERT,
				     &dkey, SB_AKEYS, iods, sgls, NULL);
		if (rc) {
			D_ERROR("Failed to create DFS superblock "DF_RC"\n", DP_RC(rc));
			D_GOTO(err, rc = daos_der2errno(rc));
		}

		return 0;
	}

	/* otherwise fetch the values and verify SB */
	rc = daos_obj_fetch(*oh, DAOS_TX_NONE, 0, &dkey, SB_AKEYS, iods, sgls,
			    NULL, NULL);
	if (rc) {
		D_ERROR("Failed to fetch SB info, "DF_RC"\n", DP_RC(rc));
		D_GOTO(err, rc = daos_der2errno(rc));
	}

	/** check if SB info exists */
	if (iods[0].iod_size == 0) {
		D_ERROR("SB does not exist.\n");
		D_GOTO(err, rc = ENOENT);
	}

	if (magic != DFS_SB_MAGIC) {
		D_ERROR("SB MAGIC verification failed.\n");
		D_GOTO(err, rc = EINVAL);
	}

	/** check version compatibility */
	if (iods[1].iod_size != sizeof(sb_ver) || sb_ver > DFS_SB_VERSION) {
		D_ERROR("Incompatible SB version.\n");
		D_GOTO(err, rc = EINVAL);
	}

	if (iods[2].iod_size != sizeof(layout_ver) ||
	    layout_ver != DFS_LAYOUT_VERSION) {
		D_ERROR("Incompatible DFS Layout version.\n");
		D_GOTO(err, rc = EINVAL);
	}

	attr->da_chunk_size = (chunk_size) ? chunk_size :
		DFS_DEFAULT_CHUNK_SIZE;
	attr->da_oclass_id = oclass;

	/** DFS_RELAXED by default */
	attr->da_mode = mode;

	return 0;
err:
	daos_obj_close(*oh, NULL);
	return rc;
}

int
dfs_get_sb_layout(daos_key_t *dkey, daos_iod_t *iods[], int *akey_count,
		  int *dfs_entry_key_size, int *dfs_entry_size)
{
	if (dkey == NULL || akey_count == NULL)
		return EINVAL;

	D_ALLOC_ARRAY(*iods, SB_AKEYS);
	if (*iods == NULL)
		return ENOMEM;

	*akey_count = SB_AKEYS;
	*dfs_entry_key_size = sizeof(INODE_AKEY_NAME) - 1;
	*dfs_entry_size = sizeof(struct dfs_entry);
	set_inode_params(true, *iods, dkey);

	return 0;
}

static int
dfs_cont_create_int(daos_handle_t poh, uuid_t *cuuid, bool uuid_is_set, uuid_t in_uuid,
		    dfs_attr_t *attr, daos_handle_t *_coh, dfs_t **_dfs)
{
	daos_handle_t		coh, super_oh;
	struct dfs_entry	entry = {0};
	daos_prop_t		*prop = NULL;
	uint64_t		rf_factor;
	daos_cont_info_t	co_info;
	dfs_t			*dfs;
	dfs_attr_t		dattr;
	char			str[37];
	struct daos_prop_co_roots roots;
	int			rc;

	if (cuuid == NULL)
		return EINVAL;
	if (_dfs && _coh == NULL) {
		D_ERROR("Should pass a valid container handle pointer\n");
		return EINVAL;
	}

	if (attr != NULL && attr->da_props != NULL)
		prop = daos_prop_alloc(attr->da_props->dpp_nr + 2);
	else
		prop = daos_prop_alloc(2);
	if (prop == NULL)
		return ENOMEM;

	if (attr != NULL && attr->da_props != NULL) {
		rc = daos_prop_copy(prop, attr->da_props);
		if (rc) {
			D_ERROR("failed to copy properties (%d)\n", rc);
			rc = daos_der2errno(rc);
			D_GOTO(err_prop, rc);
		}
	}

	/** set the oclass id from passed in attr, otherwise use default (0) */
	if (attr) {
		dattr.da_oclass_id = attr->da_oclass_id;

		/** check non default mode */
		if ((attr->da_mode & MODE_MASK) == DFS_RELAXED ||
		    (attr->da_mode & MODE_MASK) == DFS_BALANCED)
			dattr.da_mode = attr->da_mode;
		else
			dattr.da_mode = DFS_RELAXED;

		/** check non default chunk size */
		if (attr->da_chunk_size != 0)
			dattr.da_chunk_size = attr->da_chunk_size;
		else
			dattr.da_chunk_size = DFS_DEFAULT_CHUNK_SIZE;
	} else {
		dattr.da_oclass_id = 0;
		dattr.da_mode = DFS_RELAXED;
		dattr.da_chunk_size = DFS_DEFAULT_CHUNK_SIZE;
	}

	/** check if RF factor is set on property */
	rf_factor = daos_cont_prop2redunfac(prop);

	/* select oclass and generate SB OID */
	roots.cr_oids[0].lo = RESERVED_LO;
	roots.cr_oids[0].hi = SB_HI;
	rc = daos_obj_generate_oid_by_rf(poh, rf_factor, &roots.cr_oids[0],
					 0, dattr.da_oclass_id, 0, 0);
	if (rc) {
		D_ERROR("Failed to generate SB OID "DF_RC"\n", DP_RC(rc));
		D_GOTO(err_prop, rc = daos_der2errno(rc));
	}

	/* select oclass and generate ROOT OID */
	roots.cr_oids[1].lo = RESERVED_LO;
	roots.cr_oids[1].hi = ROOT_HI;
	rc = daos_obj_generate_oid_by_rf(poh, rf_factor, &roots.cr_oids[1],
					 0, dattr.da_oclass_id, 0, 0);
	if (rc) {
		D_ERROR("Failed to generate ROOT OID "DF_RC"\n", DP_RC(rc));
		D_GOTO(err_prop, rc = daos_der2errno(rc));
	}

	/* store SB & root OIDs as container property */
	roots.cr_oids[2] = roots.cr_oids[3] = DAOS_OBJ_NIL;
	prop->dpp_entries[prop->dpp_nr - 2].dpe_type = DAOS_PROP_CO_ROOTS;
	rc = daos_prop_entry_set_ptr(&prop->dpp_entries[prop->dpp_nr - 2], &roots, sizeof(roots));
	if (rc)
		D_GOTO(err_prop, rc = daos_der2errno(rc));

	prop->dpp_entries[prop->dpp_nr - 1].dpe_type = DAOS_PROP_CO_LAYOUT_TYPE;
	prop->dpp_entries[prop->dpp_nr - 1].dpe_val = DAOS_PROP_CO_LAYOUT_POSIX;

	if (uuid_is_set)
		rc = daos_cont_create(poh, in_uuid, prop, NULL);
	else
		rc = daos_cont_create(poh, cuuid, prop, NULL);
	if (rc) {
		D_ERROR("daos_cont_create() failed "DF_RC"\n", DP_RC(rc));
		D_GOTO(err_prop, rc = daos_der2errno(rc));
	}

	uuid_unparse(*cuuid, str);
	rc = daos_cont_open(poh, str, DAOS_COO_RW, &coh, &co_info, NULL);
	if (rc) {
		D_ERROR("daos_cont_open() failed "DF_RC"\n", DP_RC(rc));
		D_GOTO(err_destroy, rc = daos_der2errno(rc));
	}

	/** Create SB */
	rc = open_sb(coh, true, roots.cr_oids[0], &dattr, &super_oh);
	if (rc)
		D_GOTO(err_close, rc);

	/** Add root object */
	entry.oid = roots.cr_oids[1];
	entry.mode = S_IFDIR | 0755;
	entry.atime = entry.mtime = entry.ctime = time(NULL);
	entry.chunk_size = dattr.da_chunk_size;
	entry.oclass = dattr.da_oclass_id;

	/*
	 * Since we don't support daos cont create atomicity (2 or more cont
	 * creates on the same container will always succeed), we can get into a
	 * situation where the SB is created by one process, but return EEXIST
	 * on another. in this case we can just assume it is inserted, and
	 * continue.
	 */
	rc = insert_entry(super_oh, DAOS_TX_NONE, "/", 1,
			  DAOS_COND_DKEY_INSERT, &entry);
	if (rc && rc != EEXIST) {
		D_ERROR("Failed to insert root entry: %d (%s)\n", rc, strerror(rc));
		D_GOTO(err_super, rc);
	}

	rc = daos_obj_close(super_oh, NULL);
	if (rc) {
		D_ERROR("Failed to close SB object "DF_RC"\n", DP_RC(rc));
		D_GOTO(err_close, rc = daos_der2errno(rc));
	}

	if (_dfs) {
		/** Mount DFS on the container we just created */
		rc = dfs_mount(poh, coh, O_RDWR, &dfs);
		if (rc) {
			D_ERROR("dfs_mount() failed (%d)\n", rc);
			D_GOTO(err_close, rc);
		}
		*_dfs = dfs;
	}

	if (_coh) {
		*_coh = coh;
	} else {
		rc = daos_cont_close(coh, NULL);
		if (rc) {
			D_ERROR("daos_cont_close() failed "DF_RC"\n", DP_RC(rc));
			D_GOTO(err_close, rc = daos_der2errno(rc));
		}
	}
	daos_prop_free(prop);
	return 0;
err_super:
	daos_obj_close(super_oh, NULL);
err_close:
	daos_cont_close(coh, NULL);
err_destroy:
	/*
	 * DAOS container create returns success even if container exists -
	 * DAOS-2700. So if the error here is EEXIST (it means we got it from
	 * the SB creation, so do not destroy the container, since another
	 * process might have created it.
	 */
	if (rc != EEXIST)
		daos_cont_destroy(poh, str, 1, NULL);
err_prop:
	daos_prop_free(prop);
	return rc;
}

/** Disable backward compat code */
#undef dfs_cont_create

/** Kept for backward ABI compatibility when a UUID is provided by the caller */
int
dfs_cont_create(daos_handle_t poh, uuid_t *cuuid, dfs_attr_t *attr, daos_handle_t *coh, dfs_t **dfs)
{
	const unsigned char     *uuid = (const unsigned char *)cuuid;
	uuid_t			co_uuid;

	if (!daos_uuid_valid(uuid))
		return EINVAL;

	uuid_copy(co_uuid, uuid);
	return dfs_cont_create_int(poh, cuuid, true, co_uuid, attr, coh, dfs);
}

/** API version for when the uuid is required to be passed in. */
int
dfs_cont_create1(daos_handle_t poh, const uuid_t cuuid, dfs_attr_t *attr, daos_handle_t *coh,
		 dfs_t **dfs)
{
	uuid_t *u = (uuid_t *)((unsigned char *)cuuid);

	return dfs_cont_create(poh, u, attr, coh, dfs);
}

/*
 * Real latest & greatest implementation of container create. Used by anyone including the
 * daos_fs.h header file.
 */
int
dfs_cont_create2(daos_handle_t poh, uuid_t *cuuid, dfs_attr_t *attr, daos_handle_t *coh,
		 dfs_t **dfs)
{
	return dfs_cont_create_int(poh, cuuid, false, NULL, attr, coh, dfs);
}

int
dfs_cont_create_with_label(daos_handle_t poh, const char *label, dfs_attr_t *attr,
			   uuid_t *cuuid, daos_handle_t *coh, dfs_t **dfs)
{
	daos_prop_t		*label_prop;
	daos_prop_t		*merged_props = NULL;
	daos_prop_t		*orig = NULL;
	dfs_attr_t		local = {};
	int			rc;

	label_prop = daos_prop_alloc(1);
	if (label_prop == NULL)
		return ENOMEM;

	label_prop->dpp_entries[0].dpe_type = DAOS_PROP_CO_LABEL;
	rc = daos_prop_entry_set_str(&label_prop->dpp_entries[0], label, DAOS_PROP_LABEL_MAX_LEN);
	if (rc)
		D_GOTO(out_prop, rc = daos_der2errno(rc));

	if (attr == NULL)
		attr = &local;

	if (attr->da_props) {
		merged_props = daos_prop_merge(attr->da_props, label_prop);
		if (merged_props == NULL)
			D_GOTO(out_prop, rc = ENOMEM);
		orig = attr->da_props;
		attr->da_props = merged_props;
	} else {
		attr->da_props = label_prop;
	}

	if (cuuid == NULL) {
		uuid_t u;

		rc = dfs_cont_create_int(poh, &u, false, NULL, attr, coh, dfs);
	} else {
		rc = dfs_cont_create_int(poh, cuuid, false, NULL, attr, coh, dfs);
	}
	attr->da_props = orig;
	daos_prop_free(merged_props);
out_prop:
	daos_prop_free(label_prop);
	return rc;
}

int
dfs_mount(daos_handle_t poh, daos_handle_t coh, int flags, dfs_t **_dfs)
{
	dfs_t			*dfs;
	daos_prop_t		*prop;
	struct daos_prop_entry	*entry;
	struct daos_prop_co_roots *roots;
	struct dfs_entry	root_dir;
	int			amode;
	int			rc;

	if (_dfs == NULL)
		return EINVAL;

	amode = (flags & O_ACCMODE);
	if (get_daos_obj_mode(flags) == -1)
		return EINVAL;

	prop = daos_prop_alloc(0);
	if (prop == NULL)
		return ENOMEM;

	rc = daos_cont_query(coh, NULL, prop, NULL);
	if (rc) {
		D_ERROR("daos_cont_query() failed, "DF_RC"\n", DP_RC(rc));
		D_GOTO(err_prop, rc = daos_der2errno(rc));
	}

	entry = daos_prop_entry_get(prop, DAOS_PROP_CO_LAYOUT_TYPE);
	if (entry == NULL || entry->dpe_val != DAOS_PROP_CO_LAYOUT_POSIX) {
		D_ERROR("container is not of type POSIX\n");
		D_GOTO(err_prop, rc = EINVAL);
	}

	D_ALLOC_PTR(dfs);
	if (dfs == NULL)
		D_GOTO(err_prop, rc = ENOMEM);

	dfs->poh = poh;
	dfs->coh = coh;
	dfs->amode = amode;

	rc = D_MUTEX_INIT(&dfs->lock, NULL);
	if (rc != 0)
		D_GOTO(err_dfs, rc = daos_der2errno(rc));

	/* Convert the owner information to uid/gid */
	entry = daos_prop_entry_get(prop, DAOS_PROP_CO_OWNER);
	D_ASSERT(entry != NULL);
	rc = daos_acl_principal_to_uid(entry->dpe_str, &dfs->uid);
	if (rc == -DER_NONEXIST)
		/** Set uid to nobody */
		rc = daos_acl_principal_to_uid("nobody@", &dfs->uid);
	if (rc) {
		D_ERROR("Unable to convert owner to uid "DF_RC"\n",
			DP_RC(rc));
		D_GOTO(err_dfs, rc = daos_der2errno(rc));
	}

	entry = daos_prop_entry_get(prop, DAOS_PROP_CO_OWNER_GROUP);
	D_ASSERT(entry != NULL);
	rc = daos_acl_principal_to_gid(entry->dpe_str, &dfs->gid);
	if (rc == -DER_NONEXIST)
		/** Set gid to nobody */
		rc = daos_acl_principal_to_gid("nobody@", &dfs->gid);
	if (rc) {
		D_ERROR("Unable to convert owner to gid "DF_RC"\n",
			DP_RC(rc));
		D_GOTO(err_dfs, rc = daos_der2errno(rc));
	}

	entry = daos_prop_entry_get(prop, DAOS_PROP_CO_ROOTS);
	D_ASSERT(entry != NULL);
	roots = (struct daos_prop_co_roots *)entry->dpe_val_ptr;
	if (daos_obj_id_is_nil(roots->cr_oids[0]) ||
	    daos_obj_id_is_nil(roots->cr_oids[1])) {
		D_ERROR("Invalid superblock or root object ID\n");
		D_GOTO(err_dfs, rc = EIO);
	}

	dfs->super_oid = roots->cr_oids[0];
	dfs->root.oid = roots->cr_oids[1];
	dfs->root.parent_oid = dfs->super_oid;

	/** Verify SB */
	rc = open_sb(coh, false, dfs->super_oid, &dfs->attr, &dfs->super_oh);
	if (rc)
		D_GOTO(err_dfs, rc);

	/*
	 * If container was created with balanced mode, only balanced mode
	 * mounting should be allowed.
	 */
	if ((dfs->attr.da_mode & MODE_MASK) == DFS_BALANCED) {
		if ((flags & MODE_MASK) != DFS_BALANCED) {
			D_ERROR("Can't use non-balanced mount flag on a POSIX"
				" container created with balanced mode.\n");
			D_GOTO(err_super, rc = EPERM);
		}
		dfs->use_dtx = true;
		D_DEBUG(DB_ALL, "DFS mount in Balanced mode.\n");
	} else {
		if ((dfs->attr.da_mode & MODE_MASK) != DFS_RELAXED) {
			D_ERROR("Invalid DFS mode in Superblock\n");
			D_GOTO(err_super, rc = EINVAL);
		}

		if ((flags & MODE_MASK) == DFS_BALANCED) {
			dfs->use_dtx = true;
			D_DEBUG(DB_ALL, "DFS mount in Balanced mode.\n");
		} else {
			dfs->use_dtx = false;
			D_DEBUG(DB_ALL, "DFS mount in Relaxed mode.\n");
		}
	}

	/*
	 * For convenience, keep env variable option for now that overrides the
	 * default input setting, only if container was created with relaxed
	 * mode.
	 */
	if ((dfs->attr.da_mode & MODE_MASK) == DFS_RELAXED)
		d_getenv_bool("DFS_USE_DTX", &dfs->use_dtx);

	/** Check if super object has the root entry */
	strcpy(dfs->root.name, "/");
	rc = open_dir(dfs, NULL, amode | S_IFDIR, 0, &root_dir, 1, &dfs->root);
	if (rc) {
		D_ERROR("Failed to open root object: %d (%s)\n", rc, strerror(rc));
		D_GOTO(err_super, rc);
	}

	/** if RW, allocate an OID for the namespace */
	if (amode == O_RDWR) {
		rc = daos_cont_alloc_oids(coh, 1, &dfs->oid.lo, NULL);
		if (rc) {
			D_ERROR("daos_cont_alloc_oids() Failed, "DF_RC"\n",
				DP_RC(rc));
			D_GOTO(err_root, rc = daos_der2errno(rc));
		}

		/*
		 * if this is the first time we allocate on this container,
		 * account 0 for SB, 1 for root obj.
		 */
		if (dfs->oid.lo == RESERVED_LO)
			dfs->oid.hi = ROOT_HI + 1;
		else
			dfs->oid.hi = 0;
	}

	dfs->mounted = true;
	*_dfs = dfs;
	daos_prop_free(prop);
	return rc;

err_root:
	daos_obj_close(dfs->root.oh, NULL);
err_super:
	daos_obj_close(dfs->super_oh, NULL);
err_dfs:
	D_FREE(dfs);
err_prop:
	daos_prop_free(prop);
	return rc;
}

int
dfs_umount(dfs_t *dfs)
{
	if (dfs == NULL || !dfs->mounted)
		return EINVAL;

	daos_obj_close(dfs->root.oh, NULL);
	daos_obj_close(dfs->super_oh, NULL);

	D_FREE(dfs->prefix);

	D_MUTEX_DESTROY(&dfs->lock);
	D_FREE(dfs);

	return 0;
}

int
dfs_query(dfs_t *dfs, dfs_attr_t *attr)
{
	if (dfs == NULL || !dfs->mounted || attr == NULL)
		return EINVAL;

	memcpy(attr, &dfs->attr, sizeof(dfs_attr_t));

	return 0;
}

/* Structure of global buffer for dfs */
struct dfs_glob {
	uint32_t		magic;
	bool			use_dtx;
	int32_t			amode;
	uid_t			uid;
	gid_t			gid;
	uint64_t		id;
	daos_size_t		chunk_size;
	daos_oclass_id_t	oclass;
	uuid_t			cont_uuid;
	uuid_t			coh_uuid;
	daos_obj_id_t		super_oid;
	daos_obj_id_t		root_oid;
};

static inline void
swap_dfs_glob(struct dfs_glob *dfs_params)
{
	D_ASSERT(dfs_params != NULL);

	D_SWAP32S(&dfs_params->magic);
	D_SWAP32S(&dfs_params->use_dtx);
	D_SWAP32S(&dfs_params->amode);
	D_SWAP32S(&dfs_params->uid);
	D_SWAP32S(&dfs_params->gid);
	D_SWAP64S(&dfs_params->id);
	D_SWAP64S(&dfs_params->chunk_size);
	D_SWAP16S(&dfs_params->oclass);
	/* skip cont_uuid */
	/* skip coh_uuid */
}

static inline daos_size_t
dfs_glob_buf_size()
{
	return sizeof(struct dfs_glob);
}

int
dfs_local2global(dfs_t *dfs, d_iov_t *glob)
{
	struct dfs_glob		*dfs_params;
	uuid_t			coh_uuid;
	uuid_t			cont_uuid;
	daos_size_t		glob_buf_size;
	int			rc = 0;

	if (dfs == NULL || !dfs->mounted)
		return EINVAL;

	if (glob == NULL) {
		D_ERROR("Invalid parameter, NULL glob pointer.\n");
		return EINVAL;
	}

	if (glob->iov_buf != NULL && (glob->iov_buf_len == 0 ||
				      glob->iov_buf_len < glob->iov_len)) {
		D_ERROR("Invalid parameter of glob, iov_buf %p, iov_buf_len "
			""DF_U64", iov_len "DF_U64".\n", glob->iov_buf,
			glob->iov_buf_len, glob->iov_len);
		return EINVAL;
	}

	glob_buf_size = dfs_glob_buf_size();

	if (glob->iov_buf == NULL) {
		glob->iov_buf_len = glob_buf_size;
		return 0;
	}

	rc = dc_cont_hdl2uuid(dfs->coh, &coh_uuid, &cont_uuid);
	if (rc != 0)
		return daos_der2errno(rc);

	if (glob->iov_buf_len < glob_buf_size) {
		D_DEBUG(DF_DSMC, "Larger glob buffer needed ("DF_U64" bytes "
			"provided, "DF_U64" required).\n", glob->iov_buf_len,
			glob_buf_size);
		glob->iov_buf_len = glob_buf_size;
		return ENOBUFS;
	}
	glob->iov_len = glob_buf_size;

	/* init global handle */
	dfs_params = (struct dfs_glob *)glob->iov_buf;
	dfs_params->magic	= DFS_GLOB_MAGIC;
	dfs_params->use_dtx	= dfs->use_dtx;
	dfs_params->amode	= dfs->amode;
	dfs_params->super_oid	= dfs->super_oid;
	dfs_params->root_oid	= dfs->root.oid;
	dfs_params->uid		= dfs->uid;
	dfs_params->gid		= dfs->gid;
	dfs_params->id		= dfs->attr.da_id;
	dfs_params->chunk_size	= dfs->attr.da_chunk_size;
	dfs_params->oclass	= dfs->attr.da_oclass_id;
	uuid_copy(dfs_params->coh_uuid, coh_uuid);
	uuid_copy(dfs_params->cont_uuid, cont_uuid);

	return 0;
}

int
dfs_global2local(daos_handle_t poh, daos_handle_t coh, int flags, d_iov_t glob,
		 dfs_t **_dfs)
{
	dfs_t		*dfs;
	struct dfs_glob	*dfs_params;
	int		obj_mode;
	uuid_t		coh_uuid;
	uuid_t		cont_uuid;
	int		rc = 0;

	if (_dfs == NULL)
		return EINVAL;

	if (glob.iov_buf == NULL || glob.iov_buf_len < glob.iov_len ||
	    glob.iov_len != dfs_glob_buf_size()) {
		D_ERROR("Invalid parameter of glob, iov_buf %p, "
			"iov_buf_len "DF_U64", iov_len "DF_U64".\n",
			glob.iov_buf, glob.iov_buf_len, glob.iov_len);
		return EINVAL;
	}

	dfs_params = (struct dfs_glob *)glob.iov_buf;
	if (dfs_params->magic == D_SWAP32(DFS_GLOB_MAGIC)) {
		swap_dfs_glob(dfs_params);
		D_ASSERT(dfs_params->magic == DFS_GLOB_MAGIC);

	} else if (dfs_params->magic != DFS_GLOB_MAGIC) {
		D_ERROR("Bad magic value: %#x.\n", dfs_params->magic);
		return EINVAL;
	}

	D_ASSERT(dfs_params != NULL);

	/** Check container uuid mismatch */
	rc = dc_cont_hdl2uuid(coh, &coh_uuid, &cont_uuid);
	if (rc != 0)
		return daos_der2errno(rc);
	if (uuid_compare(cont_uuid, dfs_params->cont_uuid) != 0) {
		D_ERROR("Container uuid mismatch, in coh: "DF_UUID", "
			"in dfs_params:" DF_UUID"\n", DP_UUID(cont_uuid),
			DP_UUID(dfs_params->cont_uuid));
		return EINVAL;
	}

	/** Create the DFS handle with no RPCs */
	D_ALLOC_PTR(dfs);
	if (dfs == NULL)
		return ENOMEM;

	dfs->poh = poh;
	dfs->coh = coh;
	dfs->use_dtx = dfs_params->use_dtx;
	dfs->amode = (flags == 0) ? dfs_params->amode : (flags & O_ACCMODE);
	dfs->uid = dfs_params->uid;
	dfs->gid = dfs_params->gid;
	dfs->attr.da_id = dfs_params->id;
	dfs->attr.da_chunk_size = dfs_params->chunk_size;
	dfs->attr.da_oclass_id = dfs_params->oclass;

	dfs->super_oid = dfs_params->super_oid;
	dfs->root.oid = dfs_params->root_oid;
	dfs->root.parent_oid = dfs->super_oid;
	if (daos_obj_id_is_nil(dfs->super_oid) ||
	    daos_obj_id_is_nil(dfs->root.oid)) {
		D_ERROR("Invalid superblock or root object ID\n");
		D_FREE(dfs);
		return EIO;
	}

	/** allocate a new oid on the next file or dir creation */
	dfs->oid.lo = 0;
	dfs->oid.hi = MAX_OID_HI;

	rc = D_MUTEX_INIT(&dfs->lock, NULL);
	if (rc != 0) {
		D_FREE(dfs);
		return daos_der2errno(rc);
	}

	/** Open SB object */
	rc = daos_obj_open(coh, dfs->super_oid, DAOS_OO_RO,
			   &dfs->super_oh, NULL);
	if (rc) {
		D_ERROR("daos_obj_open() failed, "DF_RC"\n", DP_RC(rc));
		D_GOTO(err_dfs, rc = daos_der2errno(rc));
	}

	/* Open Root Object */
	strcpy(dfs->root.name, "/");
	dfs->root.mode = S_IFDIR | 0755;

	obj_mode = get_daos_obj_mode(flags);
	rc = daos_obj_open(coh, dfs->root.oid, obj_mode, &dfs->root.oh, NULL);
	if (rc) {
		D_ERROR("daos_obj_open() failed, "DF_RC"\n", DP_RC(rc));
		daos_obj_close(dfs->super_oh, NULL);
		D_GOTO(err_dfs, rc = daos_der2errno(rc));
	}

	dfs->mounted = true;
	*_dfs = dfs;

	return rc;
err_dfs:
	D_MUTEX_DESTROY(&dfs->lock);
	D_FREE(dfs);
	return rc;
}

int
dfs_set_prefix(dfs_t *dfs, const char *prefix)
{
	if (dfs == NULL || !dfs->mounted)
		return EINVAL;

	if (prefix == NULL) {
		D_FREE(dfs->prefix);
		return 0;
	}

	if (prefix[0] != '/' ||
	    strnlen(prefix, DFS_MAX_PATH) > DFS_MAX_PATH - 1)
		return EINVAL;

	D_STRNDUP(dfs->prefix, prefix, DFS_MAX_PATH - 1);
	if (dfs->prefix == NULL)
		return ENOMEM;

	dfs->prefix_len = strlen(dfs->prefix);
	if (dfs->prefix[dfs->prefix_len - 1] == '/')
		dfs->prefix_len--;

	return 0;
}

int
dfs_get_file_oh(dfs_obj_t *obj, daos_handle_t *oh)
{
	if (obj == NULL || !S_ISREG(obj->mode))
		return EINVAL;
	if (oh == NULL)
		return EINVAL;

	oh->cookie = obj->oh.cookie;
	return 0;
}

int
dfs_get_chunk_size(dfs_obj_t *obj, daos_size_t *chunk_size)
{
	daos_size_t	cell_size;
	int		rc;

	if (obj == NULL || !S_ISREG(obj->mode))
		return EINVAL;
	if (chunk_size == NULL)
		return EINVAL;

	rc = daos_array_get_attr(obj->oh, chunk_size, &cell_size);
	if (rc)
		return daos_der2errno(rc);

	D_ASSERT(cell_size == 1);
	return 0;
}

void
dfs_obj_copy_attr(dfs_obj_t *obj, dfs_obj_t *src_obj)
{
	if (S_ISDIR(obj->mode)) {
		obj->d.oclass = src_obj->d.oclass;
		obj->d.chunk_size = src_obj->d.chunk_size;
	}
}

int
dfs_obj_get_info(dfs_t *dfs, dfs_obj_t *obj, dfs_obj_info_t *info)
{
	int	rc;

	if (obj == NULL || info == NULL)
		return EINVAL;

	switch (obj->mode & S_IFMT) {
	case S_IFDIR:
		if (obj->d.oclass)
			info->doi_oclass_id = obj->d.oclass;
		else if (dfs->attr.da_oclass_id)
			info->doi_oclass_id = dfs->attr.da_oclass_id;
		else
			info->doi_oclass_id = daos_obj_get_oclass
				(dfs->coh, 0, 0, 0);

		if (obj->d.chunk_size)
			info->doi_chunk_size = obj->d.chunk_size;
		else if (dfs->attr.da_chunk_size)
			info->doi_chunk_size = dfs->attr.da_chunk_size;
		else
			info->doi_chunk_size =  DFS_DEFAULT_CHUNK_SIZE;

		break;
	case S_IFREG:
	{
		daos_size_t cell_size;

		rc = daos_array_get_attr(obj->oh, &info->doi_chunk_size,
					 &cell_size);
		if (rc)
			return daos_der2errno(rc);

		info->doi_oclass_id = daos_obj_id2class(obj->oid);
		break;
	}
	case S_IFLNK:
		info->doi_oclass_id = 0;
		info->doi_chunk_size = 0;
		break;
	default:
		D_ERROR("Invalid entry type (not a dir, file, symlink).\n");
		return EINVAL;
	}

	return 0;
}

int
dfs_obj_set_oclass(dfs_t *dfs, dfs_obj_t *obj, int flags, daos_oclass_id_t cid)
{
	daos_handle_t		oh;
	d_sg_list_t		sgl;
	d_iov_t			sg_iov;
	daos_iod_t		iod;
	daos_recx_t		recx;
	daos_key_t		dkey;
	int			rc;

	if (obj == NULL)
		return EINVAL;
	if (!S_ISDIR(obj->mode))
		return ENOTSUP;
	if (cid == 0)
		cid = dfs->attr.da_oclass_id;
	/** 0 is default, allow setting it */
	if (cid != 0 && !daos_oclass_is_valid(cid))
		return EINVAL;

	/** Open parent object and fetch entry of obj from it */
	rc = daos_obj_open(dfs->coh, obj->parent_oid, DAOS_OO_RO, &oh, NULL);
	if (rc)
		return daos_der2errno(rc);

	/** set dkey as the entry name */
	d_iov_set(&dkey, (void *)obj->name, strlen(obj->name));

	/** set akey as the inode name */
	d_iov_set(&iod.iod_name, INODE_AKEY_NAME, sizeof(INODE_AKEY_NAME) - 1);
	iod.iod_nr	= 1;
	iod.iod_size	= 1;
	recx.rx_idx	= OCLASS_IDX;
	recx.rx_nr      = sizeof(daos_oclass_id_t);
	iod.iod_recxs	= &recx;
	iod.iod_type	= DAOS_IOD_ARRAY;

	/** set sgl for update */
	d_iov_set(&sg_iov, &cid, sizeof(daos_oclass_id_t));
	sgl.sg_nr	= 1;
	sgl.sg_nr_out	= 0;
	sgl.sg_iovs	= &sg_iov;

	rc = daos_obj_update(oh, DAOS_TX_NONE, DAOS_COND_DKEY_UPDATE, &dkey, 1,
			     &iod, &sgl, NULL);
	if (rc) {
		D_ERROR("Failed to update object class ("DF_RC")\n", DP_RC(rc));
		D_GOTO(out, rc = daos_der2errno(rc));
	}

	/** if this is root obj, we need to update the cached handle oclass */
	if (daos_oid_cmp(obj->oid, dfs->root.oid) == 0)
		dfs->root.d.oclass = cid;

out:
	daos_obj_close(oh, NULL);
	return rc;
}

int
dfs_obj_set_chunk_size(dfs_t *dfs, dfs_obj_t *obj, int flags, daos_size_t csize)
{
	daos_handle_t		oh;
	d_sg_list_t		sgl;
	d_iov_t			sg_iov;
	daos_iod_t		iod;
	daos_recx_t		recx;
	daos_key_t		dkey;
	int			rc;

	if (obj == NULL)
		return EINVAL;
	if (!S_ISDIR(obj->mode))
		return ENOTSUP;
	if (csize == 0)
		csize = dfs->attr.da_chunk_size;

	/** Open parent object and fetch entry of obj from it */
	rc = daos_obj_open(dfs->coh, obj->parent_oid, DAOS_OO_RO, &oh, NULL);
	if (rc)
		return daos_der2errno(rc);

	/** set dkey as the entry name */
	d_iov_set(&dkey, (void *)obj->name, strlen(obj->name));

	/** set akey as the inode name */
	d_iov_set(&iod.iod_name, INODE_AKEY_NAME, sizeof(INODE_AKEY_NAME) - 1);
	iod.iod_nr	= 1;
	iod.iod_size	= 1;
	recx.rx_idx	= CSIZE_IDX;
	recx.rx_nr      = sizeof(daos_size_t);
	iod.iod_recxs	= &recx;
	iod.iod_type	= DAOS_IOD_ARRAY;

	/** set sgl for update */
	d_iov_set(&sg_iov, &csize, sizeof(daos_size_t));
	sgl.sg_nr	= 1;
	sgl.sg_nr_out	= 0;
	sgl.sg_iovs	= &sg_iov;

	rc = daos_obj_update(oh, DAOS_TX_NONE, DAOS_COND_DKEY_UPDATE, &dkey, 1,
			     &iod, &sgl, NULL);
	if (rc) {
		D_ERROR("Failed to update chunk size ("DF_RC")\n", DP_RC(rc));
		D_GOTO(out, rc = daos_der2errno(rc));
	}

	/** if this is root object, we need to update the cached handle csize */
	if (daos_oid_cmp(obj->oid, dfs->root.oid) == 0)
		dfs->root.d.chunk_size = csize;

out:
	daos_obj_close(oh, NULL);
	return rc;
}

int
dfs_mkdir(dfs_t *dfs, dfs_obj_t *parent, const char *name, mode_t mode,
	  daos_oclass_id_t cid)
{
	dfs_obj_t		new_dir;
	daos_handle_t		th = DAOS_TX_NONE;
	struct dfs_entry	entry = {0};
	size_t			len;
	int			rc;

	if (dfs == NULL || !dfs->mounted)
		return EINVAL;
	if (dfs->amode != O_RDWR)
		return EPERM;
	if (parent == NULL)
		parent = &dfs->root;
	else if (!S_ISDIR(parent->mode))
		return ENOTDIR;

	rc = check_name(name, &len);
	if (rc)
		return rc;

	strncpy(new_dir.name, name, len + 1);

	rc = create_dir(dfs, parent, cid, &new_dir);
	if (rc)
		return rc;

	entry.oid = new_dir.oid;
	entry.mode = S_IFDIR | mode;
	entry.atime = entry.mtime = entry.ctime = time(NULL);
	entry.chunk_size = parent->d.chunk_size;
	entry.oclass = parent->d.oclass;

	rc = insert_entry(parent->oh, th, name, len,
			  DAOS_COND_DKEY_INSERT, &entry);
	if (rc != 0) {
		daos_obj_close(new_dir.oh, NULL);
		return rc;
	}

	rc = daos_obj_close(new_dir.oh, NULL);
	if (rc != 0)
		return daos_der2errno(rc);

	return rc;
}

static int
remove_dir_contents(dfs_t *dfs, daos_handle_t th, struct dfs_entry entry)
{
	daos_handle_t	oh;
	daos_key_desc_t	kds[ENUM_DESC_NR];
	daos_anchor_t	anchor = {0};
	d_iov_t		iov;
	char		enum_buf[ENUM_DESC_BUF] = {0};
	d_sg_list_t	sgl;
	int		rc;

	D_ASSERT(S_ISDIR(entry.mode));

	rc = daos_obj_open(dfs->coh, entry.oid, DAOS_OO_RW, &oh, NULL);
	if (rc)
		return daos_der2errno(rc);

	sgl.sg_nr = 1;
	sgl.sg_nr_out = 0;
	d_iov_set(&iov, enum_buf, ENUM_DESC_BUF);
	sgl.sg_iovs = &iov;

	while (!daos_anchor_is_eof(&anchor)) {
		uint32_t	number = ENUM_DESC_NR;
		uint32_t	i;
		char		*ptr;

		rc = daos_obj_list_dkey(oh, th, &number, kds, &sgl, &anchor,
					NULL);
		if (rc)
			D_GOTO(out, rc = daos_der2errno(rc));

		if (number == 0)
			continue;

		for (ptr = enum_buf, i = 0; i < number; i++) {
			struct dfs_entry child_entry = {0};
			bool exists;

			ptr += kds[i].kd_key_len;

			rc = fetch_entry(oh, th, ptr, kds[i].kd_key_len, false,
					 &exists, &child_entry,
					 0, NULL, NULL, NULL);
			if (rc)
				D_GOTO(out, rc);

			if (!exists)
				continue;

			if (S_ISDIR(child_entry.mode)) {
				rc = remove_dir_contents(dfs, th, child_entry);
				if (rc)
					D_GOTO(out, rc);
			}

			rc = remove_entry(dfs, th, oh, ptr, kds[i].kd_key_len,
					  child_entry);
			if (rc)
				D_GOTO(out, rc);
		}
	}

out:
	daos_obj_close(oh, NULL);
	return rc;
}

int
dfs_remove(dfs_t *dfs, dfs_obj_t *parent, const char *name, bool force,
	   daos_obj_id_t *oid)
{
	struct dfs_entry	entry = {0};
	daos_handle_t		th = DAOS_TX_NONE;
	bool			exists;
	size_t			len;
	int			rc;

	if (dfs == NULL || !dfs->mounted)
		return EINVAL;
	if (dfs->amode != O_RDWR)
		return EPERM;
	if (parent == NULL)
		parent = &dfs->root;
	else if (!S_ISDIR(parent->mode))
		return ENOTDIR;

	rc = check_name(name, &len);
	if (rc)
		return rc;

	if (dfs->use_dtx) {
		rc = daos_tx_open(dfs->coh, &th, 0, NULL);
		if (rc) {
			D_ERROR("daos_tx_open() failed (%d)\n", rc);
			D_GOTO(out, rc = daos_der2errno(rc));
		}
	}

restart:
	/** Even with cond punch, need to fetch the entry to check the type */
	rc = fetch_entry(parent->oh, th, name, len, false, &exists, &entry,
			 0, NULL, NULL, NULL);
	if (rc)
		D_GOTO(out, rc);

	if (!exists)
		D_GOTO(out, rc = ENOENT);

	if (S_ISDIR(entry.mode)) {
		uint32_t nr = 0;
		daos_handle_t oh;

		/** check if dir is empty */
		rc = daos_obj_open(dfs->coh, entry.oid, DAOS_OO_RW, &oh, NULL);
		if (rc) {
			D_ERROR("daos_obj_open() Failed (%d)\n", rc);
			D_GOTO(out, rc = daos_der2errno(rc));
		}

		rc = get_num_entries(oh, th, &nr, true);
		if (rc) {
			daos_obj_close(oh, NULL);
			D_GOTO(out, rc);
		}

		rc = daos_obj_close(oh, NULL);
		if (rc)
			D_GOTO(out, rc = daos_der2errno(rc));

		if (!force && nr != 0)
			D_GOTO(out, rc = ENOTEMPTY);

		if (force && nr != 0) {
			rc = remove_dir_contents(dfs, th, entry);
			if (rc)
				D_GOTO(out, rc);
		}
	}

	rc = remove_entry(dfs, th, parent->oh, name, len, entry);
	if (rc)
		D_GOTO(out, rc);

	if (dfs->use_dtx) {
		rc = daos_tx_commit(th, NULL);
		if (rc) {
			if (rc != -DER_TX_RESTART)
				D_ERROR("daos_tx_commit() failed (%d)\n", rc);
			D_GOTO(out, rc = daos_der2errno(rc));
		}
	}

	if (oid)
		oid_cp(oid, entry.oid);

out:
	rc = check_tx(th, rc);
	if (rc == ERESTART)
		goto restart;
	return rc;
}

static int
lookup_rel_path(dfs_t *dfs, dfs_obj_t *root, const char *path, int flags,
		dfs_obj_t **_obj, mode_t *mode, struct stat *stbuf,
		size_t depth)
{
	dfs_obj_t		parent;
	dfs_obj_t		*obj = NULL;
	char			*token;
	char			*rem, *sptr = NULL; /* bogus compiler warning */
	bool			exists;
	int			daos_mode;
	struct dfs_entry	entry = {0};
	size_t			len;
	int			rc;
	bool			parent_fully_valid;

	/* Arbitrarily stop to avoid infinite recursion */
	if (depth >= DFS_MAX_RECURSION)
		return ELOOP;

	/* Only paths from root can be absolute */
	if (path[0] == '/' && daos_oid_cmp(root->oid, dfs->root.oid) != 0)
		return EINVAL;

	daos_mode = get_daos_obj_mode(flags);
	if (daos_mode == -1)
		return EINVAL;

	D_STRNDUP(rem, path, DFS_MAX_PATH - 1);
	if (rem == NULL)
		return ENOMEM;

	if (stbuf)
		memset(stbuf, 0, sizeof(struct stat));

	D_ALLOC_PTR(obj);
	if (obj == NULL)
		D_GOTO(out, rc = ENOMEM);

	oid_cp(&obj->oid, root->oid);
	oid_cp(&obj->parent_oid, root->parent_oid);
	obj->d.oclass = root->d.oclass;
	obj->d.chunk_size = root->d.chunk_size;
	obj->mode = root->mode;
	strncpy(obj->name, root->name, DFS_MAX_NAME + 1);

	rc = daos_obj_open(dfs->coh, obj->oid, daos_mode, &obj->oh, NULL);
	if (rc)
		D_GOTO(err_obj, rc = daos_der2errno(rc));

	parent.oh = obj->oh;
	parent.mode = obj->mode;
	oid_cp(&parent.oid, obj->oid);
	oid_cp(&parent.parent_oid, obj->parent_oid);

	/** get the obj entry in the path */
	for (token = strtok_r(rem, "/", &sptr);
	     token != NULL;
	     token = strtok_r(NULL, "/", &sptr)) {
lookup_rel_path_loop:

		/*
		 * Open the directory object one level up.
		 * Since fetch_entry does not support ".",
		 * we can't support ".." as the last entry,
		 * nor can we support "../.." because we don't
		 * have parent.parent_oid and parent.mode.
		 * For now, represent this partial state with
		 * parent_fully_valid.
		 */
		parent_fully_valid = true;
		if (strcmp(token, "..") == 0) {
			parent_fully_valid = false;

			/* Cannot go outside the container */
			if (daos_oid_cmp(parent.oid, dfs->root.oid) == 0) {
				D_DEBUG(DB_TRACE, "Failed to lookup path outside container: %s\n",
					path);
				D_GOTO(err_obj, rc = ENOENT);
			}

			rc = daos_obj_close(obj->oh, NULL);
			if (rc) {
				D_ERROR("daos_obj_close() Failed (%d)\n", rc);
				D_GOTO(err_obj, rc = daos_der2errno(rc));
			}

			rc = daos_obj_open(dfs->coh, parent.parent_oid,
					   daos_mode, &obj->oh, NULL);
			if (rc) {
				D_ERROR("daos_obj_open() Failed (%d)\n", rc);
				D_GOTO(err_obj, rc = daos_der2errno(rc));
			}

			oid_cp(&parent.oid, parent.parent_oid);
			parent.oh = obj->oh;

			/* TODO support fetch_entry(".") */
			token = strtok_r(NULL, "/", &sptr);
			if (!token || strcmp(token, "..") == 0)
				D_GOTO(err_obj, rc = ENOTSUP);
		}

		len = strlen(token);

		entry.chunk_size = 0;
		rc = fetch_entry(parent.oh, DAOS_TX_NONE, token, len, true,
				 &exists, &entry, 0, NULL, NULL, NULL);
		if (rc)
			D_GOTO(err_obj, rc);

		rc = daos_obj_close(obj->oh, NULL);
		if (rc) {
			D_ERROR("daos_obj_close() Failed, "DF_RC"\n",
				DP_RC(rc));
			D_GOTO(err_obj, rc = daos_der2errno(rc));
		}

		if (!exists)
			D_GOTO(err_obj, rc = ENOENT);

		oid_cp(&obj->oid, entry.oid);
		oid_cp(&obj->parent_oid, parent.oid);
		strncpy(obj->name, token, len + 1);
		obj->mode = entry.mode;

		/** if entry is a file, open the array object and return */
		if (S_ISREG(entry.mode)) {
			/* if there are more entries, then file is not a dir */
			if (strtok_r(NULL, "/", &sptr) != NULL) {
				D_ERROR("%s is not a directory\n", obj->name);
				D_GOTO(err_obj, rc = ENOENT);
			}

			rc = daos_array_open_with_attr(dfs->coh, entry.oid,
						       DAOS_TX_NONE, daos_mode,
						       1, entry.chunk_size ?
						       entry.chunk_size :
						       dfs->attr.da_chunk_size,
						       &obj->oh, NULL);
			if (rc != 0) {
				D_ERROR("daos_array_open() Failed (%d)\n", rc);
				D_GOTO(err_obj, rc = daos_der2errno(rc));
			}

			if (stbuf) {
				daos_size_t size;

				rc = daos_array_get_size(obj->oh, DAOS_TX_NONE, &size, NULL);
				if (rc) {
					daos_array_close(obj->oh, NULL);
					D_GOTO(err_obj, rc = daos_der2errno(rc));
				}
				stbuf->st_size = size;
				stbuf->st_blocks = (stbuf->st_size + (1 << 9) - 1) >> 9;
			}
			break;
		}

		if (S_ISLNK(entry.mode)) {
			/*
			 * If there is a token after the sym link entry, treat
			 * the sym link as a directory and look up it's value.
			 */
			token = strtok_r(NULL, "/", &sptr);
			if (token) {
				dfs_obj_t *sym;

				if (!parent_fully_valid &&
				    strncmp(entry.value, "..", 2) == 0) {
					D_FREE(entry.value);
					D_GOTO(err_obj, rc = ENOTSUP);
				}

				rc = lookup_rel_path(dfs, &parent, entry.value,
						     flags, &sym, NULL, NULL,
						     depth + 1);
				if (rc) {
					D_DEBUG(DB_TRACE, "Failed to lookup symlink %s\n",
						entry.value);
					D_FREE(entry.value);
					D_GOTO(err_obj, rc);
				}

				obj->oh = sym->oh;
				parent.oh = sym->oh;
				parent.mode = sym->mode;
				oid_cp(&parent.oid, sym->oid);
				oid_cp(&parent.parent_oid, sym->parent_oid);

				D_FREE(sym);
				D_FREE(entry.value);
				obj->value = NULL;
				/*
				 * need to go to to the beginning of loop but we
				 * already did the strtok.
				 */
				goto lookup_rel_path_loop;
			}

			/* Conditionally dereference leaf symlinks */
			if (!(flags & O_NOFOLLOW)) {
				dfs_obj_t *sym;

				if (!parent_fully_valid &&
				    strncmp(entry.value, "..", 2) == 0) {
					D_FREE(entry.value);
					D_GOTO(err_obj, rc = ENOTSUP);
				}

				rc = lookup_rel_path(dfs, &parent, entry.value,
						     flags, &sym, mode, stbuf,
						     depth + 1);
				if (rc) {
					D_DEBUG(DB_TRACE,
						"Failed to lookup symlink %s\n",
						entry.value);
					D_FREE(entry.value);
					D_GOTO(err_obj, rc);
				}

				/* return this dereferenced obj */
				D_FREE(obj);
				obj = sym;
				D_FREE(entry.value);
				D_GOTO(out, rc);
			}

			/* Create a truncated version of the string */
			D_STRNDUP(obj->value, entry.value, entry.value_len + 1);
			if (obj->value == NULL) {
				D_FREE(entry.value);
				D_GOTO(out, rc = ENOMEM);
			}
			D_FREE(entry.value);
			if (stbuf)
				stbuf->st_size = entry.value_len;
			/** return the symlink obj if this is the last entry */
			break;
		}

		if (!S_ISDIR(entry.mode)) {
			D_ERROR("Invalid entry type in path.\n");
			D_GOTO(err_obj, rc = EINVAL);
		}

		/* open the directory object */
		rc = daos_obj_open(dfs->coh, entry.oid, daos_mode, &obj->oh,
				   NULL);
		if (rc) {
			D_ERROR("daos_obj_open() Failed, "DF_RC"\n", DP_RC(rc));
			D_GOTO(err_obj, rc = daos_der2errno(rc));
		}

		obj->d.chunk_size = entry.chunk_size;
		obj->d.oclass = entry.oclass;
		if (stbuf)
			stbuf->st_size = sizeof(entry);

		oid_cp(&parent.oid, obj->oid);
		oid_cp(&parent.parent_oid, obj->parent_oid);
		parent.oh = obj->oh;
		parent.mode = entry.mode;
	}

	if (mode)
		*mode = obj->mode;

	if (stbuf) {
		stbuf->st_nlink = 1;
		stbuf->st_mode = obj->mode;
		stbuf->st_uid = dfs->uid;
		stbuf->st_gid = dfs->gid;
		stbuf->st_atim.tv_sec = entry.atime;
		stbuf->st_mtim.tv_sec = entry.mtime;
		stbuf->st_ctim.tv_sec = entry.ctime;
	}

	obj->flags = flags;

out:
	D_FREE(rem);
	*_obj = obj;
	return rc;
err_obj:
	D_FREE(obj);
	goto out;
}

int
dfs_lookup(dfs_t *dfs, const char *path, int flags, dfs_obj_t **_obj,
	   mode_t *mode, struct stat *stbuf)
{
	if (dfs == NULL || !dfs->mounted)
		return EINVAL;
	if (_obj == NULL)
		return EINVAL;
	if (path == NULL || strnlen(path, DFS_MAX_PATH) > DFS_MAX_PATH - 1)
		return EINVAL;
	if (path[0] != '/')
		return EINVAL;

	/** if we added a prefix, check and skip over it */
	if (dfs->prefix) {
		if (strncmp(dfs->prefix, path, dfs->prefix_len) != 0)
			return EINVAL;

		path += dfs->prefix_len;
	}

	return lookup_rel_path(dfs, &dfs->root, path, flags, _obj,
			       mode, stbuf, 0);
}

int
dfs_readdir(dfs_t *dfs, dfs_obj_t *obj, daos_anchor_t *anchor, uint32_t *nr,
	    struct dirent *dirs)
{
	daos_key_desc_t	*kds;
	char		*enum_buf;
	uint32_t	number, key_nr, i;
	d_sg_list_t	sgl;
	int		rc = 0;

	if (dfs == NULL || !dfs->mounted)
		return EINVAL;
	if (obj == NULL || !S_ISDIR(obj->mode))
		return ENOTDIR;
	if (*nr == 0)
		return 0;
	if (dirs == NULL || anchor == NULL)
		return EINVAL;

	D_ALLOC_ARRAY(kds, *nr);
	if (kds == NULL)
		return ENOMEM;

	D_ALLOC_ARRAY(enum_buf, *nr * DFS_MAX_NAME);
	if (enum_buf == NULL) {
		D_FREE(kds);
		return ENOMEM;
	}

	key_nr = 0;
	number = *nr;
	while (!daos_anchor_is_eof(anchor)) {
		d_iov_t	iov;
		char	*ptr;

		memset(enum_buf, 0, (*nr) * DFS_MAX_NAME);

		sgl.sg_nr = 1;
		sgl.sg_nr_out = 0;
		d_iov_set(&iov, enum_buf, (*nr) * DFS_MAX_NAME);
		sgl.sg_iovs = &iov;

		rc = daos_obj_list_dkey(obj->oh, DAOS_TX_NONE, &number, kds,
					&sgl, anchor, NULL);
		if (rc)
			D_GOTO(out, rc = daos_der2errno(rc));

		for (ptr = enum_buf, i = 0; i < number; i++) {
			int len;

			len = snprintf(dirs[key_nr].d_name,
				       kds[i].kd_key_len + 1, "%s", ptr);
			D_ASSERT(len >= kds[i].kd_key_len);
			ptr += kds[i].kd_key_len;
			key_nr++;
		}
		number = *nr - key_nr;
		if (number == 0)
			break;
	}
	*nr = key_nr;

out:
	D_FREE(enum_buf);
	D_FREE(kds);
	return rc;
}

int
dfs_iterate(dfs_t *dfs, dfs_obj_t *obj, daos_anchor_t *anchor,
	    uint32_t *nr, size_t size, dfs_filler_cb_t op, void *udata)
{
	daos_key_desc_t	*kds;
	d_sg_list_t	sgl;
	d_iov_t		iov;
	uint32_t	num, keys_nr;
	char		*enum_buf, *ptr;
	int		rc = 0;

	if (dfs == NULL || !dfs->mounted)
		return EINVAL;
	if (obj == NULL || !S_ISDIR(obj->mode))
		return ENOTDIR;
	if (size == 0 || *nr == 0)
		return 0;
	if (anchor == NULL)
		return EINVAL;

	num = *nr;
	D_ALLOC_ARRAY(kds, num);
	if (kds == NULL)
		return ENOMEM;

	/** Allocate a buffer to store the entry keys */
	D_ALLOC_ARRAY(enum_buf, size);
	if (enum_buf == NULL) {
		D_FREE(kds);
		return ENOMEM;
	}

	sgl.sg_nr = 1;
	sgl.sg_nr_out = 0;
	d_iov_set(&iov, enum_buf, size);
	sgl.sg_iovs = &iov;
	keys_nr = 0;
	ptr = enum_buf;

	while (!daos_anchor_is_eof(anchor)) {
		uint32_t i;

		/*
		 * list num or less entries, but not more than we can fit in
		 * enum_buf
		 */
		rc = daos_obj_list_dkey(obj->oh, DAOS_TX_NONE, &num, kds,
					&sgl, anchor, NULL);
		if (rc)
			D_GOTO(out, rc = daos_der2errno(rc));

		/** for every entry, issue the filler cb */
		for (i = 0; i < num; i++) {
			if (op) {
				char term_char;

				term_char = ptr[kds[i].kd_key_len];
				ptr[kds[i].kd_key_len] = '\0';
				rc = op(dfs, obj, ptr, udata);
				if (rc)
					D_GOTO(out, rc);

				ptr[kds[i].kd_key_len] = term_char;
			}

			/** advance pointer to next entry */
			ptr += kds[i].kd_key_len;
			/** adjust size of buffer data remaining */
			size -= kds[i].kd_key_len;
			keys_nr++;
		}
		num = *nr - keys_nr;
		/** stop if no more size or entries available to fill */
		if (size == 0 || num == 0)
			break;
		/** adjust iov for iteration */
		d_iov_set(&iov, ptr, size);
	}

	*nr = keys_nr;
out:
	D_FREE(kds);
	D_FREE(enum_buf);
	return rc;
}

static int
dfs_lookup_rel_int(dfs_t *dfs, dfs_obj_t *parent, const char *name, int flags,
		   dfs_obj_t **_obj, mode_t *mode, struct stat *stbuf, int xnr,
		   char *xnames[], void *xvals[], daos_size_t *xsizes)
{
	dfs_obj_t		*obj;
	struct dfs_entry	entry = {0};
	bool			exists;
	int			daos_mode;
	size_t			len;
	int			rc = 0;

	if (dfs == NULL || !dfs->mounted)
		return EINVAL;
	if (_obj == NULL)
		return EINVAL;
	if (parent == NULL)
		parent = &dfs->root;
	else if (!S_ISDIR(parent->mode))
		return ENOTDIR;

	rc = check_name(name, &len);
	if (rc)
		return rc;

	daos_mode = get_daos_obj_mode(flags);
	if (daos_mode == -1)
		return EINVAL;

	rc = fetch_entry(parent->oh, DAOS_TX_NONE, name, len, true, &exists,
			 &entry, xnr, xnames, xvals, xsizes);
	if (rc)
		return rc;

	if (!exists)
		return ENOENT;

	if (stbuf)
		memset(stbuf, 0, sizeof(struct stat));

	D_ALLOC_PTR(obj);
	if (obj == NULL)
		return ENOMEM;

	strncpy(obj->name, name, len + 1);
	oid_cp(&obj->parent_oid, parent->oid);
	oid_cp(&obj->oid, entry.oid);
	obj->mode = entry.mode;

	/** if entry is a file, open the array object and return */
	switch (entry.mode & S_IFMT) {
	case S_IFREG:
		rc = daos_array_open_with_attr(dfs->coh, entry.oid,
					       DAOS_TX_NONE, daos_mode, 1,
					       entry.chunk_size ?
					       entry.chunk_size :
					       dfs->attr.da_chunk_size,
					       &obj->oh, NULL);
		if (rc != 0) {
			D_ERROR("daos_array_open_with_attr() Failed "DF_RC"\n", DP_RC(rc));
			D_GOTO(err_obj, rc = daos_der2errno(rc));
		}

		/** we need the file size if stat struct is needed */
		if (stbuf) {
			daos_size_t size;

			rc = daos_array_get_size(obj->oh, DAOS_TX_NONE, &size,
						 NULL);
			if (rc) {
				daos_array_close(obj->oh, NULL);
				D_ERROR("daos_array_get_size() Failed "DF_RC"\n", DP_RC(rc));
				D_GOTO(err_obj, rc = daos_der2errno(rc));
			}
			stbuf->st_size = size;
			stbuf->st_blocks = (stbuf->st_size + (1 << 9) - 1) >> 9;
		}
		break;
	case S_IFLNK:
		if (flags & O_NOFOLLOW) {
			/* Create a truncated version of the string */
			D_STRNDUP(obj->value, entry.value, entry.value_len + 1);
			D_FREE(entry.value);
			if (obj->value == NULL)
				D_GOTO(err_obj, rc = ENOMEM);
			if (stbuf)
				stbuf->st_size = entry.value_len;
		} else {
			dfs_obj_t *sym;

			/* dereference the symlink */
			rc = lookup_rel_path(dfs, parent, entry.value, flags,
					     &sym, mode, stbuf, 0);
			if (rc) {
				D_DEBUG(DB_TRACE,
					"Failed to lookup symlink %s\n",
					entry.value);
				D_FREE(entry.value);
				D_GOTO(err_obj, rc);
			}
			D_FREE(obj);
			obj = sym;
			D_FREE(entry.value);
			D_GOTO(out, rc);
		}
		break;
	case S_IFDIR:
		rc = daos_obj_open(dfs->coh, entry.oid, daos_mode, &obj->oh,
				   NULL);
		if (rc) {
			D_ERROR("daos_obj_open() Failed (%d)\n", rc);
			D_GOTO(err_obj, rc = daos_der2errno(rc));
		}

		obj->d.chunk_size = entry.chunk_size;
		obj->d.oclass = entry.oclass;

		if (stbuf)
			stbuf->st_size = sizeof(entry);
		break;
	default:
		D_ERROR("Invalid entry type (not a dir, file, symlink).\n");
		D_GOTO(err_obj, rc = EINVAL);
	}

	if (mode)
		*mode = obj->mode;

	if (stbuf) {
		stbuf->st_nlink = 1;
		stbuf->st_mode = obj->mode;
		stbuf->st_uid = dfs->uid;
		stbuf->st_gid = dfs->gid;
		stbuf->st_atim.tv_sec = entry.atime;
		stbuf->st_mtim.tv_sec = entry.mtime;
		stbuf->st_ctim.tv_sec = entry.ctime;
	}

out:
	obj->flags = flags;
	*_obj = obj;

	return rc;
err_obj:
	D_FREE(obj);
	return rc;
}

int
dfs_lookup_rel(dfs_t *dfs, dfs_obj_t *parent, const char *name, int flags,
	       dfs_obj_t **obj, mode_t *mode, struct stat *stbuf)
{
	return dfs_lookup_rel_int(dfs, parent, name, flags, obj, mode, stbuf,
				  0, NULL, NULL, NULL);
}

int
dfs_lookupx(dfs_t *dfs, dfs_obj_t *parent, const char *name, int flags,
	    dfs_obj_t **obj, mode_t *mode, struct stat *stbuf, int xnr,
	    char *xnames[], void *xvals[], daos_size_t *xsizes)
{
	return dfs_lookup_rel_int(dfs, parent, name, flags, obj, mode, stbuf,
				  xnr, xnames, xvals, xsizes);
}

int
dfs_open(dfs_t *dfs, dfs_obj_t *parent, const char *name, mode_t mode,
	 int flags, daos_oclass_id_t cid, daos_size_t chunk_size,
	 const char *value, dfs_obj_t **_obj)
{
	return dfs_open_stat(dfs, parent, name, mode, flags, cid, chunk_size,
			     value, _obj, NULL);
}

int
dfs_open_stat(dfs_t *dfs, dfs_obj_t *parent, const char *name, mode_t mode,
	      int flags, daos_oclass_id_t cid, daos_size_t chunk_size,
	      const char *value, dfs_obj_t **_obj, struct stat *stbuf)
{
	struct dfs_entry	entry = {0};
	dfs_obj_t		*obj;
	size_t			len;
	daos_size_t		file_size = 0;
	int			rc;

	if (dfs == NULL || !dfs->mounted)
		return EINVAL;
	if ((dfs->amode != O_RDWR) && (flags & O_CREAT))
		return EPERM;
	if (_obj == NULL)
		return EINVAL;
	if (S_ISLNK(mode) && value == NULL)
		return EINVAL;
	if (parent == NULL)
		parent = &dfs->root;
	else if (!S_ISDIR(parent->mode))
		return ENOTDIR;

	if (stbuf && !(flags & O_CREAT))
		return ENOTSUP;

	rc = check_name(name, &len);
	if (rc)
		return rc;

	D_ALLOC_PTR(obj);
	if (obj == NULL)
		return ENOMEM;

	strncpy(obj->name, name, len + 1);
	obj->mode = mode;
	obj->flags = flags;
	oid_cp(&obj->parent_oid, parent->oid);

	switch (mode & S_IFMT) {
	case S_IFREG:
		rc = open_file(dfs, parent, flags, cid, chunk_size, &entry,
			       stbuf ? &file_size : NULL, len, obj);
		if (rc) {
			D_DEBUG(DB_TRACE, "Failed to open file (%d)\n", rc);
			D_GOTO(out, rc);
		}
		break;
	case S_IFDIR:
		rc = open_dir(dfs, parent, flags, cid, &entry, len, obj);
		if (rc) {
			D_DEBUG(DB_TRACE, "Failed to open dir (%d)\n", rc);
			D_GOTO(out, rc);
		}
		break;
	case S_IFLNK:
		rc = open_symlink(dfs, parent, flags, cid, value, &entry, len,
				  obj);
		if (rc) {
			D_DEBUG(DB_TRACE, "Failed to open symlink (%d)\n", rc);
			D_GOTO(out, rc);
		}
		break;
	default:
		D_ERROR("Invalid entry type (not a dir, file, symlink).\n");
		D_GOTO(out, rc = EINVAL);
	}

out:
	if (rc == 0) {
		if (stbuf) {
			stbuf->st_size = file_size;
			stbuf->st_nlink = 1;
			stbuf->st_mode = entry.mode;
			stbuf->st_uid = dfs->uid;
			stbuf->st_gid = dfs->gid;
			stbuf->st_atim.tv_sec = entry.atime;
			stbuf->st_mtim.tv_sec = entry.mtime;
			stbuf->st_ctim.tv_sec = entry.ctime;
		}
		*_obj = obj;
	} else {
		D_FREE(obj);
	}

	return rc;
}

int
dfs_dup(dfs_t *dfs, dfs_obj_t *obj, int flags, dfs_obj_t **_new_obj)
{
	dfs_obj_t	*new_obj;
	unsigned int	daos_mode;
	int		rc;

	if (dfs == NULL || !dfs->mounted)
		return EINVAL;
	if (obj == NULL || _new_obj == NULL)
		return EINVAL;

	daos_mode = get_daos_obj_mode(flags);
	if (daos_mode == -1)
		return EINVAL;

	D_ALLOC_PTR(new_obj);
	if (new_obj == NULL)
		return ENOMEM;

	switch (obj->mode & S_IFMT) {
	case S_IFDIR:
		rc = daos_obj_open(dfs->coh, obj->oid, daos_mode,
				   &new_obj->oh, NULL);
		if (rc)
			D_GOTO(err, rc = daos_der2errno(rc));
		break;
	case S_IFREG:
	{
		char		buf[1024];
		d_iov_t		ghdl;

		d_iov_set(&ghdl, buf, 1024);

		rc = daos_array_local2global(obj->oh, &ghdl);
		if (rc)
			D_GOTO(err, rc = daos_der2errno(rc));

		rc = daos_array_global2local(dfs->coh, ghdl, daos_mode,
					     &new_obj->oh);
		if (rc)
			D_GOTO(err, rc = daos_der2errno(rc));
		break;
	}
	case S_IFLNK:
		D_STRNDUP(new_obj->value, obj->value, DFS_MAX_PATH - 1);
		if (new_obj->value == NULL)
			D_GOTO(err, rc = ENOMEM);
		break;
	default:
		D_ERROR("Invalid object type (not a dir, file, symlink).\n");
		D_GOTO(err, rc = EINVAL);
	}

	strncpy(new_obj->name, obj->name, DFS_MAX_NAME + 1);
	new_obj->mode = obj->mode;
	new_obj->flags = flags;
	oid_cp(&new_obj->parent_oid, obj->parent_oid);
	oid_cp(&new_obj->oid, obj->oid);

	*_new_obj = new_obj;
	return 0;

err:
	D_FREE(new_obj);
	return rc;
}

/* Structure of global buffer for dfs_obj */
struct dfs_obj_glob {
	uint32_t	magic;
	uint32_t	flags;
	mode_t		mode;
	daos_obj_id_t	oid;
	daos_obj_id_t	parent_oid;
	daos_size_t	chunk_size;
	uuid_t		cont_uuid;
	uuid_t		coh_uuid;
	char		name[DFS_MAX_NAME + 1];
};

static inline daos_size_t
dfs_obj_glob_buf_size()
{
	return sizeof(struct dfs_obj_glob);
}

static inline void
swap_obj_glob(struct dfs_obj_glob *array_glob)
{
	D_ASSERT(array_glob != NULL);

	D_SWAP32S(&array_glob->magic);
	D_SWAP32S(&array_glob->mode);
	D_SWAP32S(&array_glob->flags);
	D_SWAP64S(&array_glob->oid.hi);
	D_SWAP64S(&array_glob->oid.lo);
	D_SWAP64S(&array_glob->parent_oid.hi);
	D_SWAP64S(&array_glob->parent_oid.lo);
	D_SWAP64S(&array_glob->chunk_size);
	/* skip cont_uuid */
	/* skip coh_uuid */
}

int
dfs_obj_local2global(dfs_t *dfs, dfs_obj_t *obj, d_iov_t *glob)
{
	struct dfs_obj_glob	*obj_glob;
	uuid_t			coh_uuid;
	uuid_t			cont_uuid;
	daos_size_t		glob_buf_size;
	int			rc = 0;

	if (obj == NULL || !S_ISREG(obj->mode))
		return EINVAL;

	if (glob == NULL) {
		D_ERROR("Invalid parameter, NULL glob pointer.\n");
		return EINVAL;
	}

	if (glob->iov_buf != NULL && (glob->iov_buf_len == 0 ||
				      glob->iov_buf_len < glob->iov_len)) {
		D_ERROR("Invalid parameter of glob, iov_buf %p, iov_buf_len "
			""DF_U64", iov_len "DF_U64".\n", glob->iov_buf,
			glob->iov_buf_len, glob->iov_len);
		return EINVAL;
	}

	glob_buf_size = dfs_obj_glob_buf_size();

	if (glob->iov_buf == NULL) {
		glob->iov_buf_len = glob_buf_size;
		return 0;
	}

	rc = dc_cont_hdl2uuid(dfs->coh, &coh_uuid, &cont_uuid);
	if (rc != 0)
		return daos_der2errno(rc);

	if (glob->iov_buf_len < glob_buf_size) {
		D_DEBUG(DF_DSMC, "Larger glob buffer needed ("DF_U64" bytes "
			"provided, "DF_U64" required).\n", glob->iov_buf_len,
			glob_buf_size);
		glob->iov_buf_len = glob_buf_size;
		return ENOBUFS;
	}
	glob->iov_len = glob_buf_size;

	/* init global handle */
	obj_glob = (struct dfs_obj_glob *)glob->iov_buf;
	obj_glob->magic		= DFS_OBJ_GLOB_MAGIC;
	obj_glob->mode		= obj->mode;
	obj_glob->flags		= obj->flags;
	oid_cp(&obj_glob->oid, obj->oid);
	oid_cp(&obj_glob->parent_oid, obj->parent_oid);
	uuid_copy(obj_glob->coh_uuid, coh_uuid);
	uuid_copy(obj_glob->cont_uuid, cont_uuid);
	strncpy(obj_glob->name, obj->name, DFS_MAX_NAME + 1);
	obj_glob->name[DFS_MAX_NAME] = 0;
	rc = dfs_get_chunk_size(obj, &obj_glob->chunk_size);
	if (rc)
		return rc;

	return rc;
}

int
dfs_obj_global2local(dfs_t *dfs, int flags, d_iov_t glob, dfs_obj_t **_obj)
{
	struct dfs_obj_glob	*obj_glob;
	dfs_obj_t		*obj;
	uuid_t			coh_uuid;
	uuid_t			cont_uuid;
	int			daos_mode;
	int			rc = 0;

	if (dfs == NULL || !dfs->mounted || _obj == NULL)
		return EINVAL;

	if (glob.iov_buf == NULL || glob.iov_buf_len < glob.iov_len ||
	    glob.iov_len != dfs_obj_glob_buf_size()) {
		D_ERROR("Invalid parameter of glob, iov_buf %p, "
			"iov_buf_len "DF_U64", iov_len "DF_U64".\n",
			glob.iov_buf, glob.iov_buf_len, glob.iov_len);
		return EINVAL;
	}

	obj_glob = (struct dfs_obj_glob *)glob.iov_buf;
	if (obj_glob->magic == D_SWAP32(DFS_OBJ_GLOB_MAGIC)) {
		swap_obj_glob(obj_glob);
		D_ASSERT(obj_glob->magic == DFS_OBJ_GLOB_MAGIC);
	} else if (obj_glob->magic != DFS_OBJ_GLOB_MAGIC) {
		D_ERROR("Bad magic value: %#x.\n", obj_glob->magic);
		return EINVAL;
	}

	/** Check container uuid mismatch */
	rc = dc_cont_hdl2uuid(dfs->coh, &coh_uuid, &cont_uuid);
	if (rc != 0)
		D_GOTO(out, rc = daos_der2errno(rc));
	if (uuid_compare(cont_uuid, obj_glob->cont_uuid) != 0) {
		D_ERROR("Container uuid mismatch, in coh: "DF_UUID", "
			"in obj_glob:" DF_UUID"\n", DP_UUID(cont_uuid),
			DP_UUID(obj_glob->cont_uuid));
		return EINVAL;
	}

	D_ALLOC_PTR(obj);
	if (obj == NULL)
		return ENOMEM;

	oid_cp(&obj->oid, obj_glob->oid);
	oid_cp(&obj->parent_oid, obj_glob->parent_oid);
	strncpy(obj->name, obj_glob->name, DFS_MAX_NAME + 1);
	obj->mode = obj_glob->mode;
	obj->flags = flags ? flags : obj_glob->flags;

	daos_mode = get_daos_obj_mode(obj->flags);
	rc = daos_array_open_with_attr(dfs->coh, obj->oid, DAOS_TX_NONE,
				       daos_mode, 1, obj_glob->chunk_size,
				       &obj->oh, NULL);
	if (rc) {
		D_ERROR("daos_array_open_with_attr() failed, "DF_RC"\n",
			DP_RC(rc));
		D_FREE(obj);
		return daos_der2errno(rc);
	}

	*_obj = obj;
out:
	return rc;
}

int
dfs_release(dfs_obj_t *obj)
{
	int rc = 0;

	if (obj == NULL)
		return EINVAL;

	switch (obj->mode & S_IFMT) {
	case S_IFDIR:
		rc = daos_obj_close(obj->oh, NULL);
		break;
	case S_IFREG:
		rc = daos_array_close(obj->oh, NULL);
		break;
	case S_IFLNK:
		D_FREE(obj->value);
		break;
	default:
		D_ERROR("Invalid entry type (not a dir, file, symlink).\n");
		rc = -DER_IO_INVAL;
	}

	if (rc)
		D_ERROR("Failed to close DFS object, "DF_RC"\n", DP_RC(rc));
	else
		D_FREE(obj);
	return daos_der2errno(rc);
}

struct dfs_read_params {
	daos_size_t		*read_size;
	daos_array_iod_t	arr_iod;
	daos_range_t		rg;
};

static int
read_cb(tse_task_t *task, void *data)
{
	struct dfs_read_params	*params;
	int			rc = task->dt_result;

	if (rc != 0) {
		D_ERROR("Failed to read from array object (%d)\n", rc);
		return rc;
	}

	params = daos_task_get_priv(task);
	D_ASSERT(params != NULL);

	*params->read_size = params->arr_iod.arr_nr_read;
	D_FREE(params);

	return rc;
}

static int
dfs_read_int(dfs_t *dfs, dfs_obj_t *obj, daos_off_t off, dfs_iod_t *iod,
	     d_sg_list_t *sgl, daos_size_t buf_size, daos_size_t *read_size,
	     daos_event_t *ev)
{
	tse_task_t		*task = NULL;
	daos_array_io_t		*args;
	struct dfs_read_params	*params;
	int			rc;

	D_ASSERT(ev);
	daos_event_errno_rc(ev);

	rc = dc_task_create(dc_array_read, NULL, ev, &task);
	if (rc != 0)
		return daos_der2errno(rc);

	D_ALLOC_PTR(params);
	if (params == NULL)
		D_GOTO(err_task, rc = ENOMEM);

	params->read_size = read_size;

	/** set array location */
	if (iod == NULL) {
		params->arr_iod.arr_nr	= 1;
		params->rg.rg_len	= buf_size;
		params->rg.rg_idx	= off;
		params->arr_iod.arr_rgs	= &params->rg;
	} else {
		params->arr_iod.arr_nr	= iod->iod_nr;
		params->arr_iod.arr_rgs	= iod->iod_rgs;
	}

	args		= dc_task_get_args(task);
	args->oh	= obj->oh;
	args->th	= DAOS_TX_NONE;
	args->sgl	= sgl;
	args->iod	= &params->arr_iod;

	daos_task_set_priv(task, params);
	rc = tse_task_register_cbs(task, NULL, 0, 0, read_cb, NULL, 0);
	if (rc)
		D_GOTO(err_params, rc = daos_der2errno(rc));

	return dc_task_schedule(task, true);

err_params:
	D_FREE(params);
err_task:
	tse_task_complete(task, rc);
	return rc;
}

int
dfs_read(dfs_t *dfs, dfs_obj_t *obj, d_sg_list_t *sgl, daos_off_t off,
	 daos_size_t *read_size, daos_event_t *ev)
{
	daos_size_t		buf_size;
	int			i, rc;

	if (dfs == NULL || !dfs->mounted)
		return EINVAL;
	if (obj == NULL || !S_ISREG(obj->mode))
		return EINVAL;
	if (read_size == NULL)
		return EINVAL;
	if ((obj->flags & O_ACCMODE) == O_WRONLY)
		return EPERM;

	buf_size = 0;
	for (i = 0; i < sgl->sg_nr; i++)
		buf_size += sgl->sg_iovs[i].iov_len;
	if (buf_size == 0) {
		*read_size = 0;
		if (ev) {
			daos_event_launch(ev);
			daos_event_complete(ev, 0);
		}
		return 0;
	}

	D_DEBUG(DB_TRACE, "DFS Read: Off %"PRIu64", Len %zu\n", off, buf_size);

	if (ev == NULL) {
		daos_array_iod_t	iod;
		daos_range_t		rg;

		/** set array location */
		iod.arr_nr = 1;
		rg.rg_len = buf_size;
		rg.rg_idx = off;
		iod.arr_rgs = &rg;

		rc = daos_array_read(obj->oh, DAOS_TX_NONE, &iod, sgl, NULL);
		if (rc) {
			D_ERROR("daos_array_read() failed, "DF_RC"\n",
				DP_RC(rc));
			return daos_der2errno(rc);
		}

		*read_size = iod.arr_nr_read;
		return 0;
	}

	return dfs_read_int(dfs, obj, off, NULL, sgl, buf_size, read_size, ev);
}

int
dfs_readx(dfs_t *dfs, dfs_obj_t *obj, dfs_iod_t *iod, d_sg_list_t *sgl,
	  daos_size_t *read_size, daos_event_t *ev)
{
	int			rc;

	if (dfs == NULL || !dfs->mounted)
		return EINVAL;
	if (obj == NULL || !S_ISREG(obj->mode))
		return EINVAL;
	if (read_size == NULL)
		return EINVAL;
	if ((obj->flags & O_ACCMODE) == O_WRONLY)
		return EPERM;

	if (iod->iod_nr == 0) {
		if (ev) {
			daos_event_launch(ev);
			daos_event_complete(ev, 0);
		}
		return 0;
	}

	if (ev == NULL) {
		daos_array_iod_t	arr_iod;

		/** set array location */
		arr_iod.arr_nr = iod->iod_nr;
		arr_iod.arr_rgs = iod->iod_rgs;

		rc = daos_array_read(obj->oh, DAOS_TX_NONE, &arr_iod, sgl, ev);
		if (rc) {
			D_ERROR("daos_array_read() failed (%d)\n", rc);
			return daos_der2errno(rc);
		}

		*read_size = arr_iod.arr_nr_read;
		return 0;
	}

	return dfs_read_int(dfs, obj, 0, iod, sgl, 0, read_size, ev);
}

int
dfs_write(dfs_t *dfs, dfs_obj_t *obj, d_sg_list_t *sgl, daos_off_t off,
	  daos_event_t *ev)
{
	daos_array_iod_t	iod;
	daos_range_t		rg;
	daos_size_t		buf_size;
	int			i;
	int			rc;

	if (dfs == NULL || !dfs->mounted)
		return EINVAL;
	if (dfs->amode != O_RDWR)
		return EPERM;
	if (obj == NULL || !S_ISREG(obj->mode))
		return EINVAL;
	if ((obj->flags & O_ACCMODE) == O_RDONLY)
		return EPERM;

	buf_size = 0;
	if (sgl)
		for (i = 0; i < sgl->sg_nr; i++)
			buf_size += sgl->sg_iovs[i].iov_len;
	if (buf_size == 0) {
		if (ev) {
			daos_event_launch(ev);
			daos_event_complete(ev, 0);
		}
		return 0;
	}

	/** set array location */
	iod.arr_nr = 1;
	rg.rg_len = buf_size;
	rg.rg_idx = off;
	iod.arr_rgs = &rg;

	D_DEBUG(DB_TRACE, "DFS Write: Off %"PRIu64", Len %zu\n", off, buf_size);

	if (ev)
		daos_event_errno_rc(ev);

	rc = daos_array_write(obj->oh, DAOS_TX_NONE, &iod, sgl, ev);
	if (rc)
		D_ERROR("daos_array_write() failed, "DF_RC"\n", DP_RC(rc));

	return daos_der2errno(rc);
}

int
dfs_writex(dfs_t *dfs, dfs_obj_t *obj, dfs_iod_t *iod, d_sg_list_t *sgl,
	   daos_event_t *ev)
{
	daos_array_iod_t	arr_iod;
	int			rc;

	if (dfs == NULL || !dfs->mounted)
		return EINVAL;
	if (dfs->amode != O_RDWR)
		return EPERM;
	if (obj == NULL || !S_ISREG(obj->mode))
		return EINVAL;
	if ((obj->flags & O_ACCMODE) == O_RDONLY)
		return EPERM;
	if (iod == NULL)
		return EINVAL;

	if (iod->iod_nr == 0) {
		if (ev) {
			daos_event_launch(ev);
			daos_event_complete(ev, 0);
		}
		return 0;
	}

	/** set array location */
	arr_iod.arr_nr = iod->iod_nr;
	arr_iod.arr_rgs = iod->iod_rgs;

	if (ev)
		daos_event_errno_rc(ev);

	rc = daos_array_write(obj->oh, DAOS_TX_NONE, &arr_iod, sgl, ev);
	if (rc)
		D_ERROR("daos_array_write() failed (%d)\n", rc);

	return daos_der2errno(rc);
}

int
dfs_update_parent(dfs_obj_t *obj, dfs_obj_t *src_obj, const char *name)
{
	if (obj == NULL)
		return EINVAL;

	oid_cp(&obj->parent_oid, src_obj->parent_oid);
	if (name) {
		strncpy(obj->name, name, DFS_MAX_NAME);
		obj->name[DFS_MAX_NAME] = '\0';
	}

	return 0;
}

/* Update a in-memory object to a new parent, taking the parent directly */
void
dfs_update_parentfd(dfs_obj_t *obj, dfs_obj_t *new_parent, const char *name)
{
	oid_cp(&obj->parent_oid, new_parent->oid);

	D_ASSERT(name);
	strncpy(obj->name, name, DFS_MAX_NAME);
	obj->name[DFS_MAX_NAME] = '\0';
}

int
dfs_stat(dfs_t *dfs, dfs_obj_t *parent, const char *name, struct stat *stbuf)
{
	daos_handle_t	oh;
	size_t		len;
	int		rc;

	if (dfs == NULL || !dfs->mounted)
		return EINVAL;
	if (parent == NULL)
		parent = &dfs->root;
	else if (!S_ISDIR(parent->mode))
		return ENOTDIR;

	if (name == NULL) {
		if (strcmp(parent->name, "/") != 0) {
			D_ERROR("Invalid path %s and entry name is NULL)\n",
				parent->name);
			return EINVAL;
		}
		name = parent->name;
		len = strlen(parent->name);
		oh = dfs->super_oh;
	} else {
		rc = check_name(name, &len);
		if (rc)
			return rc;
		oh = parent->oh;
	}

	return entry_stat(dfs, DAOS_TX_NONE, oh, name, len, NULL, stbuf);
}

int
dfs_ostat(dfs_t *dfs, dfs_obj_t *obj, struct stat *stbuf)
{
	daos_handle_t	oh;
	int		rc;

	if (dfs == NULL || !dfs->mounted)
		return EINVAL;
	if (obj == NULL)
		return EINVAL;

	/** Open parent object and fetch entry of obj from it */
	rc = daos_obj_open(dfs->coh, obj->parent_oid, DAOS_OO_RO, &oh, NULL);
	if (rc)
		return daos_der2errno(rc);

	rc = entry_stat(dfs, DAOS_TX_NONE, oh, obj->name, strlen(obj->name),
			obj, stbuf);
	if (rc)
		D_GOTO(out, rc);

out:
	daos_obj_close(oh, NULL);
	return rc;
}

int
dfs_access(dfs_t *dfs, dfs_obj_t *parent, const char *name, int mask)
{
	daos_handle_t		oh;
	bool			exists;
	struct dfs_entry	entry = {0};
	size_t			len;
	dfs_obj_t		*sym;
	int			rc;

	if (dfs == NULL || !dfs->mounted)
		return EINVAL;
	if (((mask & W_OK) == W_OK) && dfs->amode != O_RDWR)
		return EPERM;
	if (parent == NULL)
		parent = &dfs->root;
	else if (!S_ISDIR(parent->mode))
		return ENOTDIR;
	if (name == NULL) {
		if (strcmp(parent->name, "/") != 0) {
			D_ERROR("Invalid path %s and entry name is NULL\n",
				parent->name);
			return EINVAL;
		}
		name = parent->name;
		len = strlen(name);
		oh = dfs->super_oh;
	} else {
		rc = check_name(name, &len);
		if (rc)
			return rc;
		oh = parent->oh;
	}

	/* Check if parent has the entry */
	rc = fetch_entry(oh, DAOS_TX_NONE, name, len, true, &exists, &entry,
			 0, NULL, NULL, NULL);
	if (rc)
		return rc;

	if (!exists)
		return ENOENT;

	if (!S_ISLNK(entry.mode)) {
		if (mask == F_OK)
			return 0;

		/** Use real uid and gid for access() */
		return check_access(dfs, getuid(), getgid(), entry.mode, mask);
	}

	D_ASSERT(entry.value);

	rc = lookup_rel_path(dfs, parent, entry.value, O_RDONLY, &sym,
			     NULL, NULL, 0);
	if (rc) {
		D_DEBUG(DB_TRACE, "Failed to lookup symlink %s\n",
			entry.value);
		D_GOTO(out, rc);
	}

	if (mask != F_OK)
		rc = check_access(dfs, getuid(), getgid(), sym->mode, mask);

	dfs_release(sym);

out:
	D_FREE(entry.value);
	return rc;
}

int
dfs_chmod(dfs_t *dfs, dfs_obj_t *parent, const char *name, mode_t mode)
{
	daos_handle_t		oh;
	daos_handle_t		th = DAOS_TX_NONE;
	bool			exists;
	struct dfs_entry	entry = {0};
	d_sg_list_t		sgl;
	d_iov_t			sg_iov;
	daos_iod_t		iod;
	daos_recx_t		recx;
	daos_key_t		dkey;
	size_t			len;
	dfs_obj_t		*sym;
	mode_t			orig_mode;
	const char		*entry_name;
	int			rc;

	if (dfs == NULL || !dfs->mounted)
		return EINVAL;
	if (dfs->amode != O_RDWR)
		return EPERM;
	if (parent == NULL)
		parent = &dfs->root;
	else if (!S_ISDIR(parent->mode))
		return ENOTDIR;
	if (name == NULL) {
		if (strcmp(parent->name, "/") != 0) {
			D_ERROR("Invalid path %s and entry name is NULL)\n",
				parent->name);
			return EINVAL;
		}
		name = parent->name;
		len = strlen(name);
		oh = dfs->super_oh;
	} else {
		rc = check_name(name, &len);
		if (rc)
			return rc;
		oh = parent->oh;
	}

	/** sticky bit, set-user-id and set-group-id, are not supported */
	if (mode & S_ISVTX || mode & S_ISGID || mode & S_ISUID) {
		D_ERROR("setuid, setgid, & sticky bit are not supported.\n");
		return EINVAL;
	}

	/* Check if parent has the entry */
	rc = fetch_entry(oh, DAOS_TX_NONE, name, len, true, &exists, &entry,
			 0, NULL, NULL, NULL);
	if (rc)
		D_GOTO(out, rc);

	if (!exists)
		D_GOTO(out, rc = ENOENT);

	/** resolve symlink */
	if (S_ISLNK(entry.mode)) {
		D_ASSERT(entry.value);

		rc = lookup_rel_path(dfs, parent, entry.value, O_RDWR, &sym,
				     NULL, NULL, 0);
		if (rc) {
			D_ERROR("Failed to lookup symlink %s\n", entry.value);
			D_FREE(entry.value);
			return rc;
		}

		rc = daos_obj_open(dfs->coh, sym->parent_oid, DAOS_OO_RW,
				   &oh, NULL);
		D_FREE(entry.value);
		if (rc) {
			dfs_release(sym);
			return daos_der2errno(rc);
		}

		orig_mode = sym->mode;
		entry_name = sym->name;
	} else {
		orig_mode = entry.mode;
		entry_name = name;
	}

	if ((mode & S_IFMT) && (orig_mode & S_IFMT) != (mode & S_IFMT)) {
		D_ERROR("Cannot change entry type\n");
		D_GOTO(out, rc = EINVAL);
	}

	/** set the type mode in case user has not passed it */
	mode |= orig_mode & S_IFMT;

	/** set dkey as the entry name */
	d_iov_set(&dkey, (void *)entry_name, len);
	d_iov_set(&iod.iod_name, INODE_AKEY_NAME, sizeof(INODE_AKEY_NAME) - 1);
	iod.iod_nr	= 1;
	recx.rx_idx	= MODE_IDX;
	recx.rx_nr	= sizeof(mode_t);
	iod.iod_recxs	= &recx;
	iod.iod_type	= DAOS_IOD_ARRAY;
	iod.iod_size	= 1;

	/** set sgl for update */
	d_iov_set(&sg_iov, &mode, sizeof(mode_t));
	sgl.sg_nr	= 1;
	sgl.sg_nr_out	= 0;
	sgl.sg_iovs	= &sg_iov;

	rc = daos_obj_update(oh, th, DAOS_COND_DKEY_UPDATE, &dkey, 1, &iod,
			     &sgl, NULL);
	if (rc) {
		D_ERROR("Failed to update mode, "DF_RC"\n", DP_RC(rc));
		D_GOTO(out, rc = daos_der2errno(rc));
	}

out:
	if (S_ISLNK(entry.mode)) {
		dfs_release(sym);
		daos_obj_close(oh, NULL);
	}
	return rc;
}

int
dfs_osetattr(dfs_t *dfs, dfs_obj_t *obj, struct stat *stbuf, int flags)
{
	daos_handle_t		th = DAOS_TX_NONE;
	daos_key_t		dkey;
	daos_handle_t		oh;
	d_sg_list_t		sgl;
	d_iov_t			sg_iovs[3];
	daos_iod_t		iod;
	daos_recx_t		recx[3];
	bool			set_size = false;
	int			i = 0;
	size_t			len;
	int			rc;
	struct stat		rstat = {};

	if (dfs == NULL || !dfs->mounted)
		return EINVAL;
	if (obj == NULL)
		return EINVAL;
	if (dfs->amode != O_RDWR)
		return EPERM;
	if ((obj->flags & O_ACCMODE) == O_RDONLY)
		return EPERM;
	if (flags & DFS_SET_ATTR_MODE) {
		if ((stbuf->st_mode & S_IFMT) != (obj->mode & S_IFMT))
			return EINVAL;
		/** sticky bit, set-user-id and set-group-id not supported */
		if (stbuf->st_mode & S_ISVTX || stbuf->st_mode & S_ISGID ||
		    stbuf->st_mode & S_ISUID) {
			D_DEBUG(DB_TRACE, "setuid, setgid, & sticky bit are not"
				" supported.\n");
			return EINVAL;
		}
	}

	/** Open parent object and fetch entry of obj from it */
	rc = daos_obj_open(dfs->coh, obj->parent_oid, DAOS_OO_RO, &oh, NULL);
	if (rc)
		return daos_der2errno(rc);

	len = strlen(obj->name);

	/* Fetch the remote entry first so we can check the oid, then keep
	 * a track locally of what has been updated
	 */
	rc = entry_stat(dfs, th, oh, obj->name, len, obj, &rstat);
	if (rc)
		D_GOTO(out_obj, rc);

	/** set dkey as the entry name */
	d_iov_set(&dkey, (void *)obj->name, len);
	d_iov_set(&iod.iod_name, INODE_AKEY_NAME, sizeof(INODE_AKEY_NAME) - 1);
	iod.iod_recxs	= recx;
	iod.iod_type	= DAOS_IOD_ARRAY;
	iod.iod_size	= 1;

	if (flags & DFS_SET_ATTR_MODE) {
		/** set akey as the mode attr name */
		d_iov_set(&sg_iovs[i], &stbuf->st_mode, sizeof(mode_t));
		recx[i].rx_idx = MODE_IDX;
		recx[i].rx_nr = sizeof(mode_t);
		i++;
		flags &= ~DFS_SET_ATTR_MODE;
		rstat.st_mode = stbuf->st_mode;
	}
	if (flags & DFS_SET_ATTR_ATIME) {
		d_iov_set(&sg_iovs[i], &stbuf->st_atim, sizeof(time_t));
		recx[i].rx_idx = ATIME_IDX;
		recx[i].rx_nr = sizeof(time_t);
		i++;
		flags &= ~DFS_SET_ATTR_ATIME;
		rstat.st_atim = stbuf->st_atim;
	}
	if (flags & DFS_SET_ATTR_MTIME) {
		d_iov_set(&sg_iovs[i], &stbuf->st_mtim, sizeof(time_t));
		recx[i].rx_idx = MTIME_IDX;
		recx[i].rx_nr = sizeof(time_t);
		i++;
		flags &= ~DFS_SET_ATTR_MTIME;
		rstat.st_mtim = stbuf->st_mtim;
	}
	if (flags & DFS_SET_ATTR_SIZE) {
		/* It shouldn't be possible to set the size of something which
		 * isn't a file but check here anyway, as entries which aren't
		 * files won't have array objects so check and return error here
		 */
		if (!S_ISREG(obj->mode))
			D_GOTO(out_obj, rc = EIO);

		set_size = true;
		flags &= ~DFS_SET_ATTR_SIZE;
	}

	if (flags)
		D_GOTO(out_obj, rc = EINVAL);

	if (set_size) {
		rc = daos_array_set_size(obj->oh, th, stbuf->st_size, NULL);
		if (rc)
			D_GOTO(out_obj, rc = daos_der2errno(rc));
		rstat.st_size = stbuf->st_size;
	}

	iod.iod_nr = i;

	if (i == 0)
		D_GOTO(out_stat, rc = 0);

	sgl.sg_nr	= i;
	sgl.sg_nr_out	= 0;
	sgl.sg_iovs	= &sg_iovs[0];

	rc = daos_obj_update(oh, th, DAOS_COND_DKEY_UPDATE, &dkey, 1, &iod, &sgl, NULL);
	if (rc) {
		D_ERROR("Failed to update attr "DF_RC"\n", DP_RC(rc));
		D_GOTO(out_obj, rc = daos_der2errno(rc));
	}

out_stat:
	*stbuf = rstat;

out_obj:
	daos_obj_close(oh, NULL);
	return rc;
}

int
dfs_get_size(dfs_t *dfs, dfs_obj_t *obj, daos_size_t *size)
{
	int rc;

	if (dfs == NULL || !dfs->mounted)
		return EINVAL;
	if (obj == NULL || !S_ISREG(obj->mode))
		return EINVAL;

	rc = daos_array_get_size(obj->oh, DAOS_TX_NONE, size, NULL);
	return daos_der2errno(rc);
}

int
dfs_punch(dfs_t *dfs, dfs_obj_t *obj, daos_off_t offset, daos_size_t len)
{
	daos_size_t		size;
	daos_array_iod_t	iod;
	daos_range_t		rg;
	daos_off_t		hi;
	int			rc;

	if (dfs == NULL || !dfs->mounted)
		return EINVAL;
	if (dfs->amode != O_RDWR)
		return EPERM;
	if (obj == NULL || !S_ISREG(obj->mode))
		return EINVAL;
	if ((obj->flags & O_ACCMODE) == O_RDONLY)
		return EPERM;

	/** simple truncate */
	if (len == DFS_MAX_FSIZE) {
		rc = daos_array_set_size(obj->oh, DAOS_TX_NONE, offset, NULL);
		return daos_der2errno(rc);
	}

	rc = daos_array_get_size(obj->oh, DAOS_TX_NONE, &size, NULL);
	if (rc)
		return daos_der2errno(rc);

	/** nothing to do if offset is larger or equal to the file size */
	if (size <= offset)
		return 0;

	if ((offset + len) < offset)
		hi = DFS_MAX_FSIZE;
	else
		hi = offset + len;

	/** if fsize is between the range to punch, just truncate to offset */
	if (offset < size && size <= hi) {
		rc = daos_array_set_size(obj->oh, DAOS_TX_NONE, offset, NULL);
		return daos_der2errno(rc);
	}

	D_ASSERT(size > hi);

	/** Punch offset -> len */
	iod.arr_nr = 1;
	rg.rg_len = len;
	rg.rg_idx = offset;
	iod.arr_rgs = &rg;

	rc = daos_array_punch(obj->oh, DAOS_TX_NONE, &iod, NULL);
	if (rc) {
		D_ERROR("daos_array_punch() failed (%d)\n", rc);
		return daos_der2errno(rc);
	}

	return rc;
}

int
dfs_get_mode(dfs_obj_t *obj, mode_t *mode)
{
	if (obj == NULL || mode == NULL)
		return EINVAL;

	*mode = obj->mode;
	return 0;
}

int
dfs_get_symlink_value(dfs_obj_t *obj, char *buf, daos_size_t *size)
{
	daos_size_t val_size;

	if (obj == NULL || !S_ISLNK(obj->mode))
		return EINVAL;
	if (obj->value == NULL)
		return EINVAL;

	val_size = strlen(obj->value) + 1;
	if (*size == 0 || buf == NULL) {
		*size = val_size;
		return 0;
	}

	if (*size < val_size)
		strncpy(buf, obj->value, *size);
	else
		strcpy(buf, obj->value);

	*size = val_size;
	return 0;
}

static int
xattr_copy(daos_handle_t src_oh, char *src_name, daos_handle_t dst_oh,
	   char *dst_name, daos_handle_t th)
{
	daos_key_t	src_dkey, dst_dkey;
	daos_anchor_t	anchor = {0};
	d_sg_list_t	sgl, fsgl;
	d_iov_t		iov, fiov;
	daos_iod_t	iod;
	void		*val_buf;
	char		enum_buf[ENUM_XDESC_BUF];
	daos_key_desc_t	kds[ENUM_DESC_NR];
	int		rc = 0;

	/** set dkey for src entry name */
	d_iov_set(&src_dkey, (void *)src_name, strlen(src_name));

	/** set dkey for dst entry name */
	d_iov_set(&dst_dkey, (void *)dst_name, strlen(dst_name));

	/** Set IOD descriptor for fetching every xattr */
	iod.iod_nr	= 1;
	iod.iod_recxs	= NULL;
	iod.iod_type	= DAOS_IOD_SINGLE;
	iod.iod_size	= DFS_MAX_XATTR_LEN;

	/** set sgl for fetch - user a preallocated buf to avoid a roundtrip */
	D_ALLOC(val_buf, DFS_MAX_XATTR_LEN);
	if (val_buf == NULL)
		return ENOMEM;
	fsgl.sg_nr	= 1;
	fsgl.sg_nr_out	= 0;
	fsgl.sg_iovs	= &fiov;

	/** set sgl for akey_list */
	sgl.sg_nr = 1;
	sgl.sg_nr_out = 0;
	d_iov_set(&iov, enum_buf, ENUM_XDESC_BUF);
	sgl.sg_iovs = &iov;

	/** iterate over every akey to look for xattrs */
	while (!daos_anchor_is_eof(&anchor)) {
		uint32_t	number = ENUM_DESC_NR;
		uint32_t	i;
		char		*ptr;

		memset(enum_buf, 0, ENUM_XDESC_BUF);
		rc = daos_obj_list_akey(src_oh, th, &src_dkey, &number, kds,
					&sgl, &anchor, NULL);
		if (rc == -DER_TX_RESTART) {
			D_DEBUG(DB_TRACE, "daos_obj_list_akey() failed (%d)\n", rc);
			D_GOTO(out, rc = daos_der2errno(rc));
		} else if (rc) {
			D_ERROR("daos_obj_list_akey() failed (%d)\n", rc);
			D_GOTO(out, rc = daos_der2errno(rc));
		}

		/** nothing enumerated, continue loop */
		if (number == 0)
			continue;

		/*
		 * for every entry enumerated, check if it's an xattr, and
		 * insert it in the new entry.
		 */
		for (ptr = enum_buf, i = 0; i < number; i++) {
			/** if not an xattr, go to next entry */
			if (strncmp("x:", ptr, 2) != 0) {
				ptr += kds[i].kd_key_len;
				continue;
			}

			/** set akey as the xattr name */
			d_iov_set(&iod.iod_name, ptr, kds[i].kd_key_len);
			d_iov_set(&fiov, val_buf, DFS_MAX_XATTR_LEN);

			/** fetch the xattr value from the src */
			rc = daos_obj_fetch(src_oh, th, 0, &src_dkey, 1,
					    &iod, &fsgl, NULL, NULL);
			if (rc) {
				D_ERROR("daos_obj_fetch() failed (%d)\n", rc);
				D_GOTO(out, rc = daos_der2errno(rc));
			}

			d_iov_set(&fiov, val_buf, iod.iod_size);

			/** add it to the destination */
			rc = daos_obj_update(dst_oh, th, 0, &dst_dkey, 1,
					     &iod, &fsgl, NULL);
			if (rc) {
				D_ERROR("daos_obj_update() failed (%d)\n", rc);
				D_GOTO(out, rc = daos_der2errno(rc));
			}
			ptr += kds[i].kd_key_len;
		}
	}

out:
	D_FREE(val_buf);
	return rc;
}

/* Returns oids for both moved and clobbered files, but does not check either of them */
int
dfs_move_internal(dfs_t *dfs, dfs_obj_t *parent, char *name, dfs_obj_t *new_parent, char *new_name,
		  daos_obj_id_t *moid, daos_obj_id_t *oid)
{
	struct dfs_entry	entry = {0}, new_entry = {0};
	daos_handle_t		th = DAOS_TX_NONE;
	bool			exists;
	daos_key_t		dkey;
	size_t			len;
	size_t			new_len;
	int			rc;

	if (dfs == NULL || !dfs->mounted)
		return EINVAL;
	if (dfs->amode != O_RDWR)
		return EPERM;
	if (parent == NULL)
		parent = &dfs->root;
	else if (!S_ISDIR(parent->mode))
		return ENOTDIR;
	if (new_parent == NULL)
		new_parent = &dfs->root;
	else if (!S_ISDIR(new_parent->mode))
		return ENOTDIR;

	rc = check_name(name, &len);
	if (rc)
		return rc;
	rc = check_name(new_name, &new_len);
	if (rc)
		return rc;

	/*
	 * TODO - more permission checks for source & target attributes needed
	 * (immutable, append).
	 */

	if (dfs->use_dtx) {
		rc = daos_tx_open(dfs->coh, &th, 0, NULL);
		if (rc) {
			D_ERROR("daos_tx_open() failed (%d)\n", rc);
			D_GOTO(out, rc = daos_der2errno(rc));
		}
	}

restart:
	rc = fetch_entry(parent->oh, th, name, len, true, &exists, &entry, 0, NULL, NULL, NULL);
	if (rc) {
		D_ERROR("Failed to fetch entry %s (%d)\n", name, rc);
		D_GOTO(out, rc);
	}
	if (exists == false)
		D_GOTO(out, rc = ENOENT);

	if (moid)
		oid_cp(moid, entry.oid);

	rc = fetch_entry(new_parent->oh, th, new_name, new_len, true, &exists, &new_entry, 0,
			 NULL, NULL, NULL);
	if (rc) {
		D_ERROR("Failed to fetch entry %s (%d)\n", new_name, rc);
		D_GOTO(out, rc);
	}

	if (exists) {
		if (S_ISDIR(new_entry.mode)) {
			uint32_t	nr = 0;
			daos_handle_t	oh;

			/** if old entry not a dir, return error */
			if (!S_ISDIR(entry.mode)) {
				D_ERROR("Can't rename non dir over a dir\n");
				D_GOTO(out, rc = EINVAL);
			}

			/** make sure new dir is empty */
			rc = daos_obj_open(dfs->coh, new_entry.oid, DAOS_OO_RW, &oh, NULL);
			if (rc) {
				D_ERROR("daos_obj_open() Failed (%d)\n", rc);
				D_GOTO(out, rc = daos_der2errno(rc));
			}

			rc = get_num_entries(oh, th, &nr, true);
			if (rc) {
				D_ERROR("failed to check dir %s (%d)\n", new_name, rc);
				daos_obj_close(oh, NULL);
				D_GOTO(out, rc);
			}

			rc = daos_obj_close(oh, NULL);
			if (rc) {
				D_ERROR("daos_obj_close() Failed (%d)\n", rc);
				D_GOTO(out, rc = daos_der2errno(rc));
			}

			if (nr != 0) {
				D_ERROR("target dir is not empty\n");
				D_GOTO(out, rc = ENOTEMPTY);
			}
		}

		rc = remove_entry(dfs, th, new_parent->oh, new_name, new_len, new_entry);
		if (rc) {
			D_ERROR("Failed to remove entry %s (%d)\n", new_name, rc);
			D_GOTO(out, rc);
		}

		if (oid)
			oid_cp(oid, new_entry.oid);
	}

	/** rename symlink */
	if (S_ISLNK(entry.mode)) {
		rc = remove_entry(dfs, th, parent->oh, name, len, entry);
		if (rc) {
			D_ERROR("Failed to remove entry %s (%d)\n", name, rc);
			D_GOTO(out, rc);
		}

		rc = insert_entry(parent->oh, th, new_name, new_len,
				  dfs->use_dtx ? 0 : DAOS_COND_DKEY_INSERT, &entry);
		if (rc)
			D_ERROR("Inserting new entry %s failed (%d)\n", new_name, rc);
		D_GOTO(out, rc);
	}

	entry.atime = entry.mtime = entry.ctime = time(NULL);
	/** insert old entry in new parent object */
	rc = insert_entry(new_parent->oh, th, new_name, new_len,
			  dfs->use_dtx ? 0 : DAOS_COND_DKEY_INSERT, &entry);
	if (rc) {
		D_ERROR("Inserting entry %s DTX %d failed (%d)\n", new_name, dfs->use_dtx, rc);
		D_GOTO(out, rc);
	}

	/** cp the extended attributes if they exist */
	rc = xattr_copy(parent->oh, name, new_parent->oh, new_name, th);
	if (rc == ERESTART) {
		D_GOTO(out, rc);
	} else if (rc) {
		D_ERROR("Failed to copy extended attributes (%d)\n", rc);
		D_GOTO(out, rc);
	}

	/** remove the old entry from the old parent (just the dkey) */
	d_iov_set(&dkey, (void *)name, len);
	rc = daos_obj_punch_dkeys(parent->oh, th, dfs->use_dtx ? 0 : DAOS_COND_PUNCH, 1, &dkey,
				  NULL);
	if (rc) {
		D_ERROR("Punch entry %s failed (%d)\n", name, rc);
		D_GOTO(out, rc = daos_der2errno(rc));
	}

	if (dfs->use_dtx) {
		rc = daos_tx_commit(th, NULL);
		if (rc) {
			if (rc != -DER_TX_RESTART)
				D_ERROR("daos_tx_commit() failed (%d)\n", rc);
			D_GOTO(out, rc = daos_der2errno(rc));
		}
	}

out:
	rc = check_tx(th, rc);
	if (rc == ERESTART)
		goto restart;

	if (entry.value) {
		D_ASSERT(S_ISLNK(entry.mode));
		D_FREE(entry.value);
	}
	if (new_entry.value) {
		D_ASSERT(S_ISLNK(new_entry.mode));
		D_FREE(new_entry.value);
	}
	return rc;
}

/* Wrapper function, only permit oid as a input parameter and return if it has data */
int
dfs_move(dfs_t *dfs, dfs_obj_t *parent, char *name, dfs_obj_t *new_parent,
	 char *new_name, daos_obj_id_t *oid)
{
	return dfs_move_internal(dfs, parent, name, new_parent, new_name, NULL, oid);
}

int
dfs_exchange(dfs_t *dfs, dfs_obj_t *parent1, char *name1, dfs_obj_t *parent2,
	     char *name2)
{
	struct dfs_entry	entry1 = {0}, entry2 = {0};
	daos_handle_t		th = DAOS_TX_NONE;
	bool			exists;
	daos_key_t		dkey;
	size_t			len1;
	size_t			len2;
	int			rc;

	if (dfs == NULL || !dfs->mounted)
		return EINVAL;
	if (dfs->amode != O_RDWR)
		return EPERM;
	if (parent1 == NULL)
		parent1 = &dfs->root;
	else if (!S_ISDIR(parent1->mode))
		return ENOTDIR;
	if (parent2 == NULL)
		parent2 = &dfs->root;
	else if (!S_ISDIR(parent2->mode))
		return ENOTDIR;

	rc = check_name(name1, &len1);
	if (rc)
		return rc;
	rc = check_name(name2, &len2);
	if (rc)
		return rc;

	if (dfs->use_dtx) {
		rc = daos_tx_open(dfs->coh, &th, 0, NULL);
		if (rc) {
			D_ERROR("daos_tx_open() failed (%d)\n", rc);
			D_GOTO(out, rc = daos_der2errno(rc));
		}
	}

restart:
	rc = fetch_entry(parent1->oh, th, name1, len1, true, &exists, &entry1,
			 0, NULL, NULL, NULL);
	if (rc) {
		D_ERROR("Failed to fetch entry %s (%d)\n", name1, rc);
		D_GOTO(out, rc);
	}
	if (exists == false)
		D_GOTO(out, rc = EINVAL);

	rc = fetch_entry(parent2->oh, th, name2, len2, true, &exists, &entry2,
			 0, NULL, NULL, NULL);
	if (rc) {
		D_ERROR("Failed to fetch entry %s (%d)\n", name2, rc);
		D_GOTO(out, rc);
	}

	if (exists == false)
		D_GOTO(out, rc = EINVAL);

	/** remove the first entry from parent1 (just the dkey) */
	d_iov_set(&dkey, (void *)name1, len1);
	rc = daos_obj_punch_dkeys(parent1->oh, th, 0, 1, &dkey, NULL);
	if (rc) {
		D_ERROR("Punch entry %s failed (%d)\n", name1, rc);
		D_GOTO(out, rc = daos_der2errno(rc));
	}

	/** remove the second entry from parent2 (just the dkey) */
	d_iov_set(&dkey, (void *)name2, len2);
	rc = daos_obj_punch_dkeys(parent2->oh, th, 0, 1, &dkey, NULL);
	if (rc) {
		D_ERROR("Punch entry %s failed (%d)\n", name2, rc);
		D_GOTO(out, rc = daos_der2errno(rc));
	}

	entry1.atime = entry1.mtime = entry1.ctime = time(NULL);
	/** insert entry1 in parent2 object */
	rc = insert_entry(parent2->oh, th, name1, len1,
			  dfs->use_dtx ? 0 : DAOS_COND_DKEY_INSERT, &entry1);
	if (rc) {
		D_ERROR("Inserting entry %s failed (%d)\n", name1, rc);
		D_GOTO(out, rc);
	}

	entry2.atime = entry2.mtime = entry2.ctime = time(NULL);
	/** insert entry2 in parent1 object */
	rc = insert_entry(parent1->oh, th, name2, len2,
			  dfs->use_dtx ? 0 : DAOS_COND_DKEY_INSERT, &entry2);
	if (rc) {
		D_ERROR("Inserting entry %s failed (%d)\n", name2, rc);
		D_GOTO(out, rc);
	}

	if (dfs->use_dtx) {
		rc = daos_tx_commit(th, NULL);
		if (rc) {
			if (rc != -DER_TX_RESTART)
				D_ERROR("daos_tx_commit() failed (%d)\n", rc);
			D_GOTO(out, rc = daos_der2errno(rc));
		}
	}

out:
	rc = check_tx(th, rc);
	if (rc == ERESTART)
		goto restart;

	if (entry1.value) {
		D_ASSERT(S_ISLNK(entry1.mode));
		D_FREE(entry1.value);
	}
	if (entry2.value) {
		D_ASSERT(S_ISLNK(entry2.mode));
		D_FREE(entry2.value);
	}
	return rc;
}

int
dfs_sync(dfs_t *dfs)
{
	if (dfs == NULL || !dfs->mounted)
		return EINVAL;
	if (dfs->amode != O_RDWR)
		return EPERM;

	/** Take a snapshot here and allow rollover to that when supported. */

	return 0;
}

int
dfs_setxattr(dfs_t *dfs, dfs_obj_t *obj, const char *name,
	     const void *value, daos_size_t size, int flags)
{
	char		*xname = NULL;
	daos_handle_t	th = DAOS_TX_NONE;
	d_sg_list_t	sgl;
	d_iov_t		sg_iov;
	daos_iod_t	iod;
	daos_key_t	dkey;
	daos_handle_t	oh;
	uint64_t	cond = 0;
	int		rc;

	if (dfs == NULL || !dfs->mounted)
		return EINVAL;
	if (dfs->amode != O_RDWR)
		return EPERM;
	if (obj == NULL)
		return EINVAL;
	if (name == NULL)
		return EINVAL;
	if (strnlen(name, DFS_MAX_XATTR_NAME + 1) > DFS_MAX_XATTR_NAME)
		return EINVAL;
	if (size > DFS_MAX_XATTR_LEN)
		return EINVAL;

	/** prefix name with x: to avoid collision with internal attrs */
	xname = concat("x:", name);
	if (xname == NULL)
		return ENOMEM;

	/** Open parent object and insert xattr in the entry of the object */
	rc = daos_obj_open(dfs->coh, obj->parent_oid, DAOS_OO_RW, &oh, NULL);
	if (rc)
		D_GOTO(free, rc = daos_der2errno(rc));

	/** set dkey as the entry name */
	d_iov_set(&dkey, (void *)obj->name, strlen(obj->name));

	/** set akey as the xattr name */
	d_iov_set(&iod.iod_name, xname, strlen(xname));
	iod.iod_nr	= 1;
	iod.iod_recxs	= NULL;
	iod.iod_type	= DAOS_IOD_SINGLE;

	/** if not default flag, check for xattr existence */
	if (flags != 0) {
		if (flags == XATTR_CREATE)
			cond |= DAOS_COND_AKEY_INSERT;
		if (flags == XATTR_REPLACE)
			cond |= DAOS_COND_AKEY_UPDATE;
	}

	/** set sgl for update */
	d_iov_set(&sg_iov, (void *)value, size);
	sgl.sg_nr	= 1;
	sgl.sg_nr_out	= 0;
	sgl.sg_iovs	= &sg_iov;

	cond |= DAOS_COND_DKEY_UPDATE;
	iod.iod_size	= size;
	rc = daos_obj_update(oh, th, cond, &dkey, 1, &iod, &sgl, NULL);
	if (rc) {
		D_ERROR("Failed to add extended attribute %s\n", name);
		D_GOTO(out, rc = daos_der2errno(rc));
	}

out:
	daos_obj_close(oh, NULL);
free:
	D_FREE(xname);
	return rc;
}

int
dfs_getxattr(dfs_t *dfs, dfs_obj_t *obj, const char *name, void *value,
	     daos_size_t *size)
{
	char		*xname = NULL;
	d_sg_list_t	sgl;
	d_iov_t		sg_iov;
	daos_iod_t	iod;
	daos_key_t	dkey;
	daos_handle_t	oh;
	int		rc;

	if (dfs == NULL || !dfs->mounted)
		return EINVAL;
	if (obj == NULL)
		return EINVAL;
	if (name == NULL)
		return EINVAL;
	if (strnlen(name, DFS_MAX_XATTR_NAME + 1) > DFS_MAX_XATTR_NAME)
		return EINVAL;

	xname = concat("x:", name);
	if (xname == NULL)
		return ENOMEM;

	/** Open parent object and get xattr from the entry of the object */
	rc = daos_obj_open(dfs->coh, obj->parent_oid, DAOS_OO_RO, &oh, NULL);
	if (rc)
		D_GOTO(out, rc = daos_der2errno(rc));

	/** set dkey as the entry name */
	d_iov_set(&dkey, (void *)obj->name, strlen(obj->name));

	/** set akey as the xattr name */
	d_iov_set(&iod.iod_name, xname, strlen(xname));
	iod.iod_nr	= 1;
	iod.iod_recxs	= NULL;
	iod.iod_type	= DAOS_IOD_SINGLE;

	if (*size) {
		iod.iod_size	= *size;

		/** set sgl for fetch */
		d_iov_set(&sg_iov, value, *size);
		sgl.sg_nr	= 1;
		sgl.sg_nr_out	= 0;
		sgl.sg_iovs	= &sg_iov;

		rc = daos_obj_fetch(oh, DAOS_TX_NONE, 0, &dkey, 1, &iod, &sgl,
				    NULL, NULL);
	} else {
		iod.iod_size	= DAOS_REC_ANY;

		rc = daos_obj_fetch(oh, DAOS_TX_NONE, 0, &dkey, 1, &iod, NULL,
				    NULL, NULL);
	}
	if (rc) {
		D_ERROR("Failed to fetch xattr %s "DF_RC"\n", name, DP_RC(rc));
		D_GOTO(close, rc = daos_der2errno(rc));
	}

	*size = iod.iod_size;
	if (iod.iod_size == 0)
		D_GOTO(close, rc = ENODATA);

close:
	daos_obj_close(oh, NULL);
out:
	D_FREE(xname);
	if (rc == ENOENT)
		rc = ENODATA;
	return rc;
}

int
dfs_removexattr(dfs_t *dfs, dfs_obj_t *obj, const char *name)
{
	char		*xname = NULL;
	daos_handle_t	th = DAOS_TX_NONE;
	daos_key_t	dkey, akey;
	daos_handle_t	oh;
	uint64_t	cond = 0;
	int		rc;

	if (dfs == NULL || !dfs->mounted)
		return EINVAL;
	if (dfs->amode != O_RDWR)
		return EPERM;
	if (obj == NULL)
		return EINVAL;
	if (name == NULL)
		return EINVAL;
	if (strnlen(name, DFS_MAX_XATTR_NAME + 1) > DFS_MAX_XATTR_NAME)
		return EINVAL;

	xname = concat("x:", name);
	if (xname == NULL)
		return ENOMEM;

	/** Open parent object and remove xattr from the entry of the object */
	rc = daos_obj_open(dfs->coh, obj->parent_oid, DAOS_OO_RW, &oh, NULL);
	if (rc)
		D_GOTO(free, rc = daos_der2errno(rc));

	/** set dkey as the entry name */
	d_iov_set(&dkey, (void *)obj->name, strlen(obj->name));
	/** set akey as the xattr name */
	d_iov_set(&akey, xname, strlen(xname));

	cond = DAOS_COND_DKEY_UPDATE | DAOS_COND_PUNCH;
	rc = daos_obj_punch_akeys(oh, th, cond, &dkey, 1, &akey, NULL);
	if (rc) {
		D_CDEBUG(rc == -DER_NONEXIST, DLOG_INFO, DLOG_ERR,
			 "Failed to punch extended attribute '%s'\n", name);
		D_GOTO(out, rc = daos_der2errno(rc));
	}

out:
	daos_obj_close(oh, NULL);
free:
	D_FREE(xname);
	return rc;
}

int
dfs_listxattr(dfs_t *dfs, dfs_obj_t *obj, char *list, daos_size_t *size)
{
	daos_key_t	dkey;
	daos_handle_t	oh;
	daos_key_desc_t	kds[ENUM_DESC_NR];
	daos_anchor_t	anchor = {0};
	daos_size_t	list_size, ret_size;
	char		*ptr_list;
	int		rc;

	if (dfs == NULL || !dfs->mounted)
		return EINVAL;
	if (obj == NULL)
		return EINVAL;

	/** Open parent object and list from entry */
	rc = daos_obj_open(dfs->coh, obj->parent_oid, DAOS_OO_RW, &oh, NULL);
	if (rc)
		return daos_der2errno(rc);

	/** set dkey as the entry name */
	d_iov_set(&dkey, (void *)obj->name, strlen(obj->name));

	list_size = *size;
	ret_size = 0;
	ptr_list = list;

	while (!daos_anchor_is_eof(&anchor)) {
		uint32_t	number = ENUM_DESC_NR;
		uint32_t	i;
		d_iov_t		iov;
		char		enum_buf[ENUM_XDESC_BUF] = {0};
		d_sg_list_t	sgl;
		char		*ptr;

		sgl.sg_nr = 1;
		sgl.sg_nr_out = 0;
		d_iov_set(&iov, enum_buf, ENUM_DESC_BUF);
		sgl.sg_iovs = &iov;

		rc = daos_obj_list_akey(oh, DAOS_TX_NONE, &dkey, &number, kds,
					&sgl, &anchor, NULL);
		if (rc)
			D_GOTO(out, rc = daos_der2errno(rc));

		if (number == 0)
			continue;

		for (ptr = enum_buf, i = 0; i < number; i++) {
			int len;

			if (strncmp("x:", ptr, 2) != 0) {
				ptr += kds[i].kd_key_len;
				continue;
			}

			ret_size += kds[i].kd_key_len - 1;

			if (list == NULL)
				continue;
			if (list_size < kds[i].kd_key_len - 2)
				continue;

			len = snprintf(ptr_list, kds[i].kd_key_len - 1, "%s",
				       ptr + 2);
			D_ASSERT(len >= kds[i].kd_key_len - 2);

			list_size -= kds[i].kd_key_len - 1;
			ptr_list += kds[i].kd_key_len - 1;
			ptr += kds[i].kd_key_len;
		}
	}

	*size = ret_size;
out:
	daos_obj_close(oh, NULL);
	return rc;
}

int
dfs_obj2id(dfs_obj_t *obj, daos_obj_id_t *oid)
{
	if (obj == NULL || oid == NULL)
		return EINVAL;
	oid_cp(oid, obj->oid);
	return 0;
}

int
dfs_obj_anchor_split(dfs_obj_t *obj, uint32_t *nr, daos_anchor_t *anchors)
{
	if (obj == NULL || nr == NULL || !S_ISDIR(obj->mode))
		return EINVAL;

	return daos_obj_anchor_split(obj->oh, nr, anchors);
}

int
dfs_obj_anchor_set(dfs_obj_t *obj, uint32_t index, daos_anchor_t *anchor)
{
	if (obj == NULL || !S_ISDIR(obj->mode))
		return EINVAL;

	return daos_obj_anchor_set(obj->oh, index, anchor);
}<|MERGE_RESOLUTION|>--- conflicted
+++ resolved
@@ -568,13 +568,8 @@
 	rc = daos_obj_update(oh, th, flags, &dkey, 1, &iod, &sgl, NULL);
 	if (rc) {
 		/** don't log error if conditional failed */
-<<<<<<< HEAD
-		if (rc != -DER_EXIST)
-			D_ERROR("Failed to insert entry %s, "DF_RC"\n", name, DP_RC(rc));
-=======
 		if (rc != -DER_EXIST && rc != -DER_NO_PERM)
 			D_ERROR("Failed to insert entry '%s', "DF_RC"\n", name, DP_RC(rc));
->>>>>>> 09eed0e8
 		return daos_der2errno(rc);
 	}
 
