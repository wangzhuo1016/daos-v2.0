--- conflicted
+++ resolved
@@ -39,10 +39,7 @@
         return "Failed to create '{}'".format(self.name)
 
 class ObjID():
-<<<<<<< HEAD
-=======
     # pylint: disable=too-few-public-methods
->>>>>>> f5d8e616
     """
     Class representing of DAOS 128-bit object identifier
 
