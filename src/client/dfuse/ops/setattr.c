--- conflicted
+++ resolved
@@ -36,7 +36,6 @@
 		return;
 	}
 
-<<<<<<< HEAD
 	/* The uid and gid flags are handled differently, unless
 	 * multi-user is enabled they're not supported at all, if
 	 * it is enabled then they're handled by extended
@@ -49,58 +48,54 @@
 		bool			set_gid = to_set & FUSE_SET_ATTR_GID;
 		bool			set_both = set_gid && set_uid;
 
-		if (!ie->ie_dfs->dfs_multi_user) {
-			DFUSE_TRA_INFO(ie, "File uid/gid support not enabled");
-			D_GOTO(err, rc = ENOTSUP);
-		}
-
-		/* Set defaults based on current file ownership */
-		entry.uid = ie->ie_stat.st_uid;
-		entry.gid = ie->ie_stat.st_gid;
-
-		if (!set_both) {
-			rc = dfs_getxattr(ie->ie_dfs->dfs_ns, ie->ie_obj,
-					  DFUSE_XID_XATTR_NAME, &entry, &size);
-			if (rc && rc != ENODATA)
-				D_GOTO(err, rc);
-		}
-
-		if (set_uid)
-			entry.uid = attr->st_uid;
-
-		if (set_gid)
-			entry.gid = attr->st_gid;
-
-		rc = dfs_setxattr(ie->ie_dfs->dfs_ns, ie->ie_obj,
-				  DFUSE_XID_XATTR_NAME,
-				  &entry, sizeof(entry), 0);
-
-		to_set &= ~(FUSE_SET_ATTR_UID | FUSE_SET_ATTR_GID);
-		if (to_set == 0) {
-			rc = dfs_ostat(ie->ie_dfs->dfs_ns, ie->ie_obj, attr);
-			if (rc != 0)
-				D_GOTO(err, 0);
-
-			attr->st_uid = entry.uid;
-			attr->st_gid = entry.gid;
-
-			D_GOTO(reply, 0);
-		}
-
-		/* Fall through and do the rest of the setattr here */
-=======
-	if (to_set & (FUSE_SET_ATTR_UID | FUSE_SET_ATTR_GID)) {
 		DFUSE_TRA_DEBUG(ie, "uid flags %#x uid %d gid %d",
 				(to_set & (FUSE_SET_ATTR_UID | FUSE_SET_ATTR_GID)),
 				attr->st_uid, attr->st_gid);
 
-		if (((to_set & FUSE_SET_ATTR_UID) && ie->ie_stat.st_uid != attr->st_uid) ||
-			((to_set & FUSE_SET_ATTR_GID) && ie->ie_stat.st_gid != attr->st_gid)) {
-			DFUSE_TRA_INFO(ie, "File uid/gid support not enabled");
-			D_GOTO(err, rc = ENOTSUP);
+		if (!ie->ie_dfs->dfs_multi_user) {
+
+			if (((to_set & FUSE_SET_ATTR_UID) && ie->ie_stat.st_uid != attr->st_uid) ||
+				((to_set & FUSE_SET_ATTR_GID) && ie->ie_stat.st_gid != attr->st_gid)) {
+				DFUSE_TRA_INFO(ie, "File uid/gid support not enabled");
+				D_GOTO(err, rc = ENOTSUP);
+			}
+
+			to_set &= ~(FUSE_SET_ATTR_UID | FUSE_SET_ATTR_GID);
+
+		} else {
+
+			/* Set defaults based on current file ownership */
+			entry.uid = ie->ie_stat.st_uid;
+			entry.gid = ie->ie_stat.st_gid;
+
+			if (!set_both) {
+				rc = dfs_getxattr(ie->ie_dfs->dfs_ns, ie->ie_obj,
+						DFUSE_XID_XATTR_NAME, &entry, &size);
+				if (rc && rc != ENODATA)
+					D_GOTO(err, rc);
+			}
+
+			if (set_uid)
+				entry.uid = attr->st_uid;
+
+			if (set_gid)
+				entry.gid = attr->st_gid;
+
+			rc = dfs_setxattr(ie->ie_dfs->dfs_ns, ie->ie_obj, DFUSE_XID_XATTR_NAME,
+					  &entry, sizeof(entry), 0);
+
+			if (to_set == 0) {
+				rc = dfs_ostat(ie->ie_dfs->dfs_ns, ie->ie_obj, attr);
+				if (rc != 0)
+					D_GOTO(err, 0);
+
+				attr->st_uid = entry.uid;
+				attr->st_gid = entry.gid;
+
+				D_GOTO(reply, 0);
+			}
 		}
 		to_set &= ~(FUSE_SET_ATTR_UID | FUSE_SET_ATTR_GID);
->>>>>>> 8defd3be
 	}
 
 	if (to_set & FUSE_SET_ATTR_MODE) {
